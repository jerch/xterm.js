--- conflicted
+++ resolved
@@ -15,13 +15,8 @@
     "docdash": "0.4.0"
   },
   "scripts": {
-<<<<<<< HEAD
-    "start": "node demo/app.js",
-    "test": "node_modules/.bin/mocha --recursive"
-=======
     "start": "bash bin/server",
     "test": "bash bin/test --recursive",
     "build:docs": "node_modules/.bin/jsdoc -c jsdoc.json"
->>>>>>> 09d67a6c
   }
 }