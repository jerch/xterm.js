# [![xterm.js logo](logo-full.png)](https://xtermjs.org)

Xterm.js is a front-end component written in TypeScript that lets applications bring fully-featured terminals to their users in the browser. It's used by popular projects such as VS Code, Hyper and Theia.

## Features

- **Terminal apps just work**: Xterm.js works with most terminal apps such as `bash`, `vim`, and `tmux`, including support for curses-based apps and mouse events.
- **Performant**: Xterm.js is *really* fast, it even includes a GPU-accelerated renderer.
- **Rich Unicode support**: Supports CJK, emojis, and IMEs.
- **Self-contained**: Requires zero dependencies to work.
- **Accessible**: Screen reader and minimum contrast ratio support can be turned on.
- **And much more**: Links, theming, addons, well documented API, etc.

## What xterm.js is not

- Xterm.js is not a terminal application that you can download and use on your computer.
- Xterm.js is not `bash`. Xterm.js can be connected to processes like `bash` and let you interact with them (provide input, receive output).

## Getting Started

First, you need to install the module, we ship exclusively through [npm](https://www.npmjs.com/), so you need that installed and then add xterm.js as a dependency by running:

```bash
npm install @xterm/xterm
```

To start using xterm.js on your browser, add the `xterm.js` and `xterm.css` to the head of your HTML page. Then create a `<div id="terminal"></div>` onto which xterm can attach itself. Finally, instantiate the `Terminal` object and then call the `open` function with the DOM object of the `div`.

```html
<!doctype html>
  <html>
    <head>
      <link rel="stylesheet" href="node_modules/@xterm/xterm/css/xterm.css" />
      <script src="node_modules/@xterm/xterm/lib/xterm.js"></script>
    </head>
    <body>
      <div id="terminal"></div>
      <script>
        var term = new Terminal();
        term.open(document.getElementById('terminal'));
        term.write('Hello from \x1B[1;3;31mxterm.js\x1B[0m $ ')
      </script>
    </body>
  </html>
```

### Importing

The recommended way to load xterm.js is via the ES6 module syntax:

```javascript
import { Terminal } from '@xterm/xterm';
```

### Addons

⚠️ *This section describes the new addon format introduced in v3.14.0, see [here](https://github.com/xtermjs/xterm.js/blob/3.14.2/README.md#addons) for the instructions on the old format*

Addons are separate modules that extend the `Terminal` by building on the [xterm.js API](https://github.com/xtermjs/xterm.js/blob/master/typings/xterm.d.ts). To use an addon, you first need to install it in your project:

```bash
npm i -S @xterm/addon-web-links
```

Then import the addon, instantiate it and call `Terminal.loadAddon`:

```ts
import { Terminal } from '@xterm/xterm';
import { WebLinksAddon } from '@xterm/addon-web-links';

const terminal = new Terminal();
// Load WebLinksAddon on terminal, this is all that's needed to get web links
// working in the terminal.
terminal.loadAddon(new WebLinksAddon());
```

The xterm.js team maintains the following addons, but anyone can build them:

- [`@xterm/addon-attach`](https://github.com/xtermjs/xterm.js/tree/master/addons/addon-attach): Attaches to a server running a process via a websocket
- [`@xterm/addon-canvas`](https://github.com/xtermjs/xterm.js/tree/master/addons/addon-canvas): Renders xterm.js using a `canvas` element's 2d context
- [`@xterm/addon-clipboard`](https://github.com/xtermjs/xterm.js/tree/master/addons/addon-clipboard): Access the browser's clipboard
- [`@xterm/addon-fit`](https://github.com/xtermjs/xterm.js/tree/master/addons/addon-fit): Fits the terminal to the containing element
- [`@xterm/addon-image`](https://github.com/xtermjs/xterm.js/tree/master/addons/addon-image): Adds image support
- [`@xterm/addon-search`](https://github.com/xtermjs/xterm.js/tree/master/addons/addon-search): Adds search functionality
- [`@xterm/addon-serialize`](https://github.com/xtermjs/xterm.js/tree/master/addons/addon-serialize): Serializes the terminal's buffer to a VT sequences or HTML
- [`@xterm/addon-unicode11`](https://github.com/xtermjs/xterm.js/tree/master/addons/addon-unicode11): Updates character widths to their unicode11 values
- [`@xterm/addon-web-links`](https://github.com/xtermjs/xterm.js/tree/master/addons/addon-web-links): Adds web link detection and interaction
- [`@xterm/addon-webgl`](https://github.com/xtermjs/xterm.js/tree/master/addons/addon-webgl): Renders xterm.js using a `canvas` element's webgl2 context

## Browser Support

Since xterm.js is typically implemented as a developer tool, only modern browsers are supported officially. Specifically the latest versions of *Chrome*, *Edge*, *Firefox*, and *Safari*.

Xterm.js works seamlessly in [Electron](https://electronjs.org/) apps and may even work on earlier versions of the browsers. These are the versions we strive to keep working.

### Node.js Support

We also publish [`xterm-headless`](https://www.npmjs.com/package/xterm-headless) which is a stripped down version of xterm.js that runs in Node.js. An example use case for this is to keep track of a terminal's state where the process is running and using the serialize addon so it can get all state restored upon reconnection.

## API

The full API for xterm.js is contained within the [TypeScript declaration file](https://github.com/xtermjs/xterm.js/blob/master/typings/xterm.d.ts), use the branch/tag picker in GitHub (`w`) to navigate to the correct version of the API.

Note that some APIs are marked *experimental*, these are added to enable experimentation with new ideas without committing to support it like a normal [semver](https://semver.org/) API. Note that these APIs can change radically between versions, so be sure to read release notes if you plan on using experimental APIs.

## Releases

Xterm.js follows a monthly release cycle roughly.

All current and past releases are available on this repo's [Releases page](https://github.com/sourcelair/xterm.js/releases), you can view the [high-level roadmap on the wiki](https://github.com/xtermjs/xterm.js/wiki/Roadmap) and see what we're working on now by looking through [Milestones](https://github.com/sourcelair/xterm.js/milestones).

### Beta builds

Our CI releases beta builds to npm for every change that goes into master. Install the latest beta build with:

```bash
npm install -S @xterm/xterm@beta
```

These should generally be stable, but some bugs may slip in. We recommend using the beta build primarily to test out new features and to verify bug fixes.

## Contributing

You can read the [guide on the wiki](https://github.com/xtermjs/xterm.js/wiki/Contributing) to learn how to contribute and set up xterm.js for development.

## Real-world uses
Xterm.js is used in several world-class applications to provide great terminal experiences.

- [**SourceLair**](https://www.sourcelair.com/): In-browser IDE that provides its users with fully-featured Linux terminals based on xterm.js.
- [**Microsoft Visual Studio Code**](http://code.visualstudio.com/): Modern, versatile, and powerful open source code editor that provides an integrated terminal based on xterm.js.
- [**ttyd**](https://github.com/tsl0922/ttyd): A command-line tool for sharing terminal over the web, with fully-featured terminal emulation based on xterm.js.
- [**Katacoda**](https://www.katacoda.com/): Katacoda is an Interactive Learning Platform for software developers, covering the latest Cloud Native technologies.
- [**Eclipse Che**](http://www.eclipse.org/che): Developer workspace server, cloud IDE, and Eclipse next-generation IDE.
- [**Codenvy**](http://www.codenvy.com): Cloud workspaces for development teams.
- [**CoderPad**](https://coderpad.io): Online interviewing platform for programmers. Run code in many programming languages, with results displayed by xterm.js.
- [**WebSSH2**](https://github.com/billchurch/WebSSH2): A web based SSH2 client using xterm.js, socket.io, and ssh2.
- [**Spyder Terminal**](https://github.com/spyder-ide/spyder-terminal): A full fledged system terminal embedded on Spyder IDE.
- [**Cloud Commander**](https://cloudcmd.io "Cloud Commander"): Orthodox web file manager with console and editor.
- [**Next Tech**](https://next.tech "Next Tech"): Online platform for interactive coding and web development courses. Live container-backed terminal uses xterm.js.
- [**RStudio**](https://www.rstudio.com/products/RStudio "RStudio"): RStudio is an integrated development environment (IDE) for R.
- [**Terminal for Atom**](https://github.com/jsmecham/atom-terminal-tab): A simple terminal for the Atom text editor.
- [**Eclipse Orion**](https://orionhub.org): A modern, open source software development environment that runs in the cloud. Code, deploy, and run in the cloud.
- [**Gravitational Teleport**](https://github.com/gravitational/teleport): Gravitational Teleport is a modern SSH server for remotely accessing clusters of Linux servers via SSH or HTTPS.
- [**Hexlet**](https://en.hexlet.io): Practical programming courses (JavaScript, PHP, Unix, databases, functional programming). A steady path from the first line of code to the first job.
- [**Selenoid UI**](https://github.com/aerokube/selenoid-ui): Simple UI for the scalable golang implementation of Selenium Hub named Selenoid. We use XTerm for streaming logs over websockets from docker containers.
- [**Portainer**](https://portainer.io): Simple management UI for Docker.
- [**SSHy**](https://github.com/stuicey/SSHy): HTML5 Based SSHv2 Web Client with E2E encryption utilising xterm.js, SJCL & websockets.
- [**JupyterLab**](https://github.com/jupyterlab/jupyterlab): An extensible computational environment for Jupyter, supporting interactive data science and scientific computing across all programming languages.
- [**Theia**](https://github.com/theia-ide/theia): Theia is a cloud & desktop IDE framework implemented in TypeScript.
- [**Opshell**](https://github.com/ricktbaker/opshell) Ops Helper tool to make life easier working with AWS instances across multiple organizations.
- [**Proxmox VE**](https://www.proxmox.com/en/proxmox-ve): Proxmox VE is a complete open-source platform for enterprise virtualization. It uses xterm.js for container terminals and the host shell.
- [**Script Runner**](https://github.com/ioquatix/script-runner): Run scripts (or a shell) in Atom.
- [**Whack Whack Terminal**](https://github.com/Microsoft/WhackWhackTerminal): Terminal emulator for Visual Studio 2017.
- [**VTerm**](https://github.com/vterm/vterm): Extensible terminal emulator based on Electron and React.
- [**electerm**](http://electerm.html5beta.com): electerm is a terminal/ssh/sftp client(mac, win, linux) based on electron/node-pty/xterm.
- [**Kubebox**](https://github.com/astefanutti/kubebox): Terminal console for Kubernetes clusters.
- [**Azure Cloud Shell**](https://shell.azure.com): Azure Cloud Shell is a Microsoft-managed admin machine built on Azure, for Azure.
- [**atom-xterm**](https://atom.io/packages/atom-xterm): Atom plugin for providing terminals inside your Atom workspace.
- [**rtty**](https://github.com/zhaojh329/rtty): Access your terminals from anywhere via the web.
- [**Pisth**](https://github.com/ColdGrub1384/Pisth): An SFTP and SSH client for iOS.
- [**abstruse**](https://github.com/bleenco/abstruse): Abstruse CI is a continuous integration platform based on Node.JS and Docker.
- [**Azure Data Studio**](https://github.com/Microsoft/azuredatastudio): A data management tool that enables working with SQL Server, Azure SQL DB and SQL DW from Windows, macOS and Linux.
- [**FreeMAN**](https://github.com/matthew-matvei/freeman): A free, cross-platform file manager for power users.
- [**Fluent Terminal**](https://github.com/felixse/FluentTerminal): A terminal emulator based on UWP and web technologies.
- [**Hyper**](https://hyper.is): A terminal built on web technologies.
- [**Diag**](https://diag.ai): A better way to troubleshoot problems faster. Capture, share and reapply troubleshooting knowledge so you can focus on solving problems that matter.
- [**GoTTY**](https://github.com/sorenisanerd/gotty): A simple command line tool that shares your terminal as a web application based on xterm.js.
- [**genact**](https://github.com/svenstaro/genact): A nonsense activity generator.
- [**cPanel & WHM**](https://cpanel.com): The hosting platform of choice.
- [**Nutanix**](https://github.com/nutanix): Nutanix Enterprise Cloud uses xterm in the webssh functionality within Nutanix Calm, and is also looking to move our old noserial (termjs) functionality to xterm.js.
- [**SSH Web Client**](https://github.com/roke22/PHP-SSH2-Web-Client): SSH Web Client with PHP.
- [**Juno**](http://junolab.org/): A flexible Julia IDE, based on Atom.
- [**webssh**](https://github.com/huashengdun/webssh): Web based ssh client.
- [**info-beamer hosted**](https://info-beamer.com): Uses xterm.js to manage digital signage devices from the web dashboard.
- [**Jumpserver**](https://github.com/jumpserver/luna): Jumpserver Luna project, Jumpserver is a bastion server project, Luna use xterm.js for web terminal emulation.
- [**LxdMosaic**](https://github.com/turtle0x1/LxdMosaic): Uses xterm.js to give terminal access to containers through LXD
- [**CodeInterview.io**](https://codeinterview.io): A coding interview platform in 25+ languages and many web frameworks. Uses xterm.js to provide shell access.
- [**Bastillion**](https://www.bastillion.io): Bastillion is an open-source web-based SSH console that centrally manages administrative access to systems.
- [**PHP App Server**](https://github.com/cubiclesoft/php-app-server/): Create lightweight, installable almost-native applications for desktop OSes.  ExecTerminal (nicely wraps the xterm.js Terminal), TerminalManager, and RunProcessSDK are self-contained, reusable ES5+ compliant Javascript components.
- [**NgTerminal**](https://github.com/qwefgh90/ng-terminal): NgTerminal is a web terminal that leverages xterm.js on Angular 7+. You can easily add it into your application by adding `<ng-terminal></ng-terminal>` into your component.
- [**tty-share**](https://tty-share.com): Extremely simple terminal sharing over the Internet.
- [**Ten Hands**](https://github.com/saisandeepvaddi/ten-hands): One place to run your command-line tasks.
- [**WebAssembly.sh**](https://webassembly.sh): A WebAssembly WASI browser terminal
- [**Gus**](https://gus.jp): A shared coding pad where you can run Python with xterm.js
- [**Linode**](https://linode.com): Linode uses xterm.js to provide users a web console for their Linode instances.
- [**FluffOS**](https://www.fluffos.info): Active maintained LPMUD driver with websocket support.
- [**x-terminal**](https://atom.io/packages/x-terminal): Atom plugin for providing terminals inside your Atom workspace.
- [**CoCalc**](https://cocalc.com/): Lots of free software pre-installed, to chat, collaborate, develop, program, publish, research, share, teach, in C++, HTML, Julia, Jupyter, LaTeX, Markdown, Python, R, SageMath, Scala, ...
- [**Dank Domain**](https://www.DDgame.us/): Open source multiuser medieval game supporting old & new terminal emulation.
- [**DockerStacks**](https://docker-stacks.com/): Local LAMP/LEMP development studio
- [**Codecademy**](https://codecademy.com/): Uses xterm.js in its courses on Bash.
- [**Laravel Ssh Web Client**](https://github.com/roke22/Laravel-ssh-client): Laravel server inventory with ssh web client to connect at server using xterm.js
- [**Replit**](https://replit.com): Collaborative browser based IDE with support for 50+ different languages.
- [**TeleType**](https://github.com/akshaykmr/TeleType): cli tool that allows you to share your terminal online conveniently. Show off mad cli-fu, help a colleague, teach, or troubleshoot.
- [**Intervue**](https://www.intervue.io): Pair programming for interviews. Multiple programming languages are supported, with results displayed by xterm.js.
- [**TRASA**](https://trasa.io): Zero trust access to Web, SSH, RDP, and Database services.
- [**Commas**](https://github.com/CyanSalt/commas): Commas is a hackable terminal and command runner.
- [**Devtron**](https://github.com/devtron-labs/devtron): Software Delivery Workflow For Kubernetes.
- [**NxShell**](https://github.com/nxshell/nxshell): An easy to use new terminal for SSH.
- [**gifcast**](https://dstein64.github.io/gifcast/): Converts an asciinema cast to an animated GIF.
- [**WizardWebssh**](https://gitlab.com/mikeramsey/wizardwebssh): A terminal with Pyqt5 Widget for embedding, which can be used as an ssh client to connect to your ssh servers. It is written in Python, based on tornado, paramiko, and xterm.js.
- [**Wizard Assistant**](https://wizardassistant.com/): Wizard Assistant comes with advanced automation tools, preloaded common and special time-saving commands, and a built-in SSH terminal. Now you can remotely administer, troubleshoot, and analyze any system with ease.
- [**ucli**](https://github.com/tsadarsh/ucli): Command Line for everyone :family_man_woman_girl_boy: at [www.ucli.tech](https://www.ucli.tech).
- [**Tess**](https://github.com/SquitchYT/Tess/): Simple Terminal Fully Customizable for Everyone. Discover more at [tessapp.dev](https://tessapp.dev)
- [**HashiCorp Nomad**](https://www.nomadproject.io/): A container orchestrator with the ability to connect to remote tasks via a web interface using websockets and xterm.js.
- [**TermPair**](https://github.com/cs01/termpair): View and control terminals from your browser with end-to-end encryption
- [**gdbgui**](https://github.com/cs01/gdbgui): Browser-based frontend to gdb (gnu debugger)
- [**goormIDE**](https://ide.goorm.io/): Run almost every programming languages with real-time collaboration, live pair programming, and built-in messenger.
- [**FleetDeck**](https://fleetdeck.io): Remote desktop & virtual terminal
- [**OpenSumi**](https://github.com/opensumi/core): A framework helps you quickly build Cloud or Desktop IDE products.
- [**KubeSail**](https://kubesail.com): The Self-Hosting Company - uses xterm to allow users to exec into kubernetes pods and build github apps
- [**WiTTY**](https://github.com/syssecfsu/witty): Web-based interactive terminal emulator that allows users to easily record, share, and replay console sessions.
- [**libv86 Terminal Forwarding**](https://github.com/hello-smile6/libv86-terminal-forwarding): Peer-to-peer SSH for the web, using WebRTC via [Bugout](https://github.com/chr15m/bugout) for data transfer and [v86](https://github.com/copy/v86) for web-based virtualization.
- [**hack.courses**](https://hack.courses): Interactive Linux and command-line classes using xterm.js to expose a real terminal available for everyone.
- [**Render**](https://render.com): Platform-as-a-service for your apps, websites, and databases using xterm.js to provide a command prompt for user containers and for streaming build and runtime logs.
- [**CloudTTY**](https://github.com/cloudtty/cloudtty): A Friendly Kubernetes CloudShell (Web Terminal).
- [**Go SSH Web Client**](https://github.com/wuchihsu/go-ssh-web-client): A simple SSH web client using Go, WebSocket and Xterm.js.
- [**web3os**](https://web3os.sh): A decentralized operating system for the next web
- [**Cratecode**](https://cratecode.com): Learn to program for free through interactive online lessons. Cratecode uses xterm.js to give users access to their own Linux environment.
- [**Super Terminal**](https://github.com/bugwheels94/super-terminal): It is a http based terminal for developers who dont like repetition and save time.
- [**graSSHopper**](https://grasshopper.coding.kiwi): A simple SSH client with file explorer, history and many more features.
- [**DomTerm**](https://domterm.org/xtermjs.html): Tiles and tabs. Detachable sessions (like tmux). [Remote connections](https://domterm.org/Remoting-over-ssh.html) using a nice ssh wrapper with predictive echo. Qt, Electron, Tauri/Wry, or desktop browser front-ends. Choose between xterm.js engine (faster) or native DomTerm (more functionality and graphics) - or both.
- [**Cloudtutor.io**](https://cloudtutor.io): innovative online learning platform that offers users access to an interactive lab.
- [**Helix Editor Playground**](https://github.com/tomgroenwoldt/helix-editor-playground): Online playground for the terminal based helix editor.
- [**Coder**](https://github.com/coder/coder): Self-Hosted Remote Development Environments
- [**Wave Terminal**](https://waveterm.dev): An open-source, ai-native, terminal built for seamless workflows.
<<<<<<< HEAD
- [**OpenSFTP**](https://opensftp.com): Super beautiful SSH and SFTP integrated workspace client.
=======
- [**eva**](https://github.com/info24/eva): Eva is a web application for SSH remote login, developed in Go.
>>>>>>> d0782ad6
- [And much more...](https://github.com/xtermjs/xterm.js/network/dependents?package_id=UGFja2FnZS0xNjYzMjc4OQ%3D%3D)

Do you use xterm.js in your application as well? Please [open a Pull Request](https://github.com/sourcelair/xterm.js/pulls) to include it here. We would love to have it on our list. Note: Please add any new contributions to the end of the list only.

## License Agreement

If you contribute code to this project, you implicitly allow your code to be distributed under the MIT license. You are also implicitly verifying that all code is your original work.

Copyright (c) 2017-2022, [The xterm.js authors](https://github.com/xtermjs/xterm.js/graphs/contributors) (MIT License)<br>
Copyright (c) 2014-2017, SourceLair, Private Company ([www.sourcelair.com](https://www.sourcelair.com/home)) (MIT License)<br>
Copyright (c) 2012-2013, Christopher Jeffrey (MIT License)<|MERGE_RESOLUTION|>--- conflicted
+++ resolved
@@ -224,11 +224,8 @@
 - [**Helix Editor Playground**](https://github.com/tomgroenwoldt/helix-editor-playground): Online playground for the terminal based helix editor.
 - [**Coder**](https://github.com/coder/coder): Self-Hosted Remote Development Environments
 - [**Wave Terminal**](https://waveterm.dev): An open-source, ai-native, terminal built for seamless workflows.
-<<<<<<< HEAD
+- [**eva**](https://github.com/info24/eva): Eva is a web application for SSH remote login, developed in Go.
 - [**OpenSFTP**](https://opensftp.com): Super beautiful SSH and SFTP integrated workspace client.
-=======
-- [**eva**](https://github.com/info24/eva): Eva is a web application for SSH remote login, developed in Go.
->>>>>>> d0782ad6
 - [And much more...](https://github.com/xtermjs/xterm.js/network/dependents?package_id=UGFja2FnZS0xNjYzMjc4OQ%3D%3D)
 
 Do you use xterm.js in your application as well? Please [open a Pull Request](https://github.com/sourcelair/xterm.js/pulls) to include it here. We would love to have it on our list. Note: Please add any new contributions to the end of the list only.
