/**
 * @license MIT
 *
 * This contains the type declarations for the xterm.js library. Note that
 * some interfaces differ between this file and the actual implementation in
 * src/, that's because this file declares the *public* API which is intended
 * to be stable and consumed by external programs.
 */

/// <reference lib="dom"/>

declare module 'xterm' {
  /**
   * A string representing text font weight.
   */
  export type FontWeight = 'normal' | 'bold' | '100' | '200' | '300' | '400' | '500' | '600' | '700' | '800' | '900';

  /**
   * A string representing log level.
   */
  export type LogLevel = 'debug' | 'info' | 'warn' | 'error' | 'off';

  /**
   * A string representing a renderer type.
   */
  export type RendererType = 'dom' | 'canvas';

  /**
   * An object containing start up options for the terminal.
   */
  export interface ITerminalOptions {
    /**
     * Whether background should support non-opaque color. It must be set before
     * executing the `Terminal.open()` method and can't be changed later without
     * executing it again. Note that enabling this can negatively impact
     * performance.
     */
    allowTransparency?: boolean;

    /**
     * A data uri of the sound to use for the bell when `bellStyle = 'sound'`.
     */
    bellSound?: string;

    /**
     * The type of the bell notification the terminal will use.
     */
    bellStyle?: 'none' /*| 'visual'*/ | 'sound' /*| 'both'*/;

    /**
     * When enabled the cursor will be set to the beginning of the next line
     * with every new line. This equivalent to sending '\r\n' for each '\n'.
     * Normally the termios settings of the underlying PTY deals with the
     * translation of '\n' to '\r\n' and this setting should not be used. If you
     * deal with data from a non-PTY related source, this settings might be
     * useful.
     */
    convertEol?: boolean;

    /**
     * The number of columns in the terminal.
     */
    cols?: number;

    /**
     * Whether the cursor blinks.
     */
    cursorBlink?: boolean;

    /**
     * The style of the cursor.
     */
    cursorStyle?: 'block' | 'underline' | 'bar';

    /**
     * Whether input should be disabled.
     */
    disableStdin?: boolean;

    /**
     * Whether to draw bold text in bright colors. The default is true.
     */
    drawBoldTextInBrightColors?: boolean;

    /**
     * The font size used to render text.
     */
    fontSize?: number;

    /**
     * The font family used to render text.
     */
    fontFamily?: string;

    /**
     * The font weight used to render non-bold text.
     */
    fontWeight?: FontWeight;

    /**
     * The font weight used to render bold text.
     */
    fontWeightBold?: FontWeight;

    /**
     * The spacing in whole pixels between characters..
     */
    letterSpacing?: number;

    /**
     * The line height used to render text.
     */
    lineHeight?: number;

    /**
     * What log level to use, this will log for all levels below and including
     * what is set:
     *
     * 1. debug
     * 2. info (default)
     * 3. warn
     * 4. error
     * 5. off
     */
    logLevel?: LogLevel;

    /**
     * Whether to treat option as the meta key.
     */
    macOptionIsMeta?: boolean;

    /**
     * Whether holding a modifier key will force normal selection behavior,
     * regardless of whether the terminal is in mouse events mode. This will
     * also prevent mouse events from being emitted by the terminal. For
     * example, this allows you to use xterm.js' regular selection inside tmux
     * with mouse mode enabled.
     */
    macOptionClickForcesSelection?: boolean;

    /**
     * The type of renderer to use, this allows using the fallback DOM renderer
     * when canvas is too slow for the environment. The following features do
     * not work when the DOM renderer is used:
     *
     * - Letter spacing
     * - Cursor blink
     */
    rendererType?: RendererType;

    /**
     * Whether to select the word under the cursor on right click, this is
     * standard behavior in a lot of macOS applications.
     */
    rightClickSelectsWord?: boolean;

    /**
     * The number of rows in the terminal.
     */
    rows?: number;

    /**
     * Whether screen reader support is enabled. When on this will expose
     * supporting elements in the DOM to support NVDA on Windows and VoiceOver
     * on macOS.
     */
    screenReaderMode?: boolean;

    /**
     * The amount of scrollback in the terminal. Scrollback is the amount of
     * rows that are retained when lines are scrolled beyond the initial
     * viewport.
     */
    scrollback?: number;

    /**
     * The size of tab stops in the terminal.
     */
    tabStopWidth?: number;

    /**
     * The color theme of the terminal.
     */
    theme?: ITheme;

    /**
     * Whether "Windows mode" is enabled. Because Windows backends winpty and
     * conpty operate by doing line wrapping on their side, xterm.js does not
     * have access to wrapped lines. When Windows mode is enabled the following
     * changes will be in effect:
     *
     * - Reflow is disabled.
     * - Lines are assumed to be wrapped if the last character of the line is
     *   not whitespace.
     */
    windowsMode?: boolean;

    /**
     * A string containing all characters that are considered word separated by the
     * double click to select work logic.
    */
    wordSeparator?: string;

    /**
     * String response to be set on an ENQ request.
     * This can be used as a flow control mechanism as the response is generated
     * by the terminal parser, thus all previous data is guaranteed to be processed.
     */
    answerbackString?: string;
  }

  /**
   * Contains colors to theme the terminal with.
   */
  export interface ITheme {
    /** The default foreground color */
    foreground?: string,
    /** The default background color */
    background?: string,
    /** The cursor color */
    cursor?: string,
    /** The accent color of the cursor (fg color for a block cursor) */
    cursorAccent?: string,
    /** The selection background color (can be transparent) */
    selection?: string,
    /** ANSI black (eg. `\x1b[30m`) */
    black?: string,
    /** ANSI red (eg. `\x1b[31m`) */
    red?: string,
    /** ANSI green (eg. `\x1b[32m`) */
    green?: string,
    /** ANSI yellow (eg. `\x1b[33m`) */
    yellow?: string,
    /** ANSI blue (eg. `\x1b[34m`) */
    blue?: string,
    /** ANSI magenta (eg. `\x1b[35m`) */
    magenta?: string,
    /** ANSI cyan (eg. `\x1b[36m`) */
    cyan?: string,
    /** ANSI white (eg. `\x1b[37m`) */
    white?: string,
    /** ANSI bright black (eg. `\x1b[1;30m`) */
    brightBlack?: string,
    /** ANSI bright red (eg. `\x1b[1;31m`) */
    brightRed?: string,
    /** ANSI bright green (eg. `\x1b[1;32m`) */
    brightGreen?: string,
    /** ANSI bright yellow (eg. `\x1b[1;33m`) */
    brightYellow?: string,
    /** ANSI bright blue (eg. `\x1b[1;34m`) */
    brightBlue?: string,
    /** ANSI bright magenta (eg. `\x1b[1;35m`) */
    brightMagenta?: string,
    /** ANSI bright cyan (eg. `\x1b[1;36m`) */
    brightCyan?: string,
    /** ANSI bright white (eg. `\x1b[1;37m`) */
    brightWhite?: string
  }

  /**
   * An object containing options for a link matcher.
   */
  export interface ILinkMatcherOptions {
    /**
     * The index of the link from the regex.match(text) call. This defaults to 0
     * (for regular expressions without capture groups).
     */
    matchIndex?: number;

    /**
     * A callback that validates whether to create an individual link, pass
     * whether the link is valid to the callback.
     */
    validationCallback?: (uri: string, callback: (isValid: boolean) => void) => void;

    /**
     * A callback that fires when the mouse hovers over a link for a moment.
     */
    tooltipCallback?: (event: MouseEvent, uri: string) => boolean | void;

    /**
     * A callback that fires when the mouse leaves a link. Note that this can
     * happen even when tooltipCallback hasn't fired for the link yet.
     */
    leaveCallback?: () => void;

    /**
     * The priority of the link matcher, this defines the order in which the
     * link matcher is evaluated relative to others, from highest to lowest. The
     * default value is 0.
     */
    priority?: number;

    /**
     * A callback that fires when the mousedown and click events occur that
     * determines whether a link will be activated upon click. This enables
     * only activating a link when a certain modifier is held down, if not the
     * mouse event will continue propagation (eg. double click to select word).
     */
    willLinkActivate?: (event: MouseEvent, uri: string) => boolean;
  }

  /**
   * An object that can be disposed via a dispose function.
   */
  export interface IDisposable {
    dispose(): void;
  }

  /**
   * An event that can be listened to.
   * @returns an `IDisposable` to stop listening.
   */
  export interface IEvent<T> {
    (listener: (e: T) => any): IDisposable;
  }

  /**
   * Represents a specific line in the terminal that is tracked when scrollback
   * is trimmed and lines are added or removed.
   */
  export interface IMarker extends IDisposable {
    /**
     * A unique identifier for this marker.
     */
    readonly id: number;

    /**
     * Whether this marker is disposed.
     */
    readonly isDisposed: boolean;

    /**
     * The actual line index in the buffer at this point in time.
     */
    readonly line: number;
  }

  /**
   * The set of localizable strings.
   */
  export interface ILocalizableStrings {
    /**
     * The aria label for the underlying input textarea for the terminal.
     */
    promptLabel: string;

    /**
     * Announcement for when line reading is suppressed due to too many lines
     * being printed to the terminal when `screenReaderMode` is enabled.
     */
    tooMuchOutput: string;
  }

  /**
   * The class that represents an xterm.js terminal.
   */
  export class Terminal implements IDisposable {
    /**
     * The element containing the terminal.
     */
    readonly element: HTMLElement;

    /**
     * The textarea that accepts input for the terminal.
     */
    readonly textarea: HTMLTextAreaElement;

    /**
     * The number of rows in the terminal's viewport. Use
     * `ITerminalOptions.rows` to set this in the constructor and
     * `Terminal.resize` for when the terminal exists.
     */
    readonly rows: number;

    /**
     * The number of columns in the terminal's viewport. Use
     * `ITerminalOptions.cols` to set this in the constructor and
     * `Terminal.resize` for when the terminal exists.
     */
    readonly cols: number;

    /**
     * (EXPERIMENTAL) The terminal's current buffer, this might be either the
     * normal buffer or the alt buffer depending on what's running in the
     * terminal.
     */
    readonly buffer: IBuffer;

    /**
     * (EXPERIMENTAL) Get all markers registered against the buffer. If the alt
     * buffer is active this will always return [].
     */
    readonly markers: ReadonlyArray<IMarker>;

    /**
     * Natural language strings that can be localized.
     */
    static strings: ILocalizableStrings;

    /**
     * Creates a new `Terminal` object.
     *
     * @param options An object containing a set of options.
     */
    constructor(options?: ITerminalOptions);

    /**
     * Adds an event listener for the cursor moves.
     * @returns an `IDisposable` to stop listening.
     */
    onCursorMove: IEvent<void>;

    /**
     * Adds an event listener for when a data event fires. This happens for
     * example when the user types or pastes into the terminal. The event value
     * is whatever `string` results, in a typical setup, this should be passed
     * on to the backing pty.
     * @returns an `IDisposable` to stop listening.
     */
    onData: IEvent<string>;

    /**
     * Adds an event listener for a key is pressed. The event value contains the
     * string that will be sent in the data event as well as the DOM event that
     * triggered it.
     * @returns an `IDisposable` to stop listening.
     */
    onKey: IEvent<{ key: string, domEvent: KeyboardEvent }>;

    /**
     * Adds an event listener for when a line feed is added.
     * @returns an `IDisposable` to stop listening.
     */
    onLineFeed: IEvent<void>;

    /**
     * Adds an event listener for when a scroll occurs. The  event value is the
     * new position of the viewport.
     * @returns an `IDisposable` to stop listening.
     */
    onScroll: IEvent<number>;

    /**
     * Adds an event listener for when a selection change occurs.
     * @returns an `IDisposable` to stop listening.
     */
    onSelectionChange: IEvent<void>;

    /**
     * Adds an event listener for when rows are rendered. The event value
     * contains the start row and end rows of the rendered area (ranges from `0`
     * to `Terminal.rows - 1`).
     * @returns an `IDisposable` to stop listening.
     */
    onRender: IEvent<{ start: number, end: number }>;

    /**
     * Adds an event listener for when the terminal is resized. The event value
     * contains the new size.
     * @returns an `IDisposable` to stop listening.
     */
    onResize: IEvent<{ cols: number, rows: number }>;

    /**
     * Adds an event listener for when an OSC 0 or OSC 2 title change occurs.
     * The event value is the new title.
     * @returns an `IDisposable` to stop listening.
     */
    onTitleChange: IEvent<string>;

    /**
     * Unfocus the terminal.
     */
    blur(): void;

    /**
     * Focus the terminal.
     */
    focus(): void;

    /**
     * Resizes the terminal. It's best practice to debounce calls to resize,
     * this will help ensure that the pty can respond to the resize event
     * before another one occurs.
     * @param x The number of columns to resize to.
     * @param y The number of rows to resize to.
     */
    resize(columns: number, rows: number): void;

    /**
     * Opens the terminal within an element.
     * @param parent The element to create the terminal within. This element
     * must be visible (have dimensions) when `open` is called as several DOM-
     * based measurements need to be performed when this function is called.
     */
    open(parent: HTMLElement): void;

    /**
     * Attaches a custom key event handler which is run before keys are
     * processed, giving consumers of xterm.js ultimate control as to what keys
     * should be processed by the terminal and what keys should not.
     * @param customKeyEventHandler The custom KeyboardEvent handler to attach.
     * This is a function that takes a KeyboardEvent, allowing consumers to stop
     * propagation and/or prevent the default action. The function returns
     * whether the event should be processed by xterm.js.
     */
    attachCustomKeyEventHandler(customKeyEventHandler: (event: KeyboardEvent) => boolean): void;

    /**
     * (EXPERIMENTAL) Adds a handler for CSI escape sequences.
     * @param flag The flag should be one-character string, which specifies the
     * final character (e.g "m" for SGR) of the CSI sequence.
     * @param callback The function to handle the escape sequence. The callback
     * is called with the numerical params, as well as the special characters
     * (e.g. "$" for DECSCPP). If the sequence has subparams the array will
     * contain subarrays with their numercial values.
     * Return true if the sequence was handled; false if
     * we should try a previous handler (set by addCsiHandler or setCsiHandler).
     * The most recently-added handler is tried first.
     * @return An IDisposable you can call to remove this handler.
     */
    addCsiHandler(flag: string, callback: (params: (number | number[])[], collect: string) => boolean): IDisposable;

    /**
     * (EXPERIMENTAL) Adds a handler for OSC escape sequences.
     * @param ident The number (first parameter) of the sequence.
     * @param callback The function to handle the escape sequence. The callback
     * is called with OSC data string. Return true if the sequence was handled;
     * false if we should try a previous handler (set by addOscHandler or
     * setOscHandler). The most recently-added handler is tried first.
     * @return An IDisposable you can call to remove this handler.
     */
    addOscHandler(ident: number, callback: (data: string) => boolean): IDisposable;

    /**
     * (EXPERIMENTAL) Registers a link matcher, allowing custom link patterns to
     * be matched and handled.
     * @param regex The regular expression to search for, specifically this
     * searches the textContent of the rows. You will want to use \s to match a
     * space ' ' character for example.
     * @param handler The callback when the link is called.
     * @param options Options for the link matcher.
     * @return The ID of the new matcher, this can be used to deregister.
     */
    registerLinkMatcher(regex: RegExp, handler: (event: MouseEvent, uri: string) => void, options?: ILinkMatcherOptions): number;

    /**
     * (EXPERIMENTAL) Deregisters a link matcher if it has been registered.
     * @param matcherId The link matcher's ID (returned after register)
     */
    deregisterLinkMatcher(matcherId: number): void;

    /**
     * (EXPERIMENTAL) Registers a character joiner, allowing custom sequences of
     * characters to be rendered as a single unit. This is useful in particular
     * for rendering ligatures and graphemes, among other things.
     *
     * Each registered character joiner is called with a string of text
     * representing a portion of a line in the terminal that can be rendered as
     * a single unit. The joiner must return a sorted array, where each entry is
     * itself an array of length two, containing the start (inclusive) and end
     * (exclusive) index of a substring of the input that should be rendered as
     * a single unit. When multiple joiners are provided, the results of each
     * are collected. If there are any overlapping substrings between them, they
     * are combined into one larger unit that is drawn together.
     *
     * All character joiners that are registered get called every time a line is
     * rendered in the terminal, so it is essential for the handler function to
     * run as quickly as possible to avoid slowdowns when rendering. Similarly,
     * joiners should strive to return the smallest possible substrings to
     * render together, since they aren't drawn as optimally as individual
     * characters.
     *
     * NOTE: character joiners are only used by the canvas renderer.
     *
     * @param handler The function that determines character joins. It is called
     * with a string of text that is eligible for joining and returns an array
     * where each entry is an array containing the start (inclusive) and end
     * (exclusive) indexes of ranges that should be rendered as a single unit.
     * @return The ID of the new joiner, this can be used to deregister
     */
    registerCharacterJoiner(handler: (text: string) => [number, number][]): number;

    /**
     * (EXPERIMENTAL) Deregisters the character joiner if one was registered.
     * NOTE: character joiners are only used by the canvas renderer.
     * @param joinerId The character joiner's ID (returned after register)
     */
    deregisterCharacterJoiner(joinerId: number): void;

    /**
     * (EXPERIMENTAL) Adds a marker to the normal buffer and returns it. If the
     * alt buffer is active, undefined is returned.
     * @param cursorYOffset The y position offset of the marker from the cursor.
     */
    addMarker(cursorYOffset: number): IMarker;

    /**
     * Gets whether the terminal has an active selection.
     */
    hasSelection(): boolean;

    /**
     * Gets the terminal's current selection, this is useful for implementing
     * copy behavior outside of xterm.js.
     */
    getSelection(): string;

    /**
     * Gets the selection position or undefined if there is no selection.
     */
    getSelectionPosition(): ISelectionPosition | undefined;

    /**
     * Clears the current terminal selection.
     */
    clearSelection(): void;

    /**
     * Selects text within the terminal.
     * @param column The column the selection starts at..
     * @param row The row the selection starts at.
     * @param length The length of the selection.
     */
    select(column: number, row: number, length: number): void;

    /**
     * Selects all text within the terminal.
     */
    selectAll(): void;

    /**
     * Selects text in the buffer between 2 lines.
     * @param start The 0-based line index to select from (inclusive).
     * @param end The 0-based line index to select to (inclusive).
     */
    selectLines(start: number, end: number): void;

    /*
     * Disposes of the terminal, detaching it from the DOM and removing any
     * active listeners.
     */
    dispose(): void;

    /**
     * Scroll the display of the terminal
     * @param amount The number of lines to scroll down (negative scroll up).
     */
    scrollLines(amount: number): void;

    /**
     * Scroll the display of the terminal by a number of pages.
     * @param pageCount The number of pages to scroll (negative scrolls up).
     */
    scrollPages(pageCount: number): void;

    /**
     * Scrolls the display of the terminal to the top.
     */
    scrollToTop(): void;

    /**
     * Scrolls the display of the terminal to the bottom.
     */
    scrollToBottom(): void;

    /**
     * Scrolls to a line within the buffer.
     * @param line The 0-based line index to scroll to.
     */
    scrollToLine(line: number): void;

    /**
     * Clear the entire buffer, making the prompt line the new first line.
     */
    clear(): void;

    /**
     * Writes text to the terminal.
     * @param data The text to write to the terminal.
     * @param cb Optional callback, called once the input was parsed.
     */
    write(data: string, cb?: () => void): void;

    /**
     * Writes data to the terminal appending a carriage return and line feed (\r\n),
     * thus marking the end of data as as line break.
     * @param data The text to write to the terminal.
     * @param cb Optional callback, called once the input was parsed.
     */
    writeln(data: string, cb?: () => void): void;

    /**
     * Writes UTF8 data to the terminal. This has a slight performance advantage
     * over the string based write method due to lesser data conversions needed
     * on the way from the pty to xterm.js.
     * @param data The data to write to the terminal.
     * @param cb Optional callback, called once the input was parsed.
     */
    writeUtf8(data: Uint8Array, cb?: () => void): void;

    /**
     * Retrieves an option's value from the terminal.
     * @param key The option key.
     */
<<<<<<< HEAD
    getOption(key: 'bellSound' | 'bellStyle' | 'cursorStyle' | 'fontFamily' | 'fontWeight' | 'fontWeightBold'| 'rendererType' | 'termName' | 'wordSeparator' | 'answerbackString'): string;
=======
    getOption(key: 'bellSound' | 'bellStyle' | 'cursorStyle' | 'fontFamily' | 'fontWeight' | 'fontWeightBold' | 'logLevel' | 'rendererType' | 'termName' | 'wordSeparator'): string;
>>>>>>> 9a433e90
    /**
     * Retrieves an option's value from the terminal.
     * @param key The option key.
     */
<<<<<<< HEAD
    getOption(key: 'allowTransparency' | 'cancelEvents' | 'convertEol' | 'cursorBlink' | 'debug' | 'disableStdin' | 'macOptionIsMeta' | 'rightClickSelectsWord' | 'popOnBell' | 'screenKeys' | 'visualBell' | 'windowsMode'): boolean;
=======
    getOption(key: 'allowTransparency' | 'cancelEvents' | 'convertEol' | 'cursorBlink' | 'disableStdin' | 'macOptionIsMeta' | 'rightClickSelectsWord' | 'popOnBell' | 'screenKeys' | 'useFlowControl' | 'visualBell' | 'windowsMode'): boolean;
>>>>>>> 9a433e90
    /**
     * Retrieves an option's value from the terminal.
     * @param key The option key.
     */
    getOption(key: 'colors'): string[];
    /**
     * Retrieves an option's value from the terminal.
     * @param key The option key.
     */
    getOption(key: 'cols' | 'fontSize' | 'letterSpacing' | 'lineHeight' | 'rows' | 'tabStopWidth' | 'scrollback'): number;
    /**
     * Retrieves an option's value from the terminal.
     * @param key The option key.
     */
    getOption(key: 'handler'): (data: string) => void;
    /**
     * Retrieves an option's value from the terminal.
     * @param key The option key.
     */
    getOption(key: string): any;

    /**
     * Sets an option on the terminal.
     * @param key The option key.
     * @param value The option value.
     */
    setOption(key: 'fontFamily' | 'termName' | 'bellSound' | 'wordSeparator' | 'answerbackString', value: string): void;
    /**
    * Sets an option on the terminal.
    * @param key The option key.
    * @param value The option value.
    */
    setOption(key: 'fontWeight' | 'fontWeightBold', value: null | 'normal' | 'bold' | '100' | '200' | '300' | '400' | '500' | '600' | '700' | '800' | '900'): void;
    /**
    * Sets an option on the terminal.
    * @param key The option key.
    * @param value The option value.
    */
    setOption(key: 'logLevel', value: LogLevel): void;
    /**
     * Sets an option on the terminal.
     * @param key The option key.
     * @param value The option value.
     */
    setOption(key: 'bellStyle', value: null | 'none' | 'visual' | 'sound' | 'both'): void;
    /**
     * Sets an option on the terminal.
     * @param key The option key.
     * @param value The option value.
     */
    setOption(key: 'cursorStyle', value: null | 'block' | 'underline' | 'bar'): void;
    /**
     * Sets an option on the terminal.
     * @param key The option key.
     * @param value The option value.
     */
<<<<<<< HEAD
    setOption(key: 'allowTransparency' | 'cancelEvents' | 'convertEol' | 'cursorBlink' | 'debug' | 'disableStdin' | 'macOptionIsMeta' | 'popOnBell' | 'rightClickSelectsWord' | 'screenKeys' | 'visualBell' | 'windowsMode', value: boolean): void;
=======
    setOption(key: 'allowTransparency' | 'cancelEvents' | 'convertEol' | 'cursorBlink' | 'disableStdin' | 'macOptionIsMeta' | 'popOnBell' | 'rightClickSelectsWord' | 'screenKeys' | 'useFlowControl' | 'visualBell' | 'windowsMode', value: boolean): void;
>>>>>>> 9a433e90
    /**
     * Sets an option on the terminal.
     * @param key The option key.
     * @param value The option value.
     */
    setOption(key: 'colors', value: string[]): void;
    /**
     * Sets an option on the terminal.
     * @param key The option key.
     * @param value The option value.
     */
    setOption(key: 'fontSize' | 'letterSpacing' | 'lineHeight' | 'tabStopWidth' | 'scrollback', value: number): void;
    /**
     * Sets an option on the terminal.
     * @param key The option key.
     * @param value The option value.
     */
    setOption(key: 'handler', value: (data: string) => void): void;
    /**
     * Sets an option on the terminal.
     * @param key The option key.
     * @param value The option value.
     */
    setOption(key: 'theme', value: ITheme): void;
    /**
     * Sets an option on the terminal.
     * @param key The option key.
     * @param value The option value.
     */
    setOption(key: 'cols' | 'rows', value: number): void;
    /**
     * Sets an option on the terminal.
     * @param key The option key.
     * @param value The option value.
     */
    setOption(key: string, value: any): void;

    /**
     * Tells the renderer to refresh terminal content between two rows
     * (inclusive) at the next opportunity.
     * @param start The row to start from (between 0 and this.rows - 1).
     * @param end The row to end at (between start and this.rows - 1).
     */
    refresh(start: number, end: number): void;

    /**
     * Perform a full reset (RIS, aka '\x1bc').
     */
    reset(): void

    /**
     * Applies an addon to the Terminal prototype, making it available to all
     * newly created Terminals.
     * @param addon The addon to apply.
     * @deprecated Use the new loadAddon API/addon format.
     */
    static applyAddon(addon: any): void;

    /**
     * (EXPERIMENTAL) Loads an addon into this instance of xterm.js.
     * @param addon The addon to load.
     */
    loadAddon(addon: ITerminalAddon): void;
  }

  /**
   * An addon that can provide additional functionality to the terminal.
   */
  export interface ITerminalAddon extends IDisposable {
    /**
     * (EXPERIMENTAL) This is called when the addon is activated.
     */
    activate(terminal: Terminal): void;
  }

  /**
   * An object representing a selection within the terminal.
   */
  interface ISelectionPosition {
    /**
     * The start column of the selection.
     */
    startColumn: number;

    /**
     * The start row of the selection.
     */
    startRow: number;

    /**
     * The end column of the selection.
     */
    endColumn: number;

    /**
     * The end row of the selection.
     */
    endRow: number;
  }

  /**
   * Represents a terminal buffer.
   */
  interface IBuffer {
    /**
     * The y position of the cursor. This ranges between `0` (when the
     * cursor is at baseY) and `Terminal.rows - 1` (when the cursor is on the
     * last row).
     */
    readonly cursorY: number;

    /**
     * The x position of the cursor. This ranges between `0` (left side) and
     * `Terminal.cols - 1` (right side).
     */
    readonly cursorX: number;

    /**
     * The line within the buffer where the top of the viewport is.
     */
    readonly viewportY: number;

    /**
     * The line within the buffer where the top of the bottom page is (when
     * fully scrolled down);
     */
    readonly baseY: number;

    /**
     * The amount of lines in the buffer.
     */
    readonly length: number;

    /**
     * Gets a line from the buffer, or undefined if the line index does not
     * exist.
     *
     * Note that the result of this function should be used immediately after
     * calling as when the terminal updates it could lead to unexpected
     * behavior.
     *
     * @param y The line index to get.
     */
    getLine(y: number): IBufferLine | undefined;
  }

  /**
   * Represents a line in the terminal's buffer.
   */
  interface IBufferLine {
    /**
     * Whether the line is wrapped from the previous line.
     */
    readonly isWrapped: boolean;

    /**
     * Gets a cell from the line, or undefined if the line index does not exist.
     *
     * Note that the result of this function should be used immediately after
     * calling as when the terminal updates it could lead to unexpected
     * behavior.
     *
     * @param x The character index to get.
     */
    getCell(x: number): IBufferCell | undefined;

    /**
     * Gets the line as a string. Note that this is gets only the string for the
     * line, not taking isWrapped into account.
     *
     * @param trimRight Whether to trim any whitespace at the right of the line.
     * @param startColumn The column to start from (inclusive).
     * @param endColumn The column to end at (exclusive).
     */
    translateToString(trimRight?: boolean, startColumn?: number, endColumn?: number): string;
  }

  /**
   * Represents a single cell in the terminal's buffer.
   */
  interface IBufferCell {
    /**
     * The character within the cell.
     */
    readonly char: string;

    /**
     * The width of the character. Some examples:
     *
     * - This is `1` for most cells.
     * - This is `2` for wide character like CJK glyphs.
     * - This is `0` for cells immediately following cells with a width of `2`.
     */
    readonly width: number;
  }
}<|MERGE_RESOLUTION|>--- conflicted
+++ resolved
@@ -704,20 +704,12 @@
      * Retrieves an option's value from the terminal.
      * @param key The option key.
      */
-<<<<<<< HEAD
-    getOption(key: 'bellSound' | 'bellStyle' | 'cursorStyle' | 'fontFamily' | 'fontWeight' | 'fontWeightBold'| 'rendererType' | 'termName' | 'wordSeparator' | 'answerbackString'): string;
-=======
-    getOption(key: 'bellSound' | 'bellStyle' | 'cursorStyle' | 'fontFamily' | 'fontWeight' | 'fontWeightBold' | 'logLevel' | 'rendererType' | 'termName' | 'wordSeparator'): string;
->>>>>>> 9a433e90
+    getOption(key: 'answerbackString' | 'bellSound' | 'bellStyle' | 'cursorStyle' | 'fontFamily' | 'fontWeight' | 'fontWeightBold' | 'logLevel' | 'rendererType' | 'termName' | 'wordSeparator'): string;
     /**
      * Retrieves an option's value from the terminal.
      * @param key The option key.
      */
-<<<<<<< HEAD
-    getOption(key: 'allowTransparency' | 'cancelEvents' | 'convertEol' | 'cursorBlink' | 'debug' | 'disableStdin' | 'macOptionIsMeta' | 'rightClickSelectsWord' | 'popOnBell' | 'screenKeys' | 'visualBell' | 'windowsMode'): boolean;
-=======
-    getOption(key: 'allowTransparency' | 'cancelEvents' | 'convertEol' | 'cursorBlink' | 'disableStdin' | 'macOptionIsMeta' | 'rightClickSelectsWord' | 'popOnBell' | 'screenKeys' | 'useFlowControl' | 'visualBell' | 'windowsMode'): boolean;
->>>>>>> 9a433e90
+    getOption(key: 'allowTransparency' | 'cancelEvents' | 'convertEol' | 'cursorBlink' | 'disableStdin' | 'macOptionIsMeta' | 'rightClickSelectsWord' | 'popOnBell' | 'screenKeys' | 'visualBell' | 'windowsMode'): boolean;
     /**
      * Retrieves an option's value from the terminal.
      * @param key The option key.
@@ -744,7 +736,7 @@
      * @param key The option key.
      * @param value The option value.
      */
-    setOption(key: 'fontFamily' | 'termName' | 'bellSound' | 'wordSeparator' | 'answerbackString', value: string): void;
+    setOption(key: 'answerbackString' | 'fontFamily' | 'termName' | 'bellSound' | 'wordSeparator', value: string): void;
     /**
     * Sets an option on the terminal.
     * @param key The option key.
@@ -774,11 +766,7 @@
      * @param key The option key.
      * @param value The option value.
      */
-<<<<<<< HEAD
-    setOption(key: 'allowTransparency' | 'cancelEvents' | 'convertEol' | 'cursorBlink' | 'debug' | 'disableStdin' | 'macOptionIsMeta' | 'popOnBell' | 'rightClickSelectsWord' | 'screenKeys' | 'visualBell' | 'windowsMode', value: boolean): void;
-=======
-    setOption(key: 'allowTransparency' | 'cancelEvents' | 'convertEol' | 'cursorBlink' | 'disableStdin' | 'macOptionIsMeta' | 'popOnBell' | 'rightClickSelectsWord' | 'screenKeys' | 'useFlowControl' | 'visualBell' | 'windowsMode', value: boolean): void;
->>>>>>> 9a433e90
+    setOption(key: 'allowTransparency' | 'cancelEvents' | 'convertEol' | 'cursorBlink' | 'disableStdin' | 'macOptionIsMeta' | 'popOnBell' | 'rightClickSelectsWord' | 'screenKeys' | 'visualBell' | 'windowsMode', value: boolean): void;
     /**
      * Sets an option on the terminal.
      * @param key The option key.
