--- conflicted
+++ resolved
@@ -7,13 +7,8 @@
 import { IInputHandlingTerminal, IViewport, ICompositionHelper, ITerminal, IBuffer, IBufferSet, IBrowser, ICharMeasure, ISelectionManager, ITerminalOptions, ILinkifier, IMouseHelper, ILinkMatcherOptions, CharacterJoinerHandler, IBufferLine, IBufferStringIterator, ICellData, IAttributeData } from '../Types';
 import { ICircularList, XtermListener } from '../common/Types';
 import { Buffer } from '../Buffer';
-<<<<<<< HEAD
-import * as Browser from '../core/Platform';
+import * as Browser from '../common/Platform';
 import { ITheme, IDisposable, IMarker, ITerminalAddon, ITerminalAddonConstructor } from 'xterm';
-=======
-import * as Browser from '../common/Platform';
-import { ITheme, IDisposable, IMarker } from 'xterm';
->>>>>>> 25745777
 import { Terminal } from '../Terminal';
 import { AttributeData } from '../BufferLine';
 
