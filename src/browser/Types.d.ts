--- conflicted
+++ resolved
@@ -159,20 +159,6 @@
   fg: number | undefined;
 }
 
-<<<<<<< HEAD
-export interface ILinkifier extends IDisposable {
-  onShowLinkUnderline: IEvent<ILinkifierEvent>;
-  onHideLinkUnderline: IEvent<ILinkifierEvent>;
-  onLinkTooltip: IEvent<ILinkifierEvent>;
-
-  attachToDom(element: HTMLElement, mouseZoneManager: IMouseZoneManager): void;
-  linkifyRows(start: number, end: number): void;
-  registerLinkMatcher(regex: RegExp, handler: LinkMatcherHandler, options?: ILinkMatcherOptions): number;
-  deregisterLinkMatcher(matcherId: number): boolean;
-}
-
-=======
->>>>>>> 423d5402
 interface ILinkState {
   decorations: ILinkDecorations;
   isHovered: boolean;
