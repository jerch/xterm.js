--- conflicted
+++ resolved
@@ -217,15 +217,10 @@
       `${this._terminalSelector} .${ROW_CONTAINER_CLASS} .${RowCss.CURSOR_CLASS}.${RowCss.CURSOR_STYLE_BAR_CLASS} {` +
       ` box-shadow: ${this._optionsService.rawOptions.cursorWidth}px 0 0 ${colors.cursor.css} inset;` +
       `}` +
-<<<<<<< HEAD
       `${this._terminalSelector} .${ROW_CONTAINER_CLASS} .${RowCss.CURSOR_CLASS}.${RowCss.CURSOR_STYLE_UNDERLINE_CLASS} {` +
-      ` box-shadow: 0 -1px 0 ${colors.cursor.css} inset;` +
-=======
-      `${this._terminalSelector} .${ROW_CONTAINER_CLASS} .${CURSOR_CLASS}.${CURSOR_STYLE_UNDERLINE_CLASS} {` +
       ` border-bottom: 1px ${colors.cursor.css};` +
       ` border-bottom-style: solid;` +
       ` height: calc(100% - 1px);` +
->>>>>>> 73e60586
       `}`;
     // Selection
     styles +=
