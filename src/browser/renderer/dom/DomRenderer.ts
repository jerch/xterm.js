--- conflicted
+++ resolved
@@ -36,12 +36,7 @@
   private _rowFactory: DomRendererRowFactory;
   private _terminalClass: number = nextTerminalId++;
 
-<<<<<<< HEAD
-  private _themeStyleElement!: HTMLStyleElement;
-=======
   private _themeStyle!: IStyleSheet;
-  private _dimensionsStyle!: IStyleSheet;
->>>>>>> 17b8247c
   private _rowContainer: HTMLElement;
   private _rowElements: HTMLElement[] = [];
   private _selectionContainer: HTMLElement;
@@ -96,13 +91,8 @@
       // https://github.com/xtermjs/xterm.js/issues/2960
       this._rowContainer.remove();
       this._selectionContainer.remove();
-<<<<<<< HEAD
-      this._themeStyleElement.remove();
+      this._themeStyle.dispose();
       this._widthCache.dispose();
-=======
-      this._themeStyle.dispose();
-      this._dimensionsStyle.dispose();
->>>>>>> 17b8247c
     }));
 
     this._widthCache = new WidthCache(document);
@@ -132,23 +122,6 @@
       element.style.overflow = 'hidden';
     }
 
-<<<<<<< HEAD
-=======
-    if (!this._dimensionsStyle) {
-      this._dimensionsStyle = createStyle(this._screenElement);
-    }
-
-    const styles =
-      `${this._terminalSelector} .${ROW_CONTAINER_CLASS} span {` +
-      ` display: inline-block;` +
-      ` height: 100%;` +
-      ` vertical-align: top;` +
-      ` width: ${this.dimensions.css.cell.width}px` +
-      `}`;
-
-    this._dimensionsStyle.setCss(styles);
-
->>>>>>> 17b8247c
     this._selectionContainer.style.height = this._viewportElement.style.height;
     this._screenElement.style.width = `${this.dimensions.css.canvas.width}px`;
     this._screenElement.style.height = `${this.dimensions.css.canvas.height}px`;
