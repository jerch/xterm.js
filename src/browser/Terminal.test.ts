/**
 * Copyright (c) 2016 The xterm.js authors. All rights reserved.
 * @license MIT
 */

import { assert } from 'chai';
import { MockViewport, MockCompositionHelper, MockRenderer, TestTerminal } from 'browser/TestUtils.test';
import { DEFAULT_ATTR_DATA } from 'common/buffer/BufferLine';
import { CellData } from 'common/buffer/CellData';
import { IBufferService, IUnicodeService } from 'common/services/Services';
import { Linkifier } from 'browser/Linkifier';
import { MockLogService, MockUnicodeService } from 'common/TestUtils.test';
import { IRegisteredLinkMatcher, IMouseZoneManager, IMouseZone } from 'browser/Types';
import { IMarker } from 'common/Types';

const INIT_COLS = 80;
const INIT_ROWS = 24;

// grab wcwidth from mock unicode service (hardcoded to V6)
const wcwidth = (new MockUnicodeService()).wcwidth;

describe('Terminal', () => {
  let term: TestTerminal;
  const termOptions = {
    cols: INIT_COLS,
    rows: INIT_ROWS
  };

  beforeEach(() => {
    term = new TestTerminal(termOptions);
    term.refresh = () => { };
    (term as any).renderer = new MockRenderer();
    term.viewport = new MockViewport();
    (term as any)._compositionHelper = new MockCompositionHelper();
    (term as any).element = {
      classList: {
        toggle: () => { },
        remove: () => { }
      }
    };
  });

  it('should not mutate the options parameter', () => {
    term.options.cols = 1000;

    assert.deepEqual(termOptions, {
      cols: INIT_COLS,
      rows: INIT_ROWS
    });
  });

  describe('events', () => {
    // TODO: Add an onData test back
    // it('should fire the onData evnet', (done) => {
    //   term.onData(() => done());
    //   term.handler('fake');
    // });
    it('should fire the onCursorMove event', () => {
      return new Promise<void>(async r => {
        term.onCursorMove(() => r());
        await term.writeP('foo');
      });
    });
    it('should fire the onLineFeed event', () => {
      return new Promise<void>(async r => {
        term.onLineFeed(() => r());
        await term.writeP('\n');
      });
    });
    it('should fire a scroll event when scrollback is created', () => {
      return new Promise<void>(async r => {
        term.onScroll(() => r());
        await term.writeP('\n'.repeat(INIT_ROWS));
      });
    });
    it('should fire a scroll event when scrollback is cleared', () => {
      return new Promise<void>(async r => {
        await term.writeP('\n'.repeat(INIT_ROWS));
        term.onScroll(() => r());
        term.clear();
      });
    });
    it('should fire a key event after a keypress DOM event', (done) => {
      term.onKey(e => {
        assert.equal(typeof e.key, 'string');
        assert.equal(e.domEvent instanceof Object, true);
        done();
      });
      const evKeyPress = {
        preventDefault: () => { },
        stopPropagation: () => { },
        type: 'keypress',
        keyCode: 13
      } as KeyboardEvent;
      term.keyPress(evKeyPress);
    });
    it('should fire a key event after a keydown DOM event', (done) => {
      term.onKey(e => {
        assert.equal(typeof e.key, 'string');
        assert.equal(e.domEvent instanceof Object, true);
        done();
      });
      (term as any).textarea = { value: '' };
      const evKeyDown = {
        preventDefault: () => { },
        stopPropagation: () => { },
        type: 'keydown',
        keyCode: 13
      } as KeyboardEvent;
      term.keyDown(evKeyDown);
    });
    it('should fire the onResize event', (done) => {
      term.onResize(e => {
        assert.equal(typeof e.cols, 'number');
        assert.equal(typeof e.rows, 'number');
        done();
      });
      term.resize(1, 1);
    });
    it('should fire the onScroll event', (done) => {
      term.onScroll(e => {
        assert.equal(typeof e, 'number');
        done();
      });
      term.scroll(DEFAULT_ATTR_DATA.clone());
    });
    it('should fire the onTitleChange event', (done) => {
      term.onTitleChange(e => {
        assert.equal(e, 'title');
        done();
      });
      term.write('\x1b]2;title\x07');
    });
    it('should fire the onBell event', (done) => {
      term.onBell(e => {
        done();
      });
      term.write('\x07');
    });
  });

  describe('attachCustomKeyEventHandler', () => {
    const evKeyDown = {
      preventDefault: () => { },
      stopPropagation: () => { },
      type: 'keydown',
      keyCode: 77
    } as KeyboardEvent;
    const evKeyPress = {
      preventDefault: () => { },
      stopPropagation: () => { },
      type: 'keypress',
      keyCode: 77
    } as KeyboardEvent;

    beforeEach(() => {
      term.clearSelection = () => { };
    });

    it('should process the keydown/keypress event based on what the handler returns', () => {
      assert.equal(term.keyDown(evKeyDown), true);
      assert.equal(term.keyPress(evKeyPress), true);
      term.attachCustomKeyEventHandler(ev => ev.keyCode === 77);
      assert.equal(term.keyDown(evKeyDown), true);
      assert.equal(term.keyPress(evKeyPress), true);
      term.attachCustomKeyEventHandler(ev => ev.keyCode !== 77);
      assert.equal(term.keyDown(evKeyDown), false);
      assert.equal(term.keyPress(evKeyPress), false);
    });

    it('should alive after reset(ESC c Full Reset (RIS))', () => {
      term.attachCustomKeyEventHandler(ev => ev.keyCode !== 77);
      assert.equal(term.keyDown(evKeyDown), false);
      assert.equal(term.keyPress(evKeyPress), false);
      term.reset();
      assert.equal(term.keyDown(evKeyDown), false);
      assert.equal(term.keyPress(evKeyPress), false);
    });
  });

  describe('clear', () => {
    it('should clear a buffer equal to rows', () => {
      const promptLine = term.buffer.lines.get(term.buffer.ybase + term.buffer.y);
      term.clear();
      assert.equal(term.buffer.y, 0);
      assert.equal(term.buffer.ybase, 0);
      assert.equal(term.buffer.ydisp, 0);
      assert.equal(term.buffer.lines.length, term.rows);
      assert.deepEqual(term.buffer.lines.get(0), promptLine);
      for (let i = 1; i < term.rows; i++) {
        assert.deepEqual(term.buffer.lines.get(i), term.buffer.getBlankLine(DEFAULT_ATTR_DATA));
      }
    });
    it('should clear a buffer larger than rows', async () => {
      // Fill the buffer with dummy rows
      for (let i = 0; i < term.rows * 2; i++) {
        await term.writeP('test\n');
      }

      const promptLine = term.buffer.lines.get(term.buffer.ybase + term.buffer.y);
      term.clear();
      assert.equal(term.buffer.y, 0);
      assert.equal(term.buffer.ybase, 0);
      assert.equal(term.buffer.ydisp, 0);
      assert.equal(term.buffer.lines.length, term.rows);
      assert.deepEqual(term.buffer.lines.get(0), promptLine);
      for (let i = 1; i < term.rows; i++) {
        assert.deepEqual(term.buffer.lines.get(i), term.buffer.getBlankLine(DEFAULT_ATTR_DATA));
      }
    });
    it('should not break the prompt when cleared twice', () => {
      const promptLine = term.buffer.lines.get(term.buffer.ybase + term.buffer.y);
      term.clear();
      term.clear();
      assert.equal(term.buffer.y, 0);
      assert.equal(term.buffer.ybase, 0);
      assert.equal(term.buffer.ydisp, 0);
      assert.equal(term.buffer.lines.length, term.rows);
      assert.deepEqual(term.buffer.lines.get(0), promptLine);
      for (let i = 1; i < term.rows; i++) {
        assert.deepEqual(term.buffer.lines.get(i), term.buffer.getBlankLine(DEFAULT_ATTR_DATA));
      }
    });
  });

  describe('paste', () => {
    it('should fire data event', done => {
      term.onData(e => {
        assert.equal(e, 'foo');
        done();
      });
      term.paste('foo');
    });
    it('should sanitize \n chars', done => {
      term.onData(e => {
        assert.equal(e, '\rfoo\rbar\r');
        done();
      });
      term.paste('\r\nfoo\nbar\r');
    });
    it('should respect bracketed paste mode', () => {
      return new Promise<void>(async r => {
        term.onData(e => {
          assert.equal(e, '\x1b[200~foo\x1b[201~');
          r();
        });
        await term.writeP('\x1b[?2004h');
        term.paste('foo');
      });
    });
  });

  describe('scroll', () => {
    describe('scrollLines', () => {
      let startYDisp: number;
      beforeEach(async () => {
        for (let i = 0; i < INIT_ROWS * 2; i++) {
          await term.writeP('test\r\n');
        }
        startYDisp = INIT_ROWS + 1;
      });
      it('should scroll a single line', () => {
        assert.equal(term.buffer.ydisp, startYDisp);
        term.scrollLines(-1);
        assert.equal(term.buffer.ydisp, startYDisp - 1);
        term.scrollLines(1);
        assert.equal(term.buffer.ydisp, startYDisp);
      });
      it('should scroll multiple lines', () => {
        assert.equal(term.buffer.ydisp, startYDisp);
        term.scrollLines(-5);
        assert.equal(term.buffer.ydisp, startYDisp - 5);
        term.scrollLines(5);
        assert.equal(term.buffer.ydisp, startYDisp);
      });
      it('should not scroll beyond the bounds of the buffer', () => {
        assert.equal(term.buffer.ydisp, startYDisp);
        term.scrollLines(1);
        assert.equal(term.buffer.ydisp, startYDisp);
        for (let i = 0; i < startYDisp; i++) {
          term.scrollLines(-1);
        }
        assert.equal(term.buffer.ydisp, 0);
        term.scrollLines(-1);
        assert.equal(term.buffer.ydisp, 0);
      });
    });

    describe('scrollPages', () => {
      let startYDisp: number;
      beforeEach(async () => {
        for (let i = 0; i < term.rows * 3; i++) {
          await term.writeP('test\r\n');
        }
        startYDisp = (term.rows * 2) + 1;
      });
      it('should scroll a single page', () => {
        assert.equal(term.buffer.ydisp, startYDisp);
        term.scrollPages(-1);
        assert.equal(term.buffer.ydisp, startYDisp - (term.rows - 1));
        term.scrollPages(1);
        assert.equal(term.buffer.ydisp, startYDisp);
      });
      it('should scroll a multiple pages', () => {
        assert.equal(term.buffer.ydisp, startYDisp);
        term.scrollPages(-2);
        assert.equal(term.buffer.ydisp, startYDisp - (term.rows - 1) * 2);
        term.scrollPages(2);
        assert.equal(term.buffer.ydisp, startYDisp);
      });
    });

    describe('scrollToTop', () => {
      beforeEach(async () => {
        for (let i = 0; i < term.rows * 3; i++) {
          await term.writeP('test\r\n');
        }
      });
      it('should scroll to the top', () => {
        assert.notEqual(term.buffer.ydisp, 0);
        term.scrollToTop();
        assert.equal(term.buffer.ydisp, 0);
      });
    });

    describe('scrollToBottom', () => {
      let startYDisp: number;
      beforeEach(async () => {
        for (let i = 0; i < term.rows * 3; i++) {
          await term.writeP('test\r\n');
        }
        startYDisp = (term.rows * 2) + 1;
      });
      it('should scroll to the bottom', () => {
        term.scrollLines(-1);
        term.scrollToBottom();
        assert.equal(term.buffer.ydisp, startYDisp);
        term.scrollPages(-1);
        term.scrollToBottom();
        assert.equal(term.buffer.ydisp, startYDisp);
        term.scrollToTop();
        term.scrollToBottom();
        assert.equal(term.buffer.ydisp, startYDisp);
      });
    });

    describe('scrollToLine', () => {
      let startYDisp: number;
      beforeEach(async () => {
        for (let i = 0; i < term.rows * 3; i++) {
          await term.writeP('test\r\n');
        }
        startYDisp = (term.rows * 2) + 1;
      });
      it('should scroll to requested line', () => {
        assert.equal(term.buffer.ydisp, startYDisp);
        term.scrollToLine(0);
        assert.equal(term.buffer.ydisp, 0);
        term.scrollToLine(10);
        assert.equal(term.buffer.ydisp, 10);
        term.scrollToLine(startYDisp);
        assert.equal(term.buffer.ydisp, startYDisp);
        term.scrollToLine(20);
        assert.equal(term.buffer.ydisp, 20);
      });
      it('should not scroll beyond boundary lines', () => {
        assert.equal(term.buffer.ydisp, startYDisp);
        term.scrollToLine(-1);
        assert.equal(term.buffer.ydisp, 0);
        term.scrollToLine(startYDisp + 1);
        assert.equal(term.buffer.ydisp, startYDisp);
      });
    });

    describe('keyPress', () => {
      it('should scroll down, when a key is pressed and terminal is scrolled up', () => {
        const event = {
          type: 'keydown',
          key: 'a',
          keyCode: 65,
          preventDefault: () => { },
          stopPropagation: () => { }
        } as KeyboardEvent;

        term.buffer.ydisp = 0;
        term.buffer.ybase = 40;
        term.keyPress(event);

        // Ensure that now the terminal is scrolled to bottom
        assert.equal(term.buffer.ydisp, term.buffer.ybase);
      });

      it('should not scroll down, when a custom keydown handler prevents the event', async () => {
        // Add some output to the terminal
        for (let i = 0; i < term.rows * 3; i++) {
          await term.writeP('test\r\n');
        }
        const startYDisp = (term.rows * 2) + 1;
        term.attachCustomKeyEventHandler(() => {
          return false;
        });

        assert.equal(term.buffer.ydisp, startYDisp);
        term.scrollLines(-1);
        assert.equal(term.buffer.ydisp, startYDisp - 1);
<<<<<<< HEAD
        term.keyPress({ keyCode: 0 } as KeyboardEvent);
=======
        term.keyPress({ keyCode: 0 });
>>>>>>> a9788c36
        assert.equal(term.buffer.ydisp, startYDisp - 1);
      });
    });

    describe('scroll() function', () => {
      describe('when scrollback > 0', () => {
        it('should create a new line and scroll', () => {
          term.buffer.lines.get(0)!.setCell(0, CellData.fromCharData([0, 'a', 0, 'a'.charCodeAt(0)]));
          term.buffer.lines.get(INIT_ROWS - 1)!.setCell(0, CellData.fromCharData([0, 'b', 0, 'b'.charCodeAt(0)]));
          term.buffer.y = INIT_ROWS - 1; // Move cursor to last line
          term.scroll(DEFAULT_ATTR_DATA.clone());
          assert.equal(term.buffer.lines.length, INIT_ROWS + 1);
          assert.equal(term.buffer.lines.get(0)!.loadCell(0, new CellData()).getChars(), 'a');
          assert.equal(term.buffer.lines.get(INIT_ROWS - 1)!.loadCell(0, new CellData()).getChars(), 'b');
          assert.equal(term.buffer.lines.get(INIT_ROWS)!.loadCell(0, new CellData()).getChars(), '');
        });

        it('should properly scroll inside a scroll region (scrollTop set)', () => {
          term.buffer.lines.get(0)!.setCell(0, CellData.fromCharData([0, 'a', 0, 'a'.charCodeAt(0)]));
          term.buffer.lines.get(1)!.setCell(0, CellData.fromCharData([0, 'b', 0, 'b'.charCodeAt(0)]));
          term.buffer.lines.get(2)!.setCell(0, CellData.fromCharData([0, 'c', 0, 'c'.charCodeAt(0)]));
          term.buffer.y = INIT_ROWS - 1; // Move cursor to last line
          term.buffer.scrollTop = 1;
          term.scroll(DEFAULT_ATTR_DATA.clone());
          assert.equal(term.buffer.lines.length, INIT_ROWS);
          assert.equal(term.buffer.lines.get(0)!.loadCell(0, new CellData()).getChars(), 'a');
          assert.equal(term.buffer.lines.get(1)!.loadCell(0, new CellData()).getChars(), 'c');
        });

        it('should properly scroll inside a scroll region (scrollBottom set)', () => {
          term.buffer.lines.get(0)!.setCell(0, CellData.fromCharData([0, 'a', 0, 'a'.charCodeAt(0)]));
          term.buffer.lines.get(1)!.setCell(0, CellData.fromCharData([0, 'b', 0, 'b'.charCodeAt(0)]));
          term.buffer.lines.get(2)!.setCell(0, CellData.fromCharData([0, 'c', 0, 'c'.charCodeAt(0)]));
          term.buffer.lines.get(3)!.setCell(0, CellData.fromCharData([0, 'd', 0, 'd'.charCodeAt(0)]));
          term.buffer.lines.get(4)!.setCell(0, CellData.fromCharData([0, 'e', 0, 'e'.charCodeAt(0)]));
          term.buffer.y = 3;
          term.buffer.scrollBottom = 3;
          term.scroll(DEFAULT_ATTR_DATA.clone());
          assert.equal(term.buffer.lines.length, INIT_ROWS + 1);
          assert.equal(term.buffer.lines.get(0)!.loadCell(0, new CellData()).getChars(), 'a', '\'a\' should be pushed to the scrollback');
          assert.equal(term.buffer.lines.get(1)!.loadCell(0, new CellData()).getChars(), 'b');
          assert.equal(term.buffer.lines.get(2)!.loadCell(0, new CellData()).getChars(), 'c');
          assert.equal(term.buffer.lines.get(3)!.loadCell(0, new CellData()).getChars(), 'd');
          assert.equal(term.buffer.lines.get(4)!.loadCell(0, new CellData()).getChars(), '', 'a blank line should be added at scrollBottom\'s index');
          assert.equal(term.buffer.lines.get(5)!.loadCell(0, new CellData()).getChars(), 'e');
        });

        it('should properly scroll inside a scroll region (scrollTop and scrollBottom set)', () => {
          term.buffer.lines.get(0)!.setCell(0, CellData.fromCharData([0, 'a', 0, 'a'.charCodeAt(0)]));
          term.buffer.lines.get(1)!.setCell(0, CellData.fromCharData([0, 'b', 0, 'b'.charCodeAt(0)]));
          term.buffer.lines.get(2)!.setCell(0, CellData.fromCharData([0, 'c', 0, 'c'.charCodeAt(0)]));
          term.buffer.lines.get(3)!.setCell(0, CellData.fromCharData([0, 'd', 0, 'd'.charCodeAt(0)]));
          term.buffer.lines.get(4)!.setCell(0, CellData.fromCharData([0, 'e', 0, 'e'.charCodeAt(0)]));
          term.buffer.y = INIT_ROWS - 1; // Move cursor to last line
          term.buffer.scrollTop = 1;
          term.buffer.scrollBottom = 3;
          term.scroll(DEFAULT_ATTR_DATA.clone());
          assert.equal(term.buffer.lines.length, INIT_ROWS);
          assert.equal(term.buffer.lines.get(0)!.loadCell(0, new CellData()).getChars(), 'a');
          assert.equal(term.buffer.lines.get(1)!.loadCell(0, new CellData()).getChars(), 'c', '\'b\' should be removed from the buffer');
          assert.equal(term.buffer.lines.get(2)!.loadCell(0, new CellData()).getChars(), 'd');
          assert.equal(term.buffer.lines.get(3)!.loadCell(0, new CellData()).getChars(), '', 'a blank line should be added at scrollBottom\'s index');
          assert.equal(term.buffer.lines.get(4)!.loadCell(0, new CellData()).getChars(), 'e');
        });
      });

      describe('when scrollback === 0', () => {
        beforeEach(() => {
          term.optionsService.setOption('scrollback', 0);
          assert.equal(term.buffer.lines.maxLength, INIT_ROWS);
        });

        it('should create a new line and shift everything up', () => {
          term.buffer.lines.get(0)!.setCell(0, CellData.fromCharData([0, 'a', 0, 'a'.charCodeAt(0)]));
          term.buffer.lines.get(1)!.setCell(0, CellData.fromCharData([0, 'b', 0, 'b'.charCodeAt(0)]));
          term.buffer.lines.get(INIT_ROWS - 1)!.setCell(0, CellData.fromCharData([0, 'c', 0, 'c'.charCodeAt(0)]));
          term.buffer.y = INIT_ROWS - 1; // Move cursor to last line
          assert.equal(term.buffer.lines.length, INIT_ROWS);
          term.scroll(DEFAULT_ATTR_DATA.clone());
          assert.equal(term.buffer.lines.length, INIT_ROWS);
          // 'a' gets pushed out of buffer
          assert.equal(term.buffer.lines.get(0)!.loadCell(0, new CellData()).getChars(), 'b');
          assert.equal(term.buffer.lines.get(1)!.loadCell(0, new CellData()).getChars(), '');
          assert.equal(term.buffer.lines.get(INIT_ROWS - 2)!.loadCell(0, new CellData()).getChars(), 'c');
          assert.equal(term.buffer.lines.get(INIT_ROWS - 1)!.loadCell(0, new CellData()).getChars(), '');
        });

        it('should properly scroll inside a scroll region (scrollTop set)', () => {
          term.buffer.lines.get(0)!.setCell(0, CellData.fromCharData([0, 'a', 0, 'a'.charCodeAt(0)]));
          term.buffer.lines.get(1)!.setCell(0, CellData.fromCharData([0, 'b', 0, 'b'.charCodeAt(0)]));
          term.buffer.lines.get(2)!.setCell(0, CellData.fromCharData([0, 'c', 0, 'c'.charCodeAt(0)]));
          term.buffer.y = INIT_ROWS - 1; // Move cursor to last line
          term.buffer.scrollTop = 1;
          term.scroll(DEFAULT_ATTR_DATA.clone());
          assert.equal(term.buffer.lines.length, INIT_ROWS);
          assert.equal(term.buffer.lines.get(0)!.loadCell(0, new CellData()).getChars(), 'a');
          assert.equal(term.buffer.lines.get(1)!.loadCell(0, new CellData()).getChars(), 'c');
        });

        it('should properly scroll inside a scroll region (scrollBottom set)', () => {
          term.buffer.lines.get(0)!.setCell(0, CellData.fromCharData([0, 'a', 0, 'a'.charCodeAt(0)]));
          term.buffer.lines.get(1)!.setCell(0, CellData.fromCharData([0, 'b', 0, 'b'.charCodeAt(0)]));
          term.buffer.lines.get(2)!.setCell(0, CellData.fromCharData([0, 'c', 0, 'c'.charCodeAt(0)]));
          term.buffer.lines.get(3)!.setCell(0, CellData.fromCharData([0, 'd', 0, 'd'.charCodeAt(0)]));
          term.buffer.lines.get(4)!.setCell(0, CellData.fromCharData([0, 'e', 0, 'e'.charCodeAt(0)]));
          term.buffer.y = 3;
          term.buffer.scrollBottom = 3;
          term.scroll(DEFAULT_ATTR_DATA.clone());
          assert.equal(term.buffer.lines.length, INIT_ROWS);
          assert.equal(term.buffer.lines.get(0)!.loadCell(0, new CellData()).getChars(), 'b');
          assert.equal(term.buffer.lines.get(1)!.loadCell(0, new CellData()).getChars(), 'c');
          assert.equal(term.buffer.lines.get(2)!.loadCell(0, new CellData()).getChars(), 'd');
          assert.equal(term.buffer.lines.get(3)!.loadCell(0, new CellData()).getChars(), '', 'a blank line should be added at scrollBottom\'s index');
          assert.equal(term.buffer.lines.get(4)!.loadCell(0, new CellData()).getChars(), 'e');
        });

        it('should properly scroll inside a scroll region (scrollTop and scrollBottom set)', () => {
          term.buffer.lines.get(0)!.setCell(0, CellData.fromCharData([0, 'a', 0, 'a'.charCodeAt(0)]));
          term.buffer.lines.get(1)!.setCell(0, CellData.fromCharData([0, 'b', 0, 'b'.charCodeAt(0)]));
          term.buffer.lines.get(2)!.setCell(0, CellData.fromCharData([0, 'c', 0, 'c'.charCodeAt(0)]));
          term.buffer.lines.get(3)!.setCell(0, CellData.fromCharData([0, 'd', 0, 'd'.charCodeAt(0)]));
          term.buffer.lines.get(4)!.setCell(0, CellData.fromCharData([0, 'e', 0, 'e'.charCodeAt(0)]));
          term.buffer.y = INIT_ROWS - 1; // Move cursor to last line
          term.buffer.scrollTop = 1;
          term.buffer.scrollBottom = 3;
          term.scroll(DEFAULT_ATTR_DATA.clone());
          assert.equal(term.buffer.lines.length, INIT_ROWS);
          assert.equal(term.buffer.lines.get(0)!.loadCell(0, new CellData()).getChars(), 'a');
          assert.equal(term.buffer.lines.get(1)!.loadCell(0, new CellData()).getChars(), 'c', '\'b\' should be removed from the buffer');
          assert.equal(term.buffer.lines.get(2)!.loadCell(0, new CellData()).getChars(), 'd');
          assert.equal(term.buffer.lines.get(3)!.loadCell(0, new CellData()).getChars(), '', 'a blank line should be added at scrollBottom\'s index');
          assert.equal(term.buffer.lines.get(4)!.loadCell(0, new CellData()).getChars(), 'e');
        });
      });
    });
  });

  describe('Third level shift', () => {
    let evKeyDown: any;
    let evKeyPress: any;

    beforeEach(() => {
      term.clearSelection = () => { };
      // term.compositionHelper = {
      //   isComposing: false,
      //   keydown: {
      //     bind: () => {
      //       return () => { return true; };
      //     }
      //   }
      // };
      evKeyDown = {
        preventDefault: () => { },
        stopPropagation: () => { },
        type: 'keydown',
        altKey: null,
        keyCode: null
      };
      evKeyPress = {
        preventDefault: () => { },
        stopPropagation: () => { },
        type: 'keypress',
        altKey: null,
        charCode: null,
        keyCode: null
      };
    });

    describe('with macOptionIsMeta', () => {
      let originalIsMac: boolean;
      beforeEach(() => {
        originalIsMac = term.browser.isMac;
        term.options.macOptionIsMeta = true;
      });
      afterEach(() => term.browser.isMac = originalIsMac);

      it('should interfere with the alt key on keyDown', () => {
        evKeyDown.altKey = true;
        evKeyDown.keyCode = 81;
        assert.equal(term.keyDown(evKeyDown), false);
        evKeyDown.altKey = true;
        evKeyDown.keyCode = 192;
        assert.equal(term.keyDown(evKeyDown), false);
      });
    });

    describe('On Mac OS', () => {
      let originalIsMac: boolean;
      beforeEach(() => {
        originalIsMac = term.browser.isMac;
        term.browser.isMac = true;
      });
      afterEach(() => term.browser.isMac = originalIsMac);

      it('should not interfere with the alt key on keyDown', () => {
        evKeyDown.altKey = true;
        evKeyDown.keyCode = 81;
        assert.equal(term.keyDown(evKeyDown), true);
        evKeyDown.altKey = true;
        evKeyDown.keyCode = 192;
        term.keyDown(evKeyDown);
        assert.equal(term.keyDown(evKeyDown), true);
      });

      it('should interfere with the alt + arrow keys', () => {
        evKeyDown.altKey = true;
        evKeyDown.keyCode = 37;
        assert.equal(term.keyDown(evKeyDown), false);
        evKeyDown.altKey = true;
        evKeyDown.keyCode = 39;
        assert.equal(term.keyDown(evKeyDown), false);
      });

      it('should emit key with alt + key on keyPress', (done) => {
        const keys = ['@', '@', '\\', '\\', '|', '|'];

        term.onKey(e => {
          if (e.key) {
            const index = keys.indexOf(e.key);
            assert(index !== -1, 'Emitted wrong key: ' + e.key);
            keys.splice(index, 1);
          }
          if (keys.length === 0) done();
        });

        evKeyPress.altKey = true;
        // @
        evKeyPress.charCode = null;
        evKeyPress.keyCode = 64;
        term.keyPress(evKeyPress);
        // Firefox @
        evKeyPress.charCode = 64;
        evKeyPress.keyCode = 0;
        term.keyPress(evKeyPress);
        // \
        evKeyPress.charCode = null;
        evKeyPress.keyCode = 92;
        term.keyPress(evKeyPress);
        // Firefox \
        evKeyPress.charCode = 92;
        evKeyPress.keyCode = 0;
        term.keyPress(evKeyPress);
        // |
        evKeyPress.charCode = null;
        evKeyPress.keyCode = 124;
        term.keyPress(evKeyPress);
        // Firefox |
        evKeyPress.charCode = 124;
        evKeyPress.keyCode = 0;
        term.keyPress(evKeyPress);
      });
    });

    describe('On MS Windows', () => {
      let originalIsWindows: boolean;
      beforeEach(() => {
        originalIsWindows = term.browser.isWindows;
        term.browser.isWindows = true;
      });
      afterEach(() => term.browser.isWindows = originalIsWindows);

      it('should not interfere with the alt + ctrl key on keyDown', () => {
        evKeyPress.altKey = true;
        evKeyPress.ctrlKey = true;
        evKeyPress.keyCode = 81;
        assert.equal(term.keyDown(evKeyPress), true);
        evKeyDown.altKey = true;
        evKeyDown.ctrlKey = true;
        evKeyDown.keyCode = 81;
        term.keyDown(evKeyDown);
        assert.equal(term.keyDown(evKeyPress), true);
      });

      it('should interfere with the alt + ctrl + arrow keys', () => {
        evKeyDown.altKey = true;
        evKeyDown.ctrlKey = true;

        evKeyDown.keyCode = 37;
        assert.equal(term.keyDown(evKeyDown), false);
        evKeyDown.keyCode = 39;
        term.keyDown(evKeyDown);
        assert.equal(term.keyDown(evKeyDown), false);
      });

      it('should emit key with alt + ctrl + key on keyPress', (done) => {
        const keys = ['@', '@', '\\', '\\', '|', '|'];

        term.onKey(e => {
          if (e.key) {
            const index = keys.indexOf(e.key);
            assert(index !== -1, 'Emitted wrong key: ' + e.key);
            keys.splice(index, 1);
          }
          if (keys.length === 0) done();
        });

        evKeyPress.altKey = true;
        evKeyPress.ctrlKey = true;

        // @
        evKeyPress.charCode = null;
        evKeyPress.keyCode = 64;
        term.keyPress(evKeyPress);
        // Firefox @
        evKeyPress.charCode = 64;
        evKeyPress.keyCode = 0;
        term.keyPress(evKeyPress);
        // \
        evKeyPress.charCode = null;
        evKeyPress.keyCode = 92;
        term.keyPress(evKeyPress);
        // Firefox \
        evKeyPress.charCode = 92;
        evKeyPress.keyCode = 0;
        term.keyPress(evKeyPress);
        // |
        evKeyPress.charCode = null;
        evKeyPress.keyCode = 124;
        term.keyPress(evKeyPress);
        // Firefox |
        evKeyPress.charCode = 124;
        evKeyPress.keyCode = 0;
        term.keyPress(evKeyPress);
      });
    });
  });

  describe('unicode - surrogates', () => {
    it('2 characters per cell', async function (): Promise<void> {
      this.timeout(10000);  // This is needed because istanbul patches code and slows it down
      const high = String.fromCharCode(0xD800);
      const cell = new CellData();
      for (let i = 0xDC00; i <= 0xDCFF; ++i) {
        await term.writeP(high + String.fromCharCode(i));
        const tchar = term.buffer.lines.get(0)!.loadCell(0, cell);
        assert.equal(tchar.getChars(), high + String.fromCharCode(i));
        assert.equal(tchar.getChars().length, 2);
        assert.equal(tchar.getWidth(), 1);
        assert.equal(term.buffer.lines.get(0)!.loadCell(1, cell).getChars(), '');
        term.reset();
      }
    });
    it('2 characters at last cell', async () => {
      const high = String.fromCharCode(0xD800);
      const cell = new CellData();
      for (let i = 0xDC00; i <= 0xDCFF; ++i) {
        term.buffer.x = term.cols - 1;
        await term.writeP(high + String.fromCharCode(i));
        assert.equal(term.buffer.lines.get(0)!.loadCell(term.buffer.x - 1, cell).getChars(), high + String.fromCharCode(i));
        assert.equal(term.buffer.lines.get(0)!.loadCell(term.buffer.x - 1, cell).getChars().length, 2);
        assert.equal(term.buffer.lines.get(1)!.loadCell(0, cell).getChars(), '');
        term.reset();
      }
    });
    it('2 characters per cell over line end with autowrap', async function (): Promise<void> {
      this.timeout(10000);
      const high = String.fromCharCode(0xD800);
      const cell = new CellData();
      for (let i = 0xDC00; i <= 0xDCFF; ++i) {
        term.buffer.x = term.cols - 1;

        await term.writeP('a' + high + String.fromCharCode(i));
        assert.equal(term.buffer.lines.get(0)!.loadCell(term.cols - 1, cell).getChars(), 'a');
        assert.equal(term.buffer.lines.get(1)!.loadCell(0, cell).getChars(), high + String.fromCharCode(i));
        assert.equal(term.buffer.lines.get(1)!.loadCell(0, cell).getChars().length, 2);
        assert.equal(term.buffer.lines.get(1)!.loadCell(1, cell).getChars(), '');
        term.reset();
      }
    });
    it('2 characters per cell over line end without autowrap', async function (): Promise<void> {
      this.timeout(10000);
      const high = String.fromCharCode(0xD800);
      const cell = new CellData();
      for (let i = 0xDC00; i <= 0xDCFF; ++i) {
        term.buffer.x = term.cols - 1;
        await term.writeP('\x1b[?7l'); // Disable wraparound mode
        const width = wcwidth((0xD800 - 0xD800) * 0x400 + i - 0xDC00 + 0x10000);
        if (width !== 1) {
          continue;
        }
        await term.writeP('a' + high + String.fromCharCode(i));
        // auto wraparound mode should cut off the rest of the line
        assert.equal(term.buffer.lines.get(0)!.loadCell(term.cols - 1, cell).getChars(), high + String.fromCharCode(i));
        assert.equal(term.buffer.lines.get(0)!.loadCell(term.cols - 1, cell).getChars().length, 2);
        assert.equal(term.buffer.lines.get(1)!.loadCell(1, cell).getChars(), '');
        term.reset();
      }
    });
    it('splitted surrogates', async function (): Promise<void> {
      this.timeout(10000);
      const high = String.fromCharCode(0xD800);
      const cell = new CellData();
      for (let i = 0xDC00; i <= 0xDCFF; ++i) {
        await term.writeP(high + String.fromCharCode(i));
        const tchar = term.buffer.lines.get(0)!.loadCell(0, cell);
        assert.equal(tchar.getChars(), high + String.fromCharCode(i));
        assert.equal(tchar.getChars().length, 2);
        assert.equal(tchar.getWidth(), 1);
        assert.equal(term.buffer.lines.get(0)!.loadCell(1, cell).getChars(), '');
        term.reset();
      }
    });
  });

  describe('unicode - combining characters', () => {
    const cell = new CellData();
    it('café', async () => {
      await term.writeP('cafe\u0301');
      term.buffer.lines.get(0)!.loadCell(3, cell);
      assert.equal(cell.getChars(), 'e\u0301');
      assert.equal(cell.getChars().length, 2);
      assert.equal(cell.getWidth(), 1);
    });
    it('café - end of line', async () => {
      term.buffer.x = term.cols - 1 - 3;
      await term.writeP('cafe\u0301');
      term.buffer.lines.get(0)!.loadCell(term.cols - 1, cell);
      assert.equal(cell.getChars(), 'e\u0301');
      assert.equal(cell.getChars().length, 2);
      assert.equal(cell.getWidth(), 1);
      term.buffer.lines.get(0)!.loadCell(1, cell);
      assert.equal(cell.getChars(), '');
      assert.equal(cell.getChars().length, 0);
      assert.equal(cell.getWidth(), 1);
    });
    it('multiple combined é', async () => {
      await term.writeP(Array(100).join('e\u0301'));
      for (let i = 0; i < term.cols; ++i) {
        term.buffer.lines.get(0)!.loadCell(i, cell);
        assert.equal(cell.getChars(), 'e\u0301');
        assert.equal(cell.getChars().length, 2);
        assert.equal(cell.getWidth(), 1);
      }
      term.buffer.lines.get(1)!.loadCell(0, cell);
      assert.equal(cell.getChars(), 'e\u0301');
      assert.equal(cell.getChars().length, 2);
      assert.equal(cell.getWidth(), 1);
    });
    it('multiple surrogate with combined', async () => {
      await term.writeP(Array(100).join('\uD800\uDC00\u0301'));
      for (let i = 0; i < term.cols; ++i) {
        term.buffer.lines.get(0)!.loadCell(i, cell);
        assert.equal(cell.getChars(), '\uD800\uDC00\u0301');
        assert.equal(cell.getChars().length, 3);
        assert.equal(cell.getWidth(), 1);
      }
      term.buffer.lines.get(1)!.loadCell(0, cell);
      assert.equal(cell.getChars(), '\uD800\uDC00\u0301');
      assert.equal(cell.getChars().length, 3);
      assert.equal(cell.getWidth(), 1);
    });
  });

  describe('unicode - fullwidth characters', () => {
    const cell = new CellData();
    it('cursor movement even', async () => {
      assert.equal(term.buffer.x, 0);
      await term.writeP('￥');
      assert.equal(term.buffer.x, 2);
    });
    it('cursor movement odd', async () => {
      term.buffer.x = 1;
      assert.equal(term.buffer.x, 1);
      await term.writeP('￥');
      assert.equal(term.buffer.x, 3);
    });
    it('line of ￥ even', async () => {
      await term.writeP(Array(50).join('￥'));
      for (let i = 0; i < term.cols; ++i) {
        term.buffer.lines.get(0)!.loadCell(i, cell);
        if (i % 2) {
          assert.equal(cell.getChars(), '');
          assert.equal(cell.getChars().length, 0);
          assert.equal(cell.getWidth(), 0);
        } else {
          assert.equal(cell.getChars(), '￥');
          assert.equal(cell.getChars().length, 1);
          assert.equal(cell.getWidth(), 2);
        }
      }
      term.buffer.lines.get(1)!.loadCell(0, cell);
      assert.equal(cell.getChars(), '￥');
      assert.equal(cell.getChars().length, 1);
      assert.equal(cell.getWidth(), 2);
    });
    it('line of ￥ odd', async () => {
      term.buffer.x = 1;
      await term.writeP(Array(50).join('￥'));
      for (let i = 1; i < term.cols - 1; ++i) {
        term.buffer.lines.get(0)!.loadCell(i, cell);
        if (!(i % 2)) {
          assert.equal(cell.getChars(), '');
          assert.equal(cell.getChars().length, 0);
          assert.equal(cell.getWidth(), 0);
        } else {
          assert.equal(cell.getChars(), '￥');
          assert.equal(cell.getChars().length, 1);
          assert.equal(cell.getWidth(), 2);
        }
      }
      term.buffer.lines.get(0)!.loadCell(term.cols - 1, cell);
      assert.equal(cell.getChars(), '');
      assert.equal(cell.getChars().length, 0);
      assert.equal(cell.getWidth(), 1);
      term.buffer.lines.get(1)!.loadCell(0, cell);
      assert.equal(cell.getChars(), '￥');
      assert.equal(cell.getChars().length, 1);
      assert.equal(cell.getWidth(), 2);
    });
    it('line of ￥ with combining odd', async () => {
      term.buffer.x = 1;
      await term.writeP(Array(50).join('￥\u0301'));
      for (let i = 1; i < term.cols - 1; ++i) {
        term.buffer.lines.get(0)!.loadCell(i, cell);
        if (!(i % 2)) {
          assert.equal(cell.getChars(), '');
          assert.equal(cell.getChars().length, 0);
          assert.equal(cell.getWidth(), 0);
        } else {
          assert.equal(cell.getChars(), '￥\u0301');
          assert.equal(cell.getChars().length, 2);
          assert.equal(cell.getWidth(), 2);
        }
      }
      term.buffer.lines.get(0)!.loadCell(term.cols - 1, cell);
      assert.equal(cell.getChars(), '');
      assert.equal(cell.getChars().length, 0);
      assert.equal(cell.getWidth(), 1);
      term.buffer.lines.get(1)!.loadCell(0, cell);
      assert.equal(cell.getChars(), '￥\u0301');
      assert.equal(cell.getChars().length, 2);
      assert.equal(cell.getWidth(), 2);
    });
    it('line of ￥ with combining even', async () => {
      await term.writeP(Array(50).join('￥\u0301'));
      for (let i = 0; i < term.cols; ++i) {
        term.buffer.lines.get(0)!.loadCell(i, cell);
        if (i % 2) {
          assert.equal(cell.getChars(), '');
          assert.equal(cell.getChars().length, 0);
          assert.equal(cell.getWidth(), 0);
        } else {
          assert.equal(cell.getChars(), '￥\u0301');
          assert.equal(cell.getChars().length, 2);
          assert.equal(cell.getWidth(), 2);
        }
      }
      term.buffer.lines.get(1)!.loadCell(0, cell);
      assert.equal(cell.getChars(), '￥\u0301');
      assert.equal(cell.getChars().length, 2);
      assert.equal(cell.getWidth(), 2);
    });
    it('line of surrogate fullwidth with combining odd', async () => {
      term.buffer.x = 1;
      await term.writeP(Array(50).join('\ud843\ude6d\u0301'));
      for (let i = 1; i < term.cols - 1; ++i) {
        term.buffer.lines.get(0)!.loadCell(i, cell);
        if (!(i % 2)) {
          assert.equal(cell.getChars(), '');
          assert.equal(cell.getChars().length, 0);
          assert.equal(cell.getWidth(), 0);
        } else {
          assert.equal(cell.getChars(), '\ud843\ude6d\u0301');
          assert.equal(cell.getChars().length, 3);
          assert.equal(cell.getWidth(), 2);
        }
      }
      term.buffer.lines.get(0)!.loadCell(term.cols - 1, cell);
      assert.equal(cell.getChars(), '');
      assert.equal(cell.getChars().length, 0);
      assert.equal(cell.getWidth(), 1);
      term.buffer.lines.get(1)!.loadCell(0, cell);
      assert.equal(cell.getChars(), '\ud843\ude6d\u0301');
      assert.equal(cell.getChars().length, 3);
      assert.equal(cell.getWidth(), 2);
    });
    it('line of surrogate fullwidth with combining even', async () => {
      await term.writeP(Array(50).join('\ud843\ude6d\u0301'));
      for (let i = 0; i < term.cols; ++i) {
        term.buffer.lines.get(0)!.loadCell(i, cell);
        if (i % 2) {
          assert.equal(cell.getChars(), '');
          assert.equal(cell.getChars().length, 0);
          assert.equal(cell.getWidth(), 0);
        } else {
          assert.equal(cell.getChars(), '\ud843\ude6d\u0301');
          assert.equal(cell.getChars().length, 3);
          assert.equal(cell.getWidth(), 2);
        }
      }
      term.buffer.lines.get(1)!.loadCell(0, cell);
      assert.equal(cell.getChars(), '\ud843\ude6d\u0301');
      assert.equal(cell.getChars().length, 3);
      assert.equal(cell.getWidth(), 2);
    });
  });

  describe('insert mode', () => {
    const cell = new CellData();
    it('halfwidth - all', async () => {
      await term.writeP(Array(9).join('0123456789').slice(-80));
      term.buffer.x = 10;
      term.buffer.y = 0;
      term.write('\x1b[4h');
      await term.writeP('abcde');
      assert.equal(term.buffer.lines.get(0)!.length, term.cols);
      assert.equal(term.buffer.lines.get(0)!.loadCell(10, cell).getChars(), 'a');
      assert.equal(term.buffer.lines.get(0)!.loadCell(14, cell).getChars(), 'e');
      assert.equal(term.buffer.lines.get(0)!.loadCell(15, cell).getChars(), '0');
      assert.equal(term.buffer.lines.get(0)!.loadCell(79, cell).getChars(), '4');
    });
    it('fullwidth - insert', async () => {
      await term.writeP(Array(9).join('0123456789').slice(-80));
      term.buffer.x = 10;
      term.buffer.y = 0;
      term.write('\x1b[4h');
      await term.writeP('￥￥￥');
      assert.equal(term.buffer.lines.get(0)!.length, term.cols);
      assert.equal(term.buffer.lines.get(0)!.loadCell(10, cell).getChars(), '￥');
      assert.equal(term.buffer.lines.get(0)!.loadCell(11, cell).getChars(), '');
      assert.equal(term.buffer.lines.get(0)!.loadCell(14, cell).getChars(), '￥');
      assert.equal(term.buffer.lines.get(0)!.loadCell(15, cell).getChars(), '');
      assert.equal(term.buffer.lines.get(0)!.loadCell(79, cell).getChars(), '3');
    });
    it('fullwidth - right border', async () => {
      await term.writeP(Array(41).join('￥'));
      term.buffer.x = 10;
      term.buffer.y = 0;
      term.write('\x1b[4h');
      await term.writeP('a');
      assert.equal(term.buffer.lines.get(0)!.length, term.cols);
      assert.equal(term.buffer.lines.get(0)!.loadCell(10, cell).getChars(), 'a');
      assert.equal(term.buffer.lines.get(0)!.loadCell(11, cell).getChars(), '￥');
      assert.equal(term.buffer.lines.get(0)!.loadCell(79, cell).getChars(), '');  // fullwidth char got replaced
      await term.writeP('b');
      assert.equal(term.buffer.lines.get(0)!.length, term.cols);
      assert.equal(term.buffer.lines.get(0)!.loadCell(11, cell).getChars(), 'b');
      assert.equal(term.buffer.lines.get(0)!.loadCell(12, cell).getChars(), '￥');
      assert.equal(term.buffer.lines.get(0)!.loadCell(79, cell).getChars(), '');  // empty cell after fullwidth
    });
  });

  describe('Linkifier unicode handling', () => {
    let terminal: TestTerminal;
    let linkifier: TestLinkifier;
    let mouseZoneManager: TestMouseZoneManager;

    // other than the tests above unicode testing needs the full terminal instance
    // to get the special handling of fullwidth, surrogate and combining chars in the input handler
    beforeEach(() => {
      terminal = new TestTerminal({ cols: 10, rows: 5 });
      linkifier = new TestLinkifier((terminal as any)._bufferService, terminal.unicodeService);
      mouseZoneManager = new TestMouseZoneManager();
      linkifier.attachToDom({} as any, mouseZoneManager);
    });

    function assertLinkifiesInTerminal(rowText: string, linkMatcherRegex: RegExp, links: { x1: number, y1: number, x2: number, y2: number }[]): Promise<void> {
      return new Promise(async r => {
        await terminal.writeP(rowText);
        linkifier.registerLinkMatcher(linkMatcherRegex, () => { });
        linkifier.linkifyRows();
        // Allow linkify to happen
        setTimeout(() => {
          assert.equal(mouseZoneManager.zones.length, links.length);
          links.forEach((l, i) => {
            assert.equal(mouseZoneManager.zones[i].x1, l.x1 + 1);
            assert.equal(mouseZoneManager.zones[i].x2, l.x2 + 1);
            assert.equal(mouseZoneManager.zones[i].y1, l.y1 + 1);
            assert.equal(mouseZoneManager.zones[i].y2, l.y2 + 1);
          });
          r();
        }, 0);
      });
    }

    describe('unicode before the match', () => {
      it('combining - match within one line', () => {
        return assertLinkifiesInTerminal('e\u0301e\u0301e\u0301 foo', /foo/, [{ x1: 4, x2: 7, y1: 0, y2: 0 }]);
      });
      it('combining - match over two lines', () => {
        return assertLinkifiesInTerminal('e\u0301e\u0301e\u0301     foo', /foo/, [{ x1: 8, x2: 1, y1: 0, y2: 1 }]);
      });
      it('surrogate - match within one line', () => {
        return assertLinkifiesInTerminal('𝄞𝄞𝄞 foo', /foo/, [{ x1: 4, x2: 7, y1: 0, y2: 0 }]);
      });
      it('surrogate - match over two lines', () => {
        return assertLinkifiesInTerminal('𝄞𝄞𝄞     foo', /foo/, [{ x1: 8, x2: 1, y1: 0, y2: 1 }]);
      });
      it('combining surrogate - match within one line', () => {
        return assertLinkifiesInTerminal('𓂀\u0301𓂀\u0301𓂀\u0301 foo', /foo/, [{ x1: 4, x2: 7, y1: 0, y2: 0 }]);
      });
      it('combining surrogate - match over two lines', () => {
        return assertLinkifiesInTerminal('𓂀\u0301𓂀\u0301𓂀\u0301     foo', /foo/, [{ x1: 8, x2: 1, y1: 0, y2: 1 }]);
      });
      it('fullwidth - match within one line', () => {
        return assertLinkifiesInTerminal('１２ foo', /foo/, [{ x1: 5, x2: 8, y1: 0, y2: 0 }]);
      });
      it('fullwidth - match over two lines', () => {
        return assertLinkifiesInTerminal('１２    foo', /foo/, [{ x1: 8, x2: 1, y1: 0, y2: 1 }]);
      });
      it('combining fullwidth - match within one line', () => {
        return assertLinkifiesInTerminal('￥\u0301￥\u0301 foo', /foo/, [{ x1: 5, x2: 8, y1: 0, y2: 0 }]);
      });
      it('combining fullwidth - match over two lines', () => {
        return assertLinkifiesInTerminal('￥\u0301￥\u0301    foo', /foo/, [{ x1: 8, x2: 1, y1: 0, y2: 1 }]);
      });
    });
    describe('unicode within the match', () => {
      it('combining - match within one line', () => {
        return assertLinkifiesInTerminal('test cafe\u0301', /cafe\u0301/, [{ x1: 5, x2: 9, y1: 0, y2: 0 }]);
      });
      it('combining - match over two lines', () => {
        return assertLinkifiesInTerminal('testtest cafe\u0301', /cafe\u0301/, [{ x1: 9, x2: 3, y1: 0, y2: 1 }]);
      });
      it('surrogate - match within one line', () => {
        return assertLinkifiesInTerminal('test a𝄞b', /a𝄞b/, [{ x1: 5, x2: 8, y1: 0, y2: 0 }]);
      });
      it('surrogate - match over two lines', () => {
        return assertLinkifiesInTerminal('testtest a𝄞b', /a𝄞b/, [{ x1: 9, x2: 2, y1: 0, y2: 1 }]);
      });
      it('combining surrogate - match within one line', () => {
        return assertLinkifiesInTerminal('test a𓂀\u0301b', /a𓂀\u0301b/, [{ x1: 5, x2: 8, y1: 0, y2: 0 }]);
      });
      it('combining surrogate - match over two lines', () => {
        return assertLinkifiesInTerminal('testtest a𓂀\u0301b', /a𓂀\u0301b/, [{ x1: 9, x2: 2, y1: 0, y2: 1 }]);
      });
      it('fullwidth - match within one line', () => {
        return assertLinkifiesInTerminal('test a１b', /a１b/, [{ x1: 5, x2: 9, y1: 0, y2: 0 }]);
      });
      it('fullwidth - match over two lines', () => {
        return assertLinkifiesInTerminal('testtest a１b', /a１b/, [{ x1: 9, x2: 3, y1: 0, y2: 1 }]);
      });
      it('combining fullwidth - match within one line', () => {
        return assertLinkifiesInTerminal('test a￥\u0301b', /a￥\u0301b/, [{ x1: 5, x2: 9, y1: 0, y2: 0 }]);
      });
      it('combining fullwidth - match over two lines', () => {
        return assertLinkifiesInTerminal('testtest a￥\u0301b', /a￥\u0301b/, [{ x1: 9, x2: 3, y1: 0, y2: 1 }]);
      });
    });
  });

  describe('Buffer.stringIndexToBufferIndex', () => {
    let terminal: TestTerminal;

    beforeEach(() => {
      terminal = new TestTerminal({ rows: 5, cols: 10, scrollback: 5 });
    });

    it('multiline ascii', async () => {
      const input = 'This is ASCII text spanning multiple lines.';
      await terminal.writeP(input);
      const s = terminal.buffer.iterator(true).next().content;
      assert.equal(input, s);
      for (let i = 0; i < input.length; ++i) {
        const bufferIndex = terminal.buffer.stringIndexToBufferIndex(0, i);
        assert.deepEqual([(i / terminal.cols) | 0, i % terminal.cols], bufferIndex);
      }
    });

    it('combining e\u0301 in a sentence', async () => {
      const input = 'Sitting in the cafe\u0301 drinking coffee.';
      await terminal.writeP(input);
      const s = terminal.buffer.iterator(true).next().content;
      assert.equal(input, s);
      for (let i = 0; i < 19; ++i) {
        const bufferIndex = terminal.buffer.stringIndexToBufferIndex(0, i);
        assert.deepEqual([(i / terminal.cols) | 0, i % terminal.cols], bufferIndex);
      }
      // string index 18 & 19 point to combining char e\u0301 ---> same buffer Index
      assert.deepEqual(
        terminal.buffer.stringIndexToBufferIndex(0, 18),
        terminal.buffer.stringIndexToBufferIndex(0, 19));
      // after the combining char every string index has an offset of -1
      for (let i = 19; i < input.length; ++i) {
        const bufferIndex = terminal.buffer.stringIndexToBufferIndex(0, i);
        assert.deepEqual([((i - 1) / terminal.cols) | 0, (i - 1) % terminal.cols], bufferIndex);
      }
    });

    it('multiline combining e\u0301', async () => {
      const input = 'e\u0301e\u0301e\u0301e\u0301e\u0301e\u0301e\u0301e\u0301e\u0301e\u0301e\u0301e\u0301e\u0301e\u0301e\u0301';
      await terminal.writeP(input);
      const s = terminal.buffer.iterator(true).next().content;
      assert.equal(input, s);
      // every buffer cell index contains 2 string indices
      for (let i = 0; i < input.length; ++i) {
        const bufferIndex = terminal.buffer.stringIndexToBufferIndex(0, i);
        assert.deepEqual([((i >> 1) / terminal.cols) | 0, (i >> 1) % terminal.cols], bufferIndex);
      }
    });

    it('surrogate char in a sentence', async () => {
      const input = 'The 𝄞 is a clef widely used in modern notation.';
      await terminal.writeP(input);
      const s = terminal.buffer.iterator(true).next().content;
      assert.equal(input, s);
      for (let i = 0; i < 5; ++i) {
        const bufferIndex = terminal.buffer.stringIndexToBufferIndex(0, i);
        assert.deepEqual([(i / terminal.cols) | 0, i % terminal.cols], bufferIndex);
      }
      // string index 4 & 5 point to surrogate char 𝄞 ---> same buffer Index
      assert.deepEqual(
        terminal.buffer.stringIndexToBufferIndex(0, 4),
        terminal.buffer.stringIndexToBufferIndex(0, 5));
      // after the combining char every string index has an offset of -1
      for (let i = 5; i < input.length; ++i) {
        const bufferIndex = terminal.buffer.stringIndexToBufferIndex(0, i);
        assert.deepEqual([((i - 1) / terminal.cols) | 0, (i - 1) % terminal.cols], bufferIndex);
      }
    });

    it('multiline surrogate char', async () => {
      const input = '𝄞𝄞𝄞𝄞𝄞𝄞𝄞𝄞𝄞𝄞𝄞𝄞𝄞𝄞𝄞𝄞𝄞𝄞𝄞𝄞𝄞𝄞𝄞𝄞𝄞𝄞𝄞';
      await terminal.writeP(input);
      const s = terminal.buffer.iterator(true).next().content;
      assert.equal(input, s);
      // every buffer cell index contains 2 string indices
      for (let i = 0; i < input.length; ++i) {
        const bufferIndex = terminal.buffer.stringIndexToBufferIndex(0, i);
        assert.deepEqual([((i >> 1) / terminal.cols) | 0, (i >> 1) % terminal.cols], bufferIndex);
      }
    });

    it('surrogate char with combining', async () => {
      // eye of Ra with acute accent - string length of 3
      const input = '𓂀\u0301 - the eye hiroglyph with an acute accent.';
      await terminal.writeP(input);
      const s = terminal.buffer.iterator(true).next().content;
      assert.equal(input, s);
      // index 0..2 should map to 0
      assert.deepEqual([0, 0], terminal.buffer.stringIndexToBufferIndex(0, 1));
      assert.deepEqual([0, 0], terminal.buffer.stringIndexToBufferIndex(0, 2));
      for (let i = 2; i < input.length; ++i) {
        const bufferIndex = terminal.buffer.stringIndexToBufferIndex(0, i);
        assert.deepEqual([((i - 2) / terminal.cols) | 0, (i - 2) % terminal.cols], bufferIndex);
      }
    });

    it('multiline surrogate with combining', async () => {
      const input = '𓂀\u0301𓂀\u0301𓂀\u0301𓂀\u0301𓂀\u0301𓂀\u0301𓂀\u0301𓂀\u0301𓂀\u0301𓂀\u0301𓂀\u0301𓂀\u0301𓂀\u0301𓂀\u0301';
      await terminal.writeP(input);
      const s = terminal.buffer.iterator(true).next().content;
      assert.equal(input, s);
      // every buffer cell index contains 3 string indices
      for (let i = 0; i < input.length; ++i) {
        const bufferIndex = terminal.buffer.stringIndexToBufferIndex(0, i);
        assert.deepEqual([(((i / 3) | 0) / terminal.cols) | 0, ((i / 3) | 0) % terminal.cols], bufferIndex);
      }
    });

    it('fullwidth chars', async () => {
      const input = 'These １２３ are some fat numbers.';
      await terminal.writeP(input);
      const s = terminal.buffer.iterator(true).next().content;
      assert.equal(input, s);
      for (let i = 0; i < 6; ++i) {
        const bufferIndex = terminal.buffer.stringIndexToBufferIndex(0, i);
        assert.deepEqual([(i / terminal.cols) | 0, i % terminal.cols], bufferIndex);
      }
      // string index 6, 7, 8 take 2 cells
      assert.deepEqual([0, 8], terminal.buffer.stringIndexToBufferIndex(0, 7));
      assert.deepEqual([1, 0], terminal.buffer.stringIndexToBufferIndex(0, 8));
      // rest of the string has offset of +3
      for (let i = 9; i < input.length; ++i) {
        const bufferIndex = terminal.buffer.stringIndexToBufferIndex(0, i);
        assert.deepEqual([((i + 3) / terminal.cols) | 0, (i + 3) % terminal.cols], bufferIndex);
      }
    });

    it('multiline fullwidth chars', async () => {
      const input = '１２３４５６７８９０１２３４５６７８９０';
      await terminal.writeP(input);
      const s = terminal.buffer.iterator(true).next().content;
      assert.equal(input, s);
      for (let i = 9; i < input.length; ++i) {
        const bufferIndex = terminal.buffer.stringIndexToBufferIndex(0, i);
        assert.deepEqual([((i << 1) / terminal.cols) | 0, (i << 1) % terminal.cols], bufferIndex);
      }
    });

    it('fullwidth combining with emoji - match emoji cell', async () => {
      const input = 'Lots of ￥\u0301 make me 😃.';
      await terminal.writeP(input);
      const s = terminal.buffer.iterator(true).next().content;
      assert.equal(input, s);
      const stringIndex = s.match(/😃/)!.index!;
      const bufferIndex = terminal.buffer.stringIndexToBufferIndex(0, stringIndex);
      assert(terminal.buffer.lines.get(bufferIndex[0])!.loadCell(bufferIndex[1], new CellData()).getChars(), '😃');
    });

    it('multiline fullwidth chars with offset 1 (currently tests for broken behavior)', async () => {
      const input = 'a１２３４５６７８９０１２３４５６７８９０';
      // the 'a' at the beginning moves all fullwidth chars one to the right
      // now the end of the line contains a dangling empty cell since
      // the next fullwidth char has to wrap early
      // the dangling last cell is wrongly added in the string
      // --> fixable after resolving #1685
      await terminal.writeP(input);
      const s = terminal.buffer.iterator(true).next().content;
      assert.equal(input, s);
      for (let i = 10; i < input.length; ++i) {
        const bufferIndex = terminal.buffer.stringIndexToBufferIndex(0, i, true);
        const j = (i - 0) << 1;
        assert.deepEqual([(j / terminal.cols) | 0, j % terminal.cols], bufferIndex);
      }
    });

    it('test fully wrapped buffer up to last char', async () => {
      const input = Array(6).join('1234567890');
      await terminal.writeP(input);
      const s = terminal.buffer.iterator(true).next().content;
      assert.equal(input, s);
      for (let i = 0; i < input.length; ++i) {
        const bufferIndex = terminal.buffer.stringIndexToBufferIndex(0, i, true);
        assert.equal(input[i], terminal.buffer.lines.get(bufferIndex[0])!.loadCell(bufferIndex[1], new CellData()).getChars());
      }
    });

    it('test fully wrapped buffer up to last char with full width odd', async () => {
      const input = 'a￥\u0301a￥\u0301a￥\u0301a￥\u0301a￥\u0301a￥\u0301a￥\u0301a￥\u0301'
        + 'a￥\u0301a￥\u0301a￥\u0301a￥\u0301a￥\u0301a￥\u0301a￥\u0301';
      await terminal.writeP(input);
      const s = terminal.buffer.iterator(true).next().content;
      assert.equal(input, s);
      for (let i = 0; i < input.length; ++i) {
        const bufferIndex = terminal.buffer.stringIndexToBufferIndex(0, i, true);
        assert.equal(
          (!(i % 3))
            ? input[i]
            : (i % 3 === 1)
              ? input.substr(i, 2)
              : input.substr(i - 1, 2),
          terminal.buffer.lines.get(bufferIndex[0])!.loadCell(bufferIndex[1], new CellData()).getChars());
      }
    });

    it('should handle \t in lines correctly', async () => {
      const input = '\thttps://google.de';
      await terminal.writeP(input);
      const s = terminal.buffer.iterator(true).next().content;
      assert.equal(s, Array(terminal.optionsService.options.tabStopWidth + 1).join(' ') + 'https://google.de');
    });
  });

  describe('BufferStringIterator', function (): void {
    it('iterator does not overflow buffer limits', async () => {
      const terminal = new TestTerminal({ rows: 5, cols: 10, scrollback: 5 });
      const data = [
        'aaaaaaaaaa',
        'aaaaaaaaa\n',
        'aaaaaaaaaa',
        'aaaaaaaaa\n',
        'aaaaaaaaaa',
        'aaaaaaaaaa',
        'aaaaaaaaaa',
        'aaaaaaaaa\n',
        'aaaaaaaaaa',
        'aaaaaaaaaa'
      ];
      await terminal.writeP(data.join(''));
      // brute force test with insane values
      assert.doesNotThrow(() => {
        for (let overscan = 0; overscan < 20; ++overscan) {
          for (let start = -10; start < 20; ++start) {
            for (let end = -10; end < 20; ++end) {
              const it = terminal.buffer.iterator(false, start, end, overscan, overscan);
              while (it.hasNext()) {
                it.next();
              }
            }
          }
        }
      });
    });
  });

  describe('Windows Mode', () => {
    it('should mark lines as wrapped when the line ends in a non-null character after a LF', async () => {
      const data = [
        'aaaaaaaaaa\n\r', // cannot wrap as it's the first
        'aaaaaaaaa\n\r',  // wrapped (windows mode only)
        'aaaaaaaaa'       // not wrapped
      ];

      const normalTerminal = new TestTerminal({ rows: 5, cols: 10, windowsMode: false });
      await normalTerminal.writeP(data.join(''));
      assert.equal(normalTerminal.buffer.lines.get(0)!.isWrapped, false);
      assert.equal(normalTerminal.buffer.lines.get(1)!.isWrapped, false);
      assert.equal(normalTerminal.buffer.lines.get(2)!.isWrapped, false);

      const windowsModeTerminal = new TestTerminal({ rows: 5, cols: 10, windowsMode: true });
      await windowsModeTerminal.writeP(data.join(''));
      assert.equal(windowsModeTerminal.buffer.lines.get(0)!.isWrapped, false);
      assert.equal(windowsModeTerminal.buffer.lines.get(1)!.isWrapped, true, 'This line should wrap in Windows mode as the previous line ends in a non-null character');
      assert.equal(windowsModeTerminal.buffer.lines.get(2)!.isWrapped, false);
    });

    it('should mark lines as wrapped when the line ends in a non-null character after a CUP', async () => {
      const data = [
        'aaaaaaaaaa\x1b[2;1H', // cannot wrap as it's the first
        'aaaaaaaaa\x1b[3;1H',  // wrapped (windows mode only)
        'aaaaaaaaa'             // not wrapped
      ];

      const normalTerminal = new TestTerminal({ rows: 5, cols: 10, windowsMode: false });
      await normalTerminal.writeP(data.join(''));
      assert.equal(normalTerminal.buffer.lines.get(0)!.isWrapped, false);
      assert.equal(normalTerminal.buffer.lines.get(1)!.isWrapped, false);
      assert.equal(normalTerminal.buffer.lines.get(2)!.isWrapped, false);

      const windowsModeTerminal = new TestTerminal({ rows: 5, cols: 10, windowsMode: true });
      await windowsModeTerminal.writeP(data.join(''));
      assert.equal(windowsModeTerminal.buffer.lines.get(0)!.isWrapped, false);
      assert.equal(windowsModeTerminal.buffer.lines.get(1)!.isWrapped, true, 'This line should wrap in Windows mode as the previous line ends in a non-null character');
      assert.equal(windowsModeTerminal.buffer.lines.get(2)!.isWrapped, false);
    });
  });
  it('convertEol setting', async () => {
    // not converting
    const termNotConverting = new TestTerminal({ cols: 15, rows: 10 });
    await termNotConverting.writeP('Hello\nWorld');
    assert.equal(termNotConverting.buffer.lines.get(0)!.translateToString(false), 'Hello          ');
    assert.equal(termNotConverting.buffer.lines.get(1)!.translateToString(false), '     World     ');
    assert.equal(termNotConverting.buffer.lines.get(0)!.translateToString(true), 'Hello');
    assert.equal(termNotConverting.buffer.lines.get(1)!.translateToString(true), '     World');

    // converting
    const termConverting = new TestTerminal({ cols: 15, rows: 10, convertEol: true });
    await termConverting.writeP('Hello\nWorld');
    assert.equal(termConverting.buffer.lines.get(0)!.translateToString(false), 'Hello          ');
    assert.equal(termConverting.buffer.lines.get(1)!.translateToString(false), 'World          ');
    assert.equal(termConverting.buffer.lines.get(0)!.translateToString(true), 'Hello');
    assert.equal(termConverting.buffer.lines.get(1)!.translateToString(true), 'World');
  });

  // FIXME: move to common/CoreTerminal.test once the trimming is moved over
  describe('marker lifecycle', () => {
    // create a 10x5 terminal with markers on every line
    // to test marker lifecycle under various terminal actions
    let markers: IMarker[];
    let disposeStack: IMarker[];
    let term: TestTerminal;
    beforeEach(async () => {
      term = new TestTerminal({});
      markers = [];
      disposeStack = [];
      term.optionsService.setOption('scrollback', 1);
      term.resize(10, 5);
      markers.push(term.buffers.active.addMarker(term.buffers.active.y));
      await term.writeP('\x1b[r0\r\n');
      markers.push(term.buffers.active.addMarker(term.buffers.active.y));
      await term.writeP('1\r\n');
      markers.push(term.buffers.active.addMarker(term.buffers.active.y));
      await term.writeP('2\r\n');
      markers.push(term.buffers.active.addMarker(term.buffers.active.y));
      await term.writeP('3\r\n');
      markers.push(term.buffers.active.addMarker(term.buffers.active.y));
      await term.writeP('4');
      for (let i = 0; i < markers.length; ++i) {
        const marker = markers[i];
        marker.onDispose(() => disposeStack.push(marker));
      }
    });
    it('initial', () => {
      assert.deepEqual(markers.map(m => m.line), [0, 1, 2, 3, 4]);
    });
    it('should dispose on normal trim off the top', async () => {
      // moves top line into scrollback
      await term.writeP('\n');
      assert.deepEqual(disposeStack, []);
      // trims first marker
      await term.writeP('\n');
      assert.deepEqual(disposeStack, [markers[0]]);
      // trims second marker
      await term.writeP('\n');
      assert.deepEqual(disposeStack, [markers[0], markers[1]]);
      // trimmed marker objs should be disposed
      assert.deepEqual(disposeStack.map(el => el.isDisposed), [true, true]);
      assert.deepEqual(disposeStack.map(el => (el as any)._isDisposed), [true, true]);
      // trimmed markers should contain line -1
      assert.deepEqual(disposeStack.map(el => el.line), [-1, -1]);
    });
    it('should dispose on DL', async () => {
      await term.writeP('\x1b[3;1H');  // move cursor to 0, 2
      await term.writeP('\x1b[2M');    // delete 2 lines
      assert.deepEqual(disposeStack, [markers[2], markers[3]]);
    });
    it('should dispose on IL', async () => {
      await term.writeP('\x1b[3;1H');  // move cursor to 0, 2
      await term.writeP('\x1b[2L');    // insert 2 lines
      assert.deepEqual(disposeStack, [markers[4], markers[3]]);
      assert.deepEqual(markers.map(el => el.line), [0, 1, 4, -1, -1]);
    });
    it('should dispose on resize', () => {
      term.resize(10, 2);
      assert.deepEqual(disposeStack, [markers[0], markers[1]]);
      assert.deepEqual(markers.map(el => el.line), [-1, -1, 0, 1, 2]);
    });
  });
});

class TestLinkifier extends Linkifier {
  constructor(bufferService: IBufferService, unicodeService: IUnicodeService) {
    super(bufferService, new MockLogService(), unicodeService);
    Linkifier._timeBeforeLatency = 0;
  }

  public get linkMatchers(): IRegisteredLinkMatcher[] { return this._linkMatchers; }
  public linkifyRows(): void { super.linkifyRows(0, this._bufferService.buffer.lines.length - 1); }
}

class TestMouseZoneManager implements IMouseZoneManager {
  public dispose(): void {
  }
  public clears: number = 0;
  public zones: IMouseZone[] = [];
  public add(zone: IMouseZone): void {
    this.zones.push(zone);
  }
  public clearAll(): void {
    this.clears++;
  }
}<|MERGE_RESOLUTION|>--- conflicted
+++ resolved
@@ -403,11 +403,7 @@
         assert.equal(term.buffer.ydisp, startYDisp);
         term.scrollLines(-1);
         assert.equal(term.buffer.ydisp, startYDisp - 1);
-<<<<<<< HEAD
-        term.keyPress({ keyCode: 0 } as KeyboardEvent);
-=======
         term.keyPress({ keyCode: 0 });
->>>>>>> a9788c36
         assert.equal(term.buffer.ydisp, startYDisp - 1);
       });
     });
