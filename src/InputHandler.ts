--- conflicted
+++ resolved
@@ -1136,34 +1136,10 @@
     if (params.params[0] > 0) {
       return;
     }
-<<<<<<< HEAD
-
-    if (!collect) {
-      if (this._terminal.is('xterm') || this._terminal.is('rxvt-unicode') || this._terminal.is('screen')) {
-        this._coreService.triggerStringDataEvent(C0.ESC + '[?1;2c');
-      } else if (this._terminal.is('linux')) {
-        this._coreService.triggerStringDataEvent(C0.ESC + '[?6c');
-      }
-    } else if (collect === '>') {
-      // xterm and urxvt
-      // seem to spit this
-      // out around ~370 times (?).
-      if (this._terminal.is('xterm')) {
-        this._coreService.triggerStringDataEvent(C0.ESC + '[>0;276;0c');
-      } else if (this._terminal.is('rxvt-unicode')) {
-        this._coreService.triggerStringDataEvent(C0.ESC + '[>85;95;0c');
-      } else if (this._terminal.is('linux')) {
-        // not supported by linux console.
-        // linux console echoes parameters.
-        this._coreService.triggerStringDataEvent(params.params[0] + 'c');
-      } else if (this._terminal.is('screen')) {
-        this._coreService.triggerStringDataEvent(C0.ESC + '[>83;40003;0c');
-      }
-=======
     if (this._terminal.is('xterm') || this._terminal.is('rxvt-unicode') || this._terminal.is('screen')) {
-      this._coreService.triggerDataEvent(C0.ESC + '[?1;2c');
+      this._coreService.triggerStringDataEvent(C0.ESC + '[?1;2c');
     } else if (this._terminal.is('linux')) {
-      this._coreService.triggerDataEvent(C0.ESC + '[?6c');
+      this._coreService.triggerStringDataEvent(C0.ESC + '[?6c');
     }
   }
   public sendDeviceAttributesSecondary(params: IParams): void {
@@ -1174,16 +1150,15 @@
     // seem to spit this
     // out around ~370 times (?).
     if (this._terminal.is('xterm')) {
-      this._coreService.triggerDataEvent(C0.ESC + '[>0;276;0c');
+      this._coreService.triggerStringDataEvent(C0.ESC + '[>0;276;0c');
     } else if (this._terminal.is('rxvt-unicode')) {
-      this._coreService.triggerDataEvent(C0.ESC + '[>85;95;0c');
+      this._coreService.triggerStringDataEvent(C0.ESC + '[>85;95;0c');
     } else if (this._terminal.is('linux')) {
       // not supported by linux console.
       // linux console echoes parameters.
-      this._coreService.triggerDataEvent(params.params[0] + 'c');
+      this._coreService.triggerStringDataEvent(params.params[0] + 'c');
     } else if (this._terminal.is('screen')) {
-      this._coreService.triggerDataEvent(C0.ESC + '[>83;40003;0c');
->>>>>>> 3938231c
+      this._coreService.triggerStringDataEvent(C0.ESC + '[>83;40003;0c');
     }
   }
 
@@ -1835,60 +1810,17 @@
    *   CSI ? 5 3  n  Locator available, if compiled-in, or
    *   CSI ? 5 0  n  No Locator, if not.
    */
-<<<<<<< HEAD
-  public deviceStatus(params: IParams, collect?: string): void {
-    if (!collect) {
-      switch (params.params[0]) {
-        case 5:
-          // status report
-          this._coreService.triggerStringDataEvent(`${C0.ESC}[0n`);
-          break;
-        case 6:
-          // cursor position
-          const y = this._bufferService.buffer.y + 1;
-          const x = this._bufferService.buffer.x + 1;
-          this._coreService.triggerStringDataEvent(`${C0.ESC}[${y};${x}R`);
-          break;
-      }
-    } else if (collect === '?') {
-      // modern xterm doesnt seem to
-      // respond to any of these except ?6, 6, and 5
-      switch (params.params[0]) {
-        case 6:
-          // cursor position
-          const y = this._bufferService.buffer.y + 1;
-          const x = this._bufferService.buffer.x + 1;
-          this._coreService.triggerStringDataEvent(`${C0.ESC}[?${y};${x}R`);
-          break;
-        case 15:
-          // no printer
-          // this.handler(C0.ESC + '[?11n');
-          break;
-        case 25:
-          // dont support user defined keys
-          // this.handler(C0.ESC + '[?21n');
-          break;
-        case 26:
-          // north american keyboard
-          // this.handler(C0.ESC + '[?27;1;0;0n');
-          break;
-        case 53:
-          // no dec locator/mouse
-          // this.handler(C0.ESC + '[?50n');
-          break;
-      }
-=======
   public deviceStatus(params: IParams): void {
     switch (params.params[0]) {
       case 5:
         // status report
-        this._coreService.triggerDataEvent(`${C0.ESC}[0n`);
+        this._coreService.triggerStringDataEvent(`${C0.ESC}[0n`);
         break;
       case 6:
         // cursor position
         const y = this._bufferService.buffer.y + 1;
         const x = this._bufferService.buffer.x + 1;
-        this._coreService.triggerDataEvent(`${C0.ESC}[${y};${x}R`);
+        this._coreService.triggerStringDataEvent(`${C0.ESC}[${y};${x}R`);
         break;
     }
   }
@@ -1901,7 +1833,7 @@
         // cursor position
         const y = this._bufferService.buffer.y + 1;
         const x = this._bufferService.buffer.x + 1;
-        this._coreService.triggerDataEvent(`${C0.ESC}[?${y};${x}R`);
+        this._coreService.triggerStringDataEvent(`${C0.ESC}[?${y};${x}R`);
         break;
       case 15:
         // no printer
@@ -1919,7 +1851,6 @@
         // no dec locator/mouse
         // this.handler(C0.ESC + '[?50n');
         break;
->>>>>>> 3938231c
     }
   }
 
