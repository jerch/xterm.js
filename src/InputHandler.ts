/**
 * Copyright (c) 2014 The xterm.js authors. All rights reserved.
 * Copyright (c) 2012-2013, Christopher Jeffrey (MIT License)
 * @license MIT
 */

import { IInputHandler, IDcsHandler, IEscapeSequenceParser, IInputHandlingTerminal } from './Types';
import { C0, C1 } from './common/data/EscapeSequences';
import { CHARSETS, DEFAULT_CHARSET } from './core/data/Charsets';
import { NULL_CELL_WIDTH, NULL_CELL_CODE, DEFAULT_ATTR_DATA } from './Buffer';
import { wcwidth } from './CharWidth';
import { EscapeSequenceParser } from './EscapeSequenceParser';
import { IDisposable } from 'xterm';
import { Disposable } from './common/Lifecycle';
import { concat } from './common/TypedArrayUtils';
<<<<<<< HEAD
import { StringToUtf32, stringFromCodePoint, Utf8ToUtf32, utf32ToString } from './core/input/TextDecoder';
import { CellData } from './BufferLine';
=======
import { StringToUtf32, stringFromCodePoint, utf32ToString } from './core/input/TextDecoder';
import { CellData, Attributes, FgFlags, BgFlags, AttributeData } from './BufferLine';
>>>>>>> cb591f21

/**
 * Map collect to glevel. Used in `selectCharset`.
 */
const GLEVEL: {[key: string]: number} = {'(': 0, ')': 1, '*': 2, '+': 3, '-': 1, '.': 2};


/**
 * DCS subparser implementations
 */

/**
 * DCS $ q Pt ST
 *   DECRQSS (https://vt100.net/docs/vt510-rm/DECRQSS.html)
 *   Request Status String (DECRQSS), VT420 and up.
 *   Response: DECRPSS (https://vt100.net/docs/vt510-rm/DECRPSS.html)
 */
class DECRQSS implements IDcsHandler {
  private _data: Uint32Array = new Uint32Array(0);

  constructor(private _terminal: any) { }

  hook(collect: string, params: number[], flag: number): void {
    this._data = new Uint32Array(0);
  }

  put(data: Uint32Array, start: number, end: number): void {
    this._data = concat(this._data, data.subarray(start, end));
  }

  unhook(): void {
    const data = utf32ToString(this._data);
    this._data = new Uint32Array(0);
    switch (data) {
      // valid: DCS 1 $ r Pt ST (xterm)
      case '"q': // DECSCA
        return this._terminal.handler(`${C0.ESC}P1$r0"q${C0.ESC}\\`);
      case '"p': // DECSCL
        return this._terminal.handler(`${C0.ESC}P1$r61"p${C0.ESC}\\`);
      case 'r': // DECSTBM
        const pt = '' + (this._terminal.buffer.scrollTop + 1) +
                ';' + (this._terminal.buffer.scrollBottom + 1) + 'r';
        return this._terminal.handler(`${C0.ESC}P1$r${pt}${C0.ESC}\\`);
      case 'm': // SGR
        // TODO: report real settings instead of 0m
        return this._terminal.handler(`${C0.ESC}P1$r0m${C0.ESC}\\`);
      case ' q': // DECSCUSR
        const STYLES: {[key: string]: number} = {'block': 2, 'underline': 4, 'bar': 6};
        let style = STYLES[this._terminal.getOption('cursorStyle')];
        style -= this._terminal.getOption('cursorBlink');
        return this._terminal.handler(`${C0.ESC}P1$r${style} q${C0.ESC}\\`);
      default:
        // invalid: DCS 0 $ r Pt ST (xterm)
        this._terminal.error('Unknown DCS $q %s', data);
        this._terminal.handler(`${C0.ESC}P0$r${C0.ESC}\\`);
    }
  }
}

/**
 * DCS Ps; Ps| Pt ST
 *   DECUDK (https://vt100.net/docs/vt510-rm/DECUDK.html)
 *   not supported
 */

/**
 * DCS + q Pt ST (xterm)
 *   Request Terminfo String
 *   not implemented
 */

/**
 * DCS + p Pt ST (xterm)
 *   Set Terminfo Data
 *   not supported
 */



/**
 * The terminal's standard implementation of IInputHandler, this handles all
 * input from the Parser.
 *
 * Refer to http://invisible-island.net/xterm/ctlseqs/ctlseqs.html to understand
 * each function's header comment.
 */
export class InputHandler extends Disposable implements IInputHandler {
<<<<<<< HEAD
  private _parseBuffer = new Uint32Array(4096);
  private _stringDecoder = new StringToUtf32();
  private _utf8Decoder = new Utf8ToUtf32();
  private _cell: CellData = new CellData();
=======
  private _parseBuffer: Uint32Array = new Uint32Array(4096);
  private _stringDecoder: StringToUtf32 = new StringToUtf32();
  private _workCell: CellData = new CellData();
>>>>>>> cb591f21

  constructor(
      protected _terminal: IInputHandlingTerminal,
      private _parser: IEscapeSequenceParser = new EscapeSequenceParser())
  {
    super();

    this.register(this._parser);

    /**
     * custom fallback handlers
     */
    this._parser.setCsiHandlerFallback((collect: string, params: number[], flag: number) => {
      this._terminal.error('Unknown CSI code: ', { collect, params, flag: String.fromCharCode(flag) });
    });
    this._parser.setEscHandlerFallback((collect: string, flag: number) => {
      this._terminal.error('Unknown ESC code: ', { collect, flag: String.fromCharCode(flag) });
    });
    this._parser.setExecuteHandlerFallback((code: number) => {
      this._terminal.error('Unknown EXECUTE code: ', { code });
    });
    this._parser.setOscHandlerFallback((identifier: number, data: string) => {
      this._terminal.error('Unknown OSC code: ', { identifier, data });
    });

    /**
     * print handler
     */
    this._parser.setPrintHandler((data, start, end): void => this.print(data, start, end));

    /**
     * CSI handler
     */
    this._parser.setCsiHandler('@', (params, collect) => this.insertChars(params));
    this._parser.setCsiHandler('A', (params, collect) => this.cursorUp(params));
    this._parser.setCsiHandler('B', (params, collect) => this.cursorDown(params));
    this._parser.setCsiHandler('C', (params, collect) => this.cursorForward(params));
    this._parser.setCsiHandler('D', (params, collect) => this.cursorBackward(params));
    this._parser.setCsiHandler('E', (params, collect) => this.cursorNextLine(params));
    this._parser.setCsiHandler('F', (params, collect) => this.cursorPrecedingLine(params));
    this._parser.setCsiHandler('G', (params, collect) => this.cursorCharAbsolute(params));
    this._parser.setCsiHandler('H', (params, collect) => this.cursorPosition(params));
    this._parser.setCsiHandler('I', (params, collect) => this.cursorForwardTab(params));
    this._parser.setCsiHandler('J', (params, collect) => this.eraseInDisplay(params));
    this._parser.setCsiHandler('K', (params, collect) => this.eraseInLine(params));
    this._parser.setCsiHandler('L', (params, collect) => this.insertLines(params));
    this._parser.setCsiHandler('M', (params, collect) => this.deleteLines(params));
    this._parser.setCsiHandler('P', (params, collect) => this.deleteChars(params));
    this._parser.setCsiHandler('S', (params, collect) => this.scrollUp(params));
    this._parser.setCsiHandler('T', (params, collect) => this.scrollDown(params, collect));
    this._parser.setCsiHandler('X', (params, collect) => this.eraseChars(params));
    this._parser.setCsiHandler('Z', (params, collect) => this.cursorBackwardTab(params));
    this._parser.setCsiHandler('`', (params, collect) => this.charPosAbsolute(params));
    this._parser.setCsiHandler('a', (params, collect) => this.hPositionRelative(params));
    this._parser.setCsiHandler('b', (params, collect) => this.repeatPrecedingCharacter(params));
    this._parser.setCsiHandler('c', (params, collect) => this.sendDeviceAttributes(params, collect));
    this._parser.setCsiHandler('d', (params, collect) => this.linePosAbsolute(params));
    this._parser.setCsiHandler('e', (params, collect) => this.vPositionRelative(params));
    this._parser.setCsiHandler('f', (params, collect) => this.hVPosition(params));
    this._parser.setCsiHandler('g', (params, collect) => this.tabClear(params));
    this._parser.setCsiHandler('h', (params, collect) => this.setMode(params, collect));
    this._parser.setCsiHandler('l', (params, collect) => this.resetMode(params, collect));
    this._parser.setCsiHandler('m', (params, collect) => this.charAttributes(params));
    this._parser.setCsiHandler('n', (params, collect) => this.deviceStatus(params, collect));
    this._parser.setCsiHandler('p', (params, collect) => this.softReset(params, collect));
    this._parser.setCsiHandler('q', (params, collect) => this.setCursorStyle(params, collect));
    this._parser.setCsiHandler('r', (params, collect) => this.setScrollRegion(params, collect));
    this._parser.setCsiHandler('s', (params, collect) => this.saveCursor(params));
    this._parser.setCsiHandler('u', (params, collect) => this.restoreCursor(params));

    /**
     * execute handler
     */
    this._parser.setExecuteHandler(C0.BEL, () => this.bell());
    this._parser.setExecuteHandler(C0.LF, () => this.lineFeed());
    this._parser.setExecuteHandler(C0.VT, () => this.lineFeed());
    this._parser.setExecuteHandler(C0.FF, () => this.lineFeed());
    this._parser.setExecuteHandler(C0.CR, () => this.carriageReturn());
    this._parser.setExecuteHandler(C0.BS, () => this.backspace());
    this._parser.setExecuteHandler(C0.HT, () => this.tab());
    this._parser.setExecuteHandler(C0.SO, () => this.shiftOut());
    this._parser.setExecuteHandler(C0.SI, () => this.shiftIn());
    // FIXME:   What do to with missing? Old code just added those to print.

    // some C1 control codes - FIXME: should those be enabled by default?
    this._parser.setExecuteHandler(C1.IND, () => this.index());
    this._parser.setExecuteHandler(C1.NEL, () => this.nextLine());
    this._parser.setExecuteHandler(C1.HTS, () => this.tabSet());

    /**
     * OSC handler
     */
    //   0 - icon name + title
    this._parser.setOscHandler(0, (data) => this.setTitle(data));
    //   1 - icon name
    //   2 - title
    this._parser.setOscHandler(2, (data) => this.setTitle(data));
    //   3 - set property X in the form "prop=value"
    //   4 - Change Color Number
    //   5 - Change Special Color Number
    //   6 - Enable/disable Special Color Number c
    //   7 - current directory? (not in xterm spec, see https://gitlab.com/gnachman/iterm2/issues/3939)
    //  10 - Change VT100 text foreground color to Pt.
    //  11 - Change VT100 text background color to Pt.
    //  12 - Change text cursor color to Pt.
    //  13 - Change mouse foreground color to Pt.
    //  14 - Change mouse background color to Pt.
    //  15 - Change Tektronix foreground color to Pt.
    //  16 - Change Tektronix background color to Pt.
    //  17 - Change highlight background color to Pt.
    //  18 - Change Tektronix cursor color to Pt.
    //  19 - Change highlight foreground color to Pt.
    //  46 - Change Log File to Pt.
    //  50 - Set Font to Pt.
    //  51 - reserved for Emacs shell.
    //  52 - Manipulate Selection Data.
    // 104 ; c - Reset Color Number c.
    // 105 ; c - Reset Special Color Number c.
    // 106 ; c; f - Enable/disable Special Color Number c.
    // 110 - Reset VT100 text foreground color.
    // 111 - Reset VT100 text background color.
    // 112 - Reset text cursor color.
    // 113 - Reset mouse foreground color.
    // 114 - Reset mouse background color.
    // 115 - Reset Tektronix foreground color.
    // 116 - Reset Tektronix background color.
    // 117 - Reset highlight color.
    // 118 - Reset Tektronix cursor color.
    // 119 - Reset highlight foreground color.

    /**
     * ESC handlers
     */
    this._parser.setEscHandler('7', () => this.saveCursor([]));
    this._parser.setEscHandler('8', () => this.restoreCursor([]));
    this._parser.setEscHandler('D', () => this.index());
    this._parser.setEscHandler('E', () => this.nextLine());
    this._parser.setEscHandler('H', () => this.tabSet());
    this._parser.setEscHandler('M', () => this.reverseIndex());
    this._parser.setEscHandler('=', () => this.keypadApplicationMode());
    this._parser.setEscHandler('>', () => this.keypadNumericMode());
    this._parser.setEscHandler('c', () => this.reset());
    this._parser.setEscHandler('n', () => this.setgLevel(2));
    this._parser.setEscHandler('o', () => this.setgLevel(3));
    this._parser.setEscHandler('|', () => this.setgLevel(3));
    this._parser.setEscHandler('}', () => this.setgLevel(2));
    this._parser.setEscHandler('~', () => this.setgLevel(1));
    this._parser.setEscHandler('%@', () => this.selectDefaultCharset());
    this._parser.setEscHandler('%G', () => this.selectDefaultCharset());
    for (const flag in CHARSETS) {
      this._parser.setEscHandler('(' + flag, () => this.selectCharset('(' + flag));
      this._parser.setEscHandler(')' + flag, () => this.selectCharset(')' + flag));
      this._parser.setEscHandler('*' + flag, () => this.selectCharset('*' + flag));
      this._parser.setEscHandler('+' + flag, () => this.selectCharset('+' + flag));
      this._parser.setEscHandler('-' + flag, () => this.selectCharset('-' + flag));
      this._parser.setEscHandler('.' + flag, () => this.selectCharset('.' + flag));
      this._parser.setEscHandler('/' + flag, () => this.selectCharset('/' + flag)); // TODO: supported?
    }

    /**
     * error handler
     */
    this._parser.setErrorHandler((state) => {
      this._terminal.error('Parsing error: ', state);
      return state;
    });

    /**
     * DCS handler
     */
    this._parser.setDcsHandler('$q', new DECRQSS(this._terminal));
  }

  public dispose(): void {
    super.dispose();
    this._terminal = null;
  }

  public parse(data: string): void {
    // Ensure the terminal is not disposed
    if (!this._terminal) {
      return;
    }

    let buffer = this._terminal.buffer;
    const cursorStartX = buffer.x;
    const cursorStartY = buffer.y;

    // TODO: Consolidate debug/logging #1560
    if ((<any>this._terminal).debug) {
      this._terminal.log('data: ' + data);
    }

    if (this._parseBuffer.length < data.length) {
      this._parseBuffer = new Uint32Array(data.length);
    }
    this._parser.parse(this._parseBuffer, this._stringDecoder.decode(data, this._parseBuffer));

    buffer = this._terminal.buffer;
    if (buffer.x !== cursorStartX || buffer.y !== cursorStartY) {
      this._terminal.emit('cursormove');
    }
  }

  public parseUtf8(data: Uint8Array): void {
    // Ensure the terminal is not disposed
    if (!this._terminal) {
      return;
    }

    let buffer = this._terminal.buffer;
    const cursorStartX = buffer.x;
    const cursorStartY = buffer.y;

    // TODO: Consolidate debug/logging #1560
    if ((<any>this._terminal).debug) {
      this._terminal.log('data: ' + data);
    }

    if (this._parseBuffer.length < data.length) {
      this._parseBuffer = new Uint32Array(data.length);
    }
    this._parser.parse(this._parseBuffer, this._utf8Decoder.decode(data, this._parseBuffer));

    buffer = this._terminal.buffer;
    if (buffer.x !== cursorStartX || buffer.y !== cursorStartY) {
      this._terminal.emit('cursormove');
    }
  }

  public print(data: Uint32Array, start: number, end: number): void {
    let code: number;
    let chWidth: number;
    const buffer = this._terminal.buffer;
    const charset = this._terminal.charset;
    const screenReaderMode = this._terminal.options.screenReaderMode;
    const cols = this._terminal.cols;
    const wraparoundMode = this._terminal.wraparoundMode;
    const insertMode = this._terminal.insertMode;
    const curAttr = this._terminal.curAttrData;
    let bufferRow = buffer.lines.get(buffer.y + buffer.ybase);

    this._terminal.updateRange(buffer.y);
    for (let pos = start; pos < end; ++pos) {
      code = data[pos];

      // calculate print space
      // expensive call, therefore we save width in line buffer
      chWidth = wcwidth(code);

      // get charset replacement character
      // charset is only defined for ASCII, therefore we only
      // search for an replacement char if code < 127
      if (code < 127 && charset) {
        const ch = charset[String.fromCharCode(code)];
        if (ch) {
          code = ch.charCodeAt(0);
        }
      }

      if (screenReaderMode) {
        this._terminal.emit('a11y.char', stringFromCodePoint(code));
      }

      // insert combining char at last cursor position
      // FIXME: needs handling after cursor jumps
      // buffer.x should never be 0 for a combining char
      // since they always follow a cell consuming char
      // therefore we can test for buffer.x to avoid overflow left
      if (!chWidth && buffer.x) {
        if (!bufferRow.getWidth(buffer.x - 1)) {
          // found empty cell after fullwidth, need to go 2 cells back
          // it is save to step 2 cells back here
          // since an empty cell is only set by fullwidth chars
          bufferRow.addCodepointToCell(buffer.x - 2, code);
        } else {
          bufferRow.addCodepointToCell(buffer.x - 1, code);
        }
        continue;
      }

      // goto next line if ch would overflow
      // TODO: needs a global min terminal width of 2
      // FIXME: additionally ensure chWidth fits into a line
      //   -->  maybe forbid cols<xy at higher level as it would
      //        introduce a bad runtime penalty here
      if (buffer.x + chWidth - 1 >= cols) {
        // autowrap - DECAWM
        // automatically wraps to the beginning of the next line
        if (wraparoundMode) {
          buffer.x = 0;
          buffer.y++;
          if (buffer.y > buffer.scrollBottom) {
            buffer.y--;
            this._terminal.scroll(true);
          } else {
            // The line already exists (eg. the initial viewport), mark it as a
            // wrapped line
            buffer.lines.get(buffer.y).isWrapped = true;
          }
          // row changed, get it again
          bufferRow = buffer.lines.get(buffer.y + buffer.ybase);
        } else {
          if (chWidth === 2) {
            // FIXME: check for xterm behavior
            // What to do here? We got a wide char that does not fit into last cell
            continue;
          }
          // FIXME: Do we have to set buffer.x to cols - 1, if not wrapping?
        }
      }

      // insert mode: move characters to right
      if (insertMode) {
        // right shift cells according to the width
        bufferRow.insertCells(buffer.x, chWidth, buffer.getNullCell(curAttr));
        // test last cell - since the last cell has only room for
        // a halfwidth char any fullwidth shifted there is lost
        // and will be set to empty cell
        if (bufferRow.getWidth(cols - 1) === 2) {
          bufferRow.setCellFromCodePoint(cols - 1, NULL_CELL_CODE, NULL_CELL_WIDTH, curAttr.fg, curAttr.bg);
        }
      }

      // write current char to buffer and advance cursor
      bufferRow.setCellFromCodePoint(buffer.x++, code, chWidth, curAttr.fg, curAttr.bg);

      // fullwidth char - also set next cell to placeholder stub and advance cursor
      // for graphemes bigger than fullwidth we can simply loop to zero
      // we already made sure above, that buffer.x + chWidth will not overflow right
      if (chWidth > 0) {
        while (--chWidth) {
          // other than a regular empty cell a cell following a wide char has no width
          bufferRow.setCellFromCodePoint(buffer.x++, 0, 0, curAttr.fg, curAttr.bg);
        }
      }
    }
    this._terminal.updateRange(buffer.y);
  }

  addCsiHandler(flag: string, callback: (params: number[], collect: string) => boolean): IDisposable {
    return this._parser.addCsiHandler(flag, callback);
  }
  addOscHandler(ident: number, callback: (data: string) => boolean): IDisposable {
    return this._parser.addOscHandler(ident, callback);
  }

  /**
   * BEL
   * Bell (Ctrl-G).
   */
  public bell(): void {
    this._terminal.bell();
  }

  /**
   * LF
   * Line Feed or New Line (NL).  (LF  is Ctrl-J).
   */
  public lineFeed(): void {
    // make buffer local for faster access
    const buffer = this._terminal.buffer;

    if (this._terminal.options.convertEol) {
      buffer.x = 0;
    }
    buffer.y++;
    if (buffer.y > buffer.scrollBottom) {
      buffer.y--;
      this._terminal.scroll();
    }
    // If the end of the line is hit, prevent this action from wrapping around to the next line.
    if (buffer.x >= this._terminal.cols) {
      buffer.x--;
    }
    /**
     * This event is emitted whenever the terminal outputs a LF or NL.
     *
     * @event linefeed
     */
    this._terminal.emit('linefeed');
  }

  /**
   * CR
   * Carriage Return (Ctrl-M).
   */
  public carriageReturn(): void {
    this._terminal.buffer.x = 0;
  }

  /**
   * BS
   * Backspace (Ctrl-H).
   */
  public backspace(): void {
    if (this._terminal.buffer.x > 0) {
      this._terminal.buffer.x--;
    }
  }

  /**
   * TAB
   * Horizontal Tab (HT) (Ctrl-I).
   */
  public tab(): void {
    const originalX = this._terminal.buffer.x;
    this._terminal.buffer.x = this._terminal.buffer.nextStop();
    if (this._terminal.options.screenReaderMode) {
      this._terminal.emit('a11y.tab', this._terminal.buffer.x - originalX);
    }
  }

  /**
   * SO
   * Shift Out (Ctrl-N) -> Switch to Alternate Character Set.  This invokes the
   * G1 character set.
   */
  public shiftOut(): void {
    this._terminal.setgLevel(1);
  }

  /**
   * SI
   * Shift In (Ctrl-O) -> Switch to Standard Character Set.  This invokes the G0
   * character set (the default).
   */
  public shiftIn(): void {
    this._terminal.setgLevel(0);
  }

  /**
   * CSI Ps @
   * Insert Ps (Blank) Character(s) (default = 1) (ICH).
   */
  public insertChars(params: number[]): void {
    this._terminal.buffer.lines.get(this._terminal.buffer.y + this._terminal.buffer.ybase).insertCells(
      this._terminal.buffer.x,
      params[0] || 1,
      this._terminal.buffer.getNullCell(this._terminal.eraseAttrData())
    );
    this._terminal.updateRange(this._terminal.buffer.y);
  }

  /**
   * CSI Ps A
   * Cursor Up Ps Times (default = 1) (CUU).
   */
  public cursorUp(params: number[]): void {
    let param = params[0];
    if (param < 1) {
      param = 1;
    }
    this._terminal.buffer.y -= param;
    if (this._terminal.buffer.y < 0) {
      this._terminal.buffer.y = 0;
    }
  }

  /**
   * CSI Ps B
   * Cursor Down Ps Times (default = 1) (CUD).
   */
  public cursorDown(params: number[]): void {
    let param = params[0];
    if (param < 1) {
      param = 1;
    }
    this._terminal.buffer.y += param;
    if (this._terminal.buffer.y >= this._terminal.rows) {
      this._terminal.buffer.y = this._terminal.rows - 1;
    }
    // If the end of the line is hit, prevent this action from wrapping around to the next line.
    if (this._terminal.buffer.x >= this._terminal.cols) {
      this._terminal.buffer.x--;
    }
  }

  /**
   * CSI Ps C
   * Cursor Forward Ps Times (default = 1) (CUF).
   */
  public cursorForward(params: number[]): void {
    let param = params[0];
    if (param < 1) {
      param = 1;
    }
    this._terminal.buffer.x += param;
    if (this._terminal.buffer.x >= this._terminal.cols) {
      this._terminal.buffer.x = this._terminal.cols - 1;
    }
  }

  /**
   * CSI Ps D
   * Cursor Backward Ps Times (default = 1) (CUB).
   */
  public cursorBackward(params: number[]): void {
    let param = params[0];
    if (param < 1) {
      param = 1;
    }
    // If the end of the line is hit, prevent this action from wrapping around to the next line.
    if (this._terminal.buffer.x >= this._terminal.cols) {
      this._terminal.buffer.x--;
    }
    this._terminal.buffer.x -= param;
    if (this._terminal.buffer.x < 0) {
      this._terminal.buffer.x = 0;
    }
  }

  /**
   * CSI Ps E
   * Cursor Next Line Ps Times (default = 1) (CNL).
   * same as CSI Ps B ?
   */
  public cursorNextLine(params: number[]): void {
    let param = params[0];
    if (param < 1) {
      param = 1;
    }
    this._terminal.buffer.y += param;
    if (this._terminal.buffer.y >= this._terminal.rows) {
      this._terminal.buffer.y = this._terminal.rows - 1;
    }
    this._terminal.buffer.x = 0;
  }


  /**
   * CSI Ps F
   * Cursor Preceding Line Ps Times (default = 1) (CNL).
   * reuse CSI Ps A ?
   */
  public cursorPrecedingLine(params: number[]): void {
    let param = params[0];
    if (param < 1) {
      param = 1;
    }
    this._terminal.buffer.y -= param;
    if (this._terminal.buffer.y < 0) {
      this._terminal.buffer.y = 0;
    }
    this._terminal.buffer.x = 0;
  }


  /**
   * CSI Ps G
   * Cursor Character Absolute  [column] (default = [row,1]) (CHA).
   */
  public cursorCharAbsolute(params: number[]): void {
    let param = params[0];
    if (param < 1) {
      param = 1;
    }
    this._terminal.buffer.x = param - 1;
  }

  /**
   * CSI Ps ; Ps H
   * Cursor Position [row;column] (default = [1,1]) (CUP).
   */
  public cursorPosition(params: number[]): void {
    let col: number;
    let row: number = params[0] - 1;

    if (params.length >= 2) {
      col = params[1] - 1;
    } else {
      col = 0;
    }

    if (row < 0) {
      row = 0;
    } else if (row >= this._terminal.rows) {
      row = this._terminal.rows - 1;
    }

    if (col < 0) {
      col = 0;
    } else if (col >= this._terminal.cols) {
      col = this._terminal.cols - 1;
    }

    this._terminal.buffer.x = col;
    this._terminal.buffer.y = row;
  }

  /**
   * CSI Ps I
   *   Cursor Forward Tabulation Ps tab stops (default = 1) (CHT).
   */
  public cursorForwardTab(params: number[]): void {
    let param = params[0] || 1;
    while (param--) {
      this._terminal.buffer.x = this._terminal.buffer.nextStop();
    }
  }

  /**
   * Helper method to erase cells in a terminal row.
   * The cell gets replaced with the eraseChar of the terminal.
   * @param y row index
   * @param start first cell index to be erased
   * @param end   end - 1 is last erased cell
   */
  private _eraseInBufferLine(y: number, start: number, end: number, clearWrap: boolean = false): void {
    const line = this._terminal.buffer.lines.get(this._terminal.buffer.ybase + y);
    line.replaceCells(
      start,
      end,
      this._terminal.buffer.getNullCell(this._terminal.eraseAttrData())
    );
    if (clearWrap) {
      line.isWrapped = false;
    }
  }

  /**
   * Helper method to reset cells in a terminal row.
   * The cell gets replaced with the eraseChar of the terminal and the isWrapped property is set to false.
   * @param y row index
   */
  private _resetBufferLine(y: number): void {
    this._eraseInBufferLine(y, 0, this._terminal.cols, true);
  }

  /**
   * CSI Ps J  Erase in Display (ED).
   *     Ps = 0  -> Erase Below (default).
   *     Ps = 1  -> Erase Above.
   *     Ps = 2  -> Erase All.
   *     Ps = 3  -> Erase Saved Lines (xterm).
   * CSI ? Ps J
   *   Erase in Display (DECSED).
   *     Ps = 0  -> Selective Erase Below (default).
   *     Ps = 1  -> Selective Erase Above.
   *     Ps = 2  -> Selective Erase All.
   */
  public eraseInDisplay(params: number[]): void {
    let j;
    switch (params[0]) {
      case 0:
        j = this._terminal.buffer.y;
        this._terminal.updateRange(j);
        this._eraseInBufferLine(j++, this._terminal.buffer.x, this._terminal.cols, this._terminal.buffer.x === 0);
        for (; j < this._terminal.rows; j++) {
          this._resetBufferLine(j);
        }
        this._terminal.updateRange(j);
        break;
      case 1:
        j = this._terminal.buffer.y;
        this._terminal.updateRange(j);
        // Deleted front part of line and everything before. This line will no longer be wrapped.
        this._eraseInBufferLine(j, 0, this._terminal.buffer.x + 1, true);
        if (this._terminal.buffer.x + 1 >= this._terminal.cols) {
          // Deleted entire previous line. This next line can no longer be wrapped.
          this._terminal.buffer.lines.get(j + 1).isWrapped = false;
        }
        while (j--) {
          this._resetBufferLine(j);
        }
        this._terminal.updateRange(0);
        break;
      case 2:
        j = this._terminal.rows;
        this._terminal.updateRange(j - 1);
        while (j--) {
          this._resetBufferLine(j);
        }
        this._terminal.updateRange(0);
        break;
      case 3:
        // Clear scrollback (everything not in viewport)
        const scrollBackSize = this._terminal.buffer.lines.length - this._terminal.rows;
        if (scrollBackSize > 0) {
          this._terminal.buffer.lines.trimStart(scrollBackSize);
          this._terminal.buffer.ybase = Math.max(this._terminal.buffer.ybase - scrollBackSize, 0);
          this._terminal.buffer.ydisp = Math.max(this._terminal.buffer.ydisp - scrollBackSize, 0);
          // Force a scroll event to refresh viewport
          this._terminal.emit('scroll', 0);
        }
        break;
    }
  }

  /**
   * CSI Ps K  Erase in Line (EL).
   *     Ps = 0  -> Erase to Right (default).
   *     Ps = 1  -> Erase to Left.
   *     Ps = 2  -> Erase All.
   * CSI ? Ps K
   *   Erase in Line (DECSEL).
   *     Ps = 0  -> Selective Erase to Right (default).
   *     Ps = 1  -> Selective Erase to Left.
   *     Ps = 2  -> Selective Erase All.
   */
  public eraseInLine(params: number[]): void {
    switch (params[0]) {
      case 0:
        this._eraseInBufferLine(this._terminal.buffer.y, this._terminal.buffer.x, this._terminal.cols);
        break;
      case 1:
        this._eraseInBufferLine(this._terminal.buffer.y, 0, this._terminal.buffer.x + 1);
        break;
      case 2:
        this._eraseInBufferLine(this._terminal.buffer.y, 0, this._terminal.cols);
        break;
    }
    this._terminal.updateRange(this._terminal.buffer.y);
  }

  /**
   * CSI Ps L
   * Insert Ps Line(s) (default = 1) (IL).
   */
  public insertLines(params: number[]): void {
    let param: number = params[0];
    if (param < 1) {
      param = 1;
    }

    // make buffer local for faster access
    const buffer = this._terminal.buffer;

    const row: number = buffer.y + buffer.ybase;

    const scrollBottomRowsOffset = this._terminal.rows - 1 - buffer.scrollBottom;
    const scrollBottomAbsolute = this._terminal.rows - 1 + buffer.ybase - scrollBottomRowsOffset + 1;
    while (param--) {
      // test: echo -e '\e[44m\e[1L\e[0m'
      // blankLine(true) - xterm/linux behavior
      buffer.lines.splice(scrollBottomAbsolute - 1, 1);
      buffer.lines.splice(row, 0, buffer.getBlankLine(this._terminal.eraseAttrData()));
    }

    // this.maxRange();
    this._terminal.updateRange(buffer.y);
    this._terminal.updateRange(buffer.scrollBottom);
  }

  /**
   * CSI Ps M
   * Delete Ps Line(s) (default = 1) (DL).
   */
  public deleteLines(params: number[]): void {
    let param = params[0];
    if (param < 1) {
      param = 1;
    }

    // make buffer local for faster access
    const buffer = this._terminal.buffer;

    const row: number = buffer.y + buffer.ybase;

    let j: number;
    j = this._terminal.rows - 1 - buffer.scrollBottom;
    j = this._terminal.rows - 1 + buffer.ybase - j;
    while (param--) {
      // test: echo -e '\e[44m\e[1M\e[0m'
      // blankLine(true) - xterm/linux behavior
      buffer.lines.splice(row, 1);
      buffer.lines.splice(j, 0, buffer.getBlankLine(this._terminal.eraseAttrData()));
    }

    // this.maxRange();
    this._terminal.updateRange(buffer.y);
    this._terminal.updateRange(buffer.scrollBottom);
  }

  /**
   * CSI Ps P
   * Delete Ps Character(s) (default = 1) (DCH).
   */
  public deleteChars(params: number[]): void {
    this._terminal.buffer.lines.get(this._terminal.buffer.y + this._terminal.buffer.ybase).deleteCells(
      this._terminal.buffer.x,
      params[0] || 1,
      this._terminal.buffer.getNullCell(this._terminal.eraseAttrData())
    );
    this._terminal.updateRange(this._terminal.buffer.y);
  }

  /**
   * CSI Ps S  Scroll up Ps lines (default = 1) (SU).
   */
  public scrollUp(params: number[]): void {
    let param = params[0] || 1;

    // make buffer local for faster access
    const buffer = this._terminal.buffer;

    while (param--) {
      buffer.lines.splice(buffer.ybase + buffer.scrollTop, 1);
      buffer.lines.splice(buffer.ybase + buffer.scrollBottom, 0, buffer.getBlankLine(DEFAULT_ATTR_DATA));
    }
    // this.maxRange();
    this._terminal.updateRange(buffer.scrollTop);
    this._terminal.updateRange(buffer.scrollBottom);
  }

  /**
   * CSI Ps T  Scroll down Ps lines (default = 1) (SD).
   */
  public scrollDown(params: number[], collect?: string): void {
    if (params.length < 2 && !collect) {
      let param = params[0] || 1;

      // make buffer local for faster access
      const buffer = this._terminal.buffer;

      while (param--) {
        buffer.lines.splice(buffer.ybase + buffer.scrollBottom, 1);
        buffer.lines.splice(buffer.ybase + buffer.scrollTop, 0, buffer.getBlankLine(DEFAULT_ATTR_DATA));
      }
      // this.maxRange();
      this._terminal.updateRange(buffer.scrollTop);
      this._terminal.updateRange(buffer.scrollBottom);
    }
  }

  /**
   * CSI Ps X
   * Erase Ps Character(s) (default = 1) (ECH).
   */
  public eraseChars(params: number[]): void {
    this._terminal.buffer.lines.get(this._terminal.buffer.y + this._terminal.buffer.ybase).replaceCells(
      this._terminal.buffer.x,
      this._terminal.buffer.x + (params[0] || 1),
      this._terminal.buffer.getNullCell(this._terminal.eraseAttrData())
    );
  }

  /**
   * CSI Ps Z  Cursor Backward Tabulation Ps tab stops (default = 1) (CBT).
   */
  public cursorBackwardTab(params: number[]): void {
    let param = params[0] || 1;

    // make buffer local for faster access
    const buffer = this._terminal.buffer;

    while (param--) {
      buffer.x = buffer.prevStop();
    }
  }

  /**
   * CSI Pm `  Character Position Absolute
   *   [column] (default = [row,1]) (HPA).
   */
  public charPosAbsolute(params: number[]): void {
    let param = params[0];
    if (param < 1) {
      param = 1;
    }
    this._terminal.buffer.x = param - 1;
    if (this._terminal.buffer.x >= this._terminal.cols) {
      this._terminal.buffer.x = this._terminal.cols - 1;
    }
  }

  /**
   * CSI Pm a  Character Position Relative
   *   [columns] (default = [row,col+1]) (HPR)
   * reuse CSI Ps C ?
   */
  public hPositionRelative(params: number[]): void {
    let param = params[0];
    if (param < 1) {
      param = 1;
    }
    this._terminal.buffer.x += param;
    if (this._terminal.buffer.x >= this._terminal.cols) {
      this._terminal.buffer.x = this._terminal.cols - 1;
    }
  }

  /**
   * CSI Ps b  Repeat the preceding graphic character Ps times (REP).
   */
  public repeatPrecedingCharacter(params: number[]): void {
    // make buffer local for faster access
    const buffer = this._terminal.buffer;
    const line = buffer.lines.get(buffer.ybase + buffer.y);
    line.loadCell(buffer.x - 1, this._workCell);
    line.replaceCells(buffer.x,
      buffer.x + (params[0] || 1),
      (this._workCell.content !== undefined) ? this._workCell : buffer.getNullCell(DEFAULT_ATTR_DATA)
    );
    // FIXME: no updateRange here?
  }

  /**
   * CSI Ps c  Send Device Attributes (Primary DA).
   *     Ps = 0  or omitted -> request attributes from terminal.  The
   *     response depends on the decTerminalID resource setting.
   *     -> CSI ? 1 ; 2 c  (``VT100 with Advanced Video Option'')
   *     -> CSI ? 1 ; 0 c  (``VT101 with No Options'')
   *     -> CSI ? 6 c  (``VT102'')
   *     -> CSI ? 6 0 ; 1 ; 2 ; 6 ; 8 ; 9 ; 1 5 ; c  (``VT220'')
   *   The VT100-style response parameters do not mean anything by
   *   themselves.  VT220 parameters do, telling the host what fea-
   *   tures the terminal supports:
   *     Ps = 1  -> 132-columns.
   *     Ps = 2  -> Printer.
   *     Ps = 6  -> Selective erase.
   *     Ps = 8  -> User-defined keys.
   *     Ps = 9  -> National replacement character sets.
   *     Ps = 1 5  -> Technical characters.
   *     Ps = 2 2  -> ANSI color, e.g., VT525.
   *     Ps = 2 9  -> ANSI text locator (i.e., DEC Locator mode).
   * CSI > Ps c
   *   Send Device Attributes (Secondary DA).
   *     Ps = 0  or omitted -> request the terminal's identification
   *     code.  The response depends on the decTerminalID resource set-
   *     ting.  It should apply only to VT220 and up, but xterm extends
   *     this to VT100.
   *     -> CSI  > Pp ; Pv ; Pc c
   *   where Pp denotes the terminal type
   *     Pp = 0  -> ``VT100''.
   *     Pp = 1  -> ``VT220''.
   *   and Pv is the firmware version (for xterm, this was originally
   *   the XFree86 patch number, starting with 95).  In a DEC termi-
   *   nal, Pc indicates the ROM cartridge registration number and is
   *   always zero.
   * More information:
   *   xterm/charproc.c - line 2012, for more information.
   *   vim responds with ^[[?0c or ^[[?1c after the terminal's response (?)
   */
  public sendDeviceAttributes(params: number[], collect?: string): void {
    if (params[0] > 0) {
      return;
    }

    if (!collect) {
      if (this._terminal.is('xterm') || this._terminal.is('rxvt-unicode') || this._terminal.is('screen')) {
        this._terminal.handler(C0.ESC + '[?1;2c');
      } else if (this._terminal.is('linux')) {
        this._terminal.handler(C0.ESC + '[?6c');
      }
    } else if (collect === '>') {
      // xterm and urxvt
      // seem to spit this
      // out around ~370 times (?).
      if (this._terminal.is('xterm')) {
        this._terminal.handler(C0.ESC + '[>0;276;0c');
      } else if (this._terminal.is('rxvt-unicode')) {
        this._terminal.handler(C0.ESC + '[>85;95;0c');
      } else if (this._terminal.is('linux')) {
        // not supported by linux console.
        // linux console echoes parameters.
        this._terminal.handler(params[0] + 'c');
      } else if (this._terminal.is('screen')) {
        this._terminal.handler(C0.ESC + '[>83;40003;0c');
      }
    }
  }

  /**
   * CSI Pm d  Vertical Position Absolute (VPA)
   *   [row] (default = [1,column])
   */
  public linePosAbsolute(params: number[]): void {
    let param = params[0];
    if (param < 1) {
      param = 1;
    }
    this._terminal.buffer.y = param - 1;
    if (this._terminal.buffer.y >= this._terminal.rows) {
      this._terminal.buffer.y = this._terminal.rows - 1;
    }
  }

  /**
   * CSI Pm e  Vertical Position Relative (VPR)
   *   [rows] (default = [row+1,column])
   * reuse CSI Ps B ?
   */
  public vPositionRelative(params: number[]): void {
    let param = params[0];
    if (param < 1) {
      param = 1;
    }
    this._terminal.buffer.y += param;
    if (this._terminal.buffer.y >= this._terminal.rows) {
      this._terminal.buffer.y = this._terminal.rows - 1;
    }
    // If the end of the line is hit, prevent this action from wrapping around to the next line.
    if (this._terminal.buffer.x >= this._terminal.cols) {
      this._terminal.buffer.x--;
    }
  }

  /**
   * CSI Ps ; Ps f
   *   Horizontal and Vertical Position [row;column] (default =
   *   [1,1]) (HVP).
   */
  public hVPosition(params: number[]): void {
    if (params[0] < 1) params[0] = 1;
    if (params[1] < 1) params[1] = 1;

    this._terminal.buffer.y = params[0] - 1;
    if (this._terminal.buffer.y >= this._terminal.rows) {
      this._terminal.buffer.y = this._terminal.rows - 1;
    }

    this._terminal.buffer.x = params[1] - 1;
    if (this._terminal.buffer.x >= this._terminal.cols) {
      this._terminal.buffer.x = this._terminal.cols - 1;
    }
  }

  /**
   * CSI Ps g  Tab Clear (TBC).
   *     Ps = 0  -> Clear Current Column (default).
   *     Ps = 3  -> Clear All.
   * Potentially:
   *   Ps = 2  -> Clear Stops on Line.
   *   http://vt100.net/annarbor/aaa-ug/section6.html
   */
  public tabClear(params: number[]): void {
    const param = params[0];
    if (param <= 0) {
      delete this._terminal.buffer.tabs[this._terminal.buffer.x];
    } else if (param === 3) {
      this._terminal.buffer.tabs = {};
    }
  }

  /**
   * CSI Pm h  Set Mode (SM).
   *     Ps = 2  -> Keyboard Action Mode (AM).
   *     Ps = 4  -> Insert Mode (IRM).
   *     Ps = 1 2  -> Send/receive (SRM).
   *     Ps = 2 0  -> Automatic Newline (LNM).
   * CSI ? Pm h
   *   DEC Private Mode Set (DECSET).
   *     Ps = 1  -> Application Cursor Keys (DECCKM).
   *     Ps = 2  -> Designate USASCII for character sets G0-G3
   *     (DECANM), and set VT100 mode.
   *     Ps = 3  -> 132 Column Mode (DECCOLM).
   *     Ps = 4  -> Smooth (Slow) Scroll (DECSCLM).
   *     Ps = 5  -> Reverse Video (DECSCNM).
   *     Ps = 6  -> Origin Mode (DECOM).
   *     Ps = 7  -> Wraparound Mode (DECAWM).
   *     Ps = 8  -> Auto-repeat Keys (DECARM).
   *     Ps = 9  -> Send Mouse X & Y on button press.  See the sec-
   *     tion Mouse Tracking.
   *     Ps = 1 0  -> Show toolbar (rxvt).
   *     Ps = 1 2  -> Start Blinking Cursor (att610).
   *     Ps = 1 8  -> Print form feed (DECPFF).
   *     Ps = 1 9  -> Set print extent to full screen (DECPEX).
   *     Ps = 2 5  -> Show Cursor (DECTCEM).
   *     Ps = 3 0  -> Show scrollbar (rxvt).
   *     Ps = 3 5  -> Enable font-shifting functions (rxvt).
   *     Ps = 3 8  -> Enter Tektronix Mode (DECTEK).
   *     Ps = 4 0  -> Allow 80 -> 132 Mode.
   *     Ps = 4 1  -> more(1) fix (see curses resource).
   *     Ps = 4 2  -> Enable Nation Replacement Character sets (DECN-
   *     RCM).
   *     Ps = 4 4  -> Turn On Margin Bell.
   *     Ps = 4 5  -> Reverse-wraparound Mode.
   *     Ps = 4 6  -> Start Logging.  This is normally disabled by a
   *     compile-time option.
   *     Ps = 4 7  -> Use Alternate Screen Buffer.  (This may be dis-
   *     abled by the titeInhibit resource).
   *     Ps = 6 6  -> Application keypad (DECNKM).
   *     Ps = 6 7  -> Backarrow key sends backspace (DECBKM).
   *     Ps = 1 0 0 0  -> Send Mouse X & Y on button press and
   *     release.  See the section Mouse Tracking.
   *     Ps = 1 0 0 1  -> Use Hilite Mouse Tracking.
   *     Ps = 1 0 0 2  -> Use Cell Motion Mouse Tracking.
   *     Ps = 1 0 0 3  -> Use All Motion Mouse Tracking.
   *     Ps = 1 0 0 4  -> Send FocusIn/FocusOut events.
   *     Ps = 1 0 0 5  -> Enable Extended Mouse Mode.
   *     Ps = 1 0 1 0  -> Scroll to bottom on tty output (rxvt).
   *     Ps = 1 0 1 1  -> Scroll to bottom on key press (rxvt).
   *     Ps = 1 0 3 4  -> Interpret "meta" key, sets eighth bit.
   *     (enables the eightBitInput resource).
   *     Ps = 1 0 3 5  -> Enable special modifiers for Alt and Num-
   *     Lock keys.  (This enables the numLock resource).
   *     Ps = 1 0 3 6  -> Send ESC   when Meta modifies a key.  (This
   *     enables the metaSendsEscape resource).
   *     Ps = 1 0 3 7  -> Send DEL from the editing-keypad Delete
   *     key.
   *     Ps = 1 0 3 9  -> Send ESC  when Alt modifies a key.  (This
   *     enables the altSendsEscape resource).
   *     Ps = 1 0 4 0  -> Keep selection even if not highlighted.
   *     (This enables the keepSelection resource).
   *     Ps = 1 0 4 1  -> Use the CLIPBOARD selection.  (This enables
   *     the selectToClipboard resource).
   *     Ps = 1 0 4 2  -> Enable Urgency window manager hint when
   *     Control-G is received.  (This enables the bellIsUrgent
   *     resource).
   *     Ps = 1 0 4 3  -> Enable raising of the window when Control-G
   *     is received.  (enables the popOnBell resource).
   *     Ps = 1 0 4 7  -> Use Alternate Screen Buffer.  (This may be
   *     disabled by the titeInhibit resource).
   *     Ps = 1 0 4 8  -> Save cursor as in DECSC.  (This may be dis-
   *     abled by the titeInhibit resource).
   *     Ps = 1 0 4 9  -> Save cursor as in DECSC and use Alternate
   *     Screen Buffer, clearing it first.  (This may be disabled by
   *     the titeInhibit resource).  This combines the effects of the 1
   *     0 4 7  and 1 0 4 8  modes.  Use this with terminfo-based
   *     applications rather than the 4 7  mode.
   *     Ps = 1 0 5 0  -> Set terminfo/termcap function-key mode.
   *     Ps = 1 0 5 1  -> Set Sun function-key mode.
   *     Ps = 1 0 5 2  -> Set HP function-key mode.
   *     Ps = 1 0 5 3  -> Set SCO function-key mode.
   *     Ps = 1 0 6 0  -> Set legacy keyboard emulation (X11R6).
   *     Ps = 1 0 6 1  -> Set VT220 keyboard emulation.
   *     Ps = 2 0 0 4  -> Set bracketed paste mode.
   * Modes:
   *   http: *vt100.net/docs/vt220-rm/chapter4.html
   */
  public setMode(params: number[], collect?: string): void {
    if (params.length > 1) {
      for (let i = 0; i < params.length; i++) {
        this.setMode([params[i]]);
      }

      return;
    }

    if (!collect) {
      switch (params[0]) {
        case 4:
          this._terminal.insertMode = true;
          break;
        case 20:
          // this._t.convertEol = true;
          break;
      }
    } else if (collect === '?') {
      switch (params[0]) {
        case 1:
          this._terminal.applicationCursor = true;
          break;
        case 2:
          this._terminal.setgCharset(0, DEFAULT_CHARSET);
          this._terminal.setgCharset(1, DEFAULT_CHARSET);
          this._terminal.setgCharset(2, DEFAULT_CHARSET);
          this._terminal.setgCharset(3, DEFAULT_CHARSET);
          // set VT100 mode here
          break;
        case 3: // 132 col mode
          this._terminal.savedCols = this._terminal.cols;
          this._terminal.resize(132, this._terminal.rows);
          break;
        case 6:
          this._terminal.originMode = true;
          break;
        case 7:
          this._terminal.wraparoundMode = true;
          break;
        case 12:
          // this.cursorBlink = true;
          break;
        case 66:
          this._terminal.log('Serial port requested application keypad.');
          this._terminal.applicationKeypad = true;
          if (this._terminal.viewport) {
            this._terminal.viewport.syncScrollArea();
          }
          break;
        case 9: // X10 Mouse
          // no release, no motion, no wheel, no modifiers.
        case 1000: // vt200 mouse
          // no motion.
          // no modifiers, except control on the wheel.
        case 1002: // button event mouse
        case 1003: // any event mouse
          // any event - sends motion events,
          // even if there is no button held down.

          // TODO: Why are params[0] compares nested within a switch for params[0]?

          this._terminal.x10Mouse = params[0] === 9;
          this._terminal.vt200Mouse = params[0] === 1000;
          this._terminal.normalMouse = params[0] > 1000;
          this._terminal.mouseEvents = true;
          if (this._terminal.element) {
            this._terminal.element.classList.add('enable-mouse-events');
          }
          if (this._terminal.selectionManager) {
            this._terminal.selectionManager.disable();
          }
          this._terminal.log('Binding to mouse events.');
          break;
        case 1004: // send focusin/focusout events
          // focusin: ^[[I
          // focusout: ^[[O
          this._terminal.sendFocus = true;
          break;
        case 1005: // utf8 ext mode mouse
          this._terminal.utfMouse = true;
          // for wide terminals
          // simply encodes large values as utf8 characters
          break;
        case 1006: // sgr ext mode mouse
          this._terminal.sgrMouse = true;
          // for wide terminals
          // does not add 32 to fields
          // press: ^[[<b;x;yM
          // release: ^[[<b;x;ym
          break;
        case 1015: // urxvt ext mode mouse
          this._terminal.urxvtMouse = true;
          // for wide terminals
          // numbers for fields
          // press: ^[[b;x;yM
          // motion: ^[[b;x;yT
          break;
        case 25: // show cursor
          this._terminal.cursorHidden = false;
          break;
        case 1048: // alt screen cursor
          this.saveCursor(params);
          break;
        case 1049: // alt screen buffer cursor
          this.saveCursor(params);
          // FALL-THROUGH
        case 47: // alt screen buffer
        case 1047: // alt screen buffer
          this._terminal.buffers.activateAltBuffer(this._terminal.eraseAttrData());
          this._terminal.refresh(0, this._terminal.rows - 1);
          if (this._terminal.viewport) {
            this._terminal.viewport.syncScrollArea();
          }
          this._terminal.showCursor();
          break;
        case 2004: // bracketed paste mode (https://cirw.in/blog/bracketed-paste)
          this._terminal.bracketedPasteMode = true;
          break;
      }
    }
  }

  /**
   * CSI Pm l  Reset Mode (RM).
   *     Ps = 2  -> Keyboard Action Mode (AM).
   *     Ps = 4  -> Replace Mode (IRM).
   *     Ps = 1 2  -> Send/receive (SRM).
   *     Ps = 2 0  -> Normal Linefeed (LNM).
   * CSI ? Pm l
   *   DEC Private Mode Reset (DECRST).
   *     Ps = 1  -> Normal Cursor Keys (DECCKM).
   *     Ps = 2  -> Designate VT52 mode (DECANM).
   *     Ps = 3  -> 80 Column Mode (DECCOLM).
   *     Ps = 4  -> Jump (Fast) Scroll (DECSCLM).
   *     Ps = 5  -> Normal Video (DECSCNM).
   *     Ps = 6  -> Normal Cursor Mode (DECOM).
   *     Ps = 7  -> No Wraparound Mode (DECAWM).
   *     Ps = 8  -> No Auto-repeat Keys (DECARM).
   *     Ps = 9  -> Don't send Mouse X & Y on button press.
   *     Ps = 1 0  -> Hide toolbar (rxvt).
   *     Ps = 1 2  -> Stop Blinking Cursor (att610).
   *     Ps = 1 8  -> Don't print form feed (DECPFF).
   *     Ps = 1 9  -> Limit print to scrolling region (DECPEX).
   *     Ps = 2 5  -> Hide Cursor (DECTCEM).
   *     Ps = 3 0  -> Don't show scrollbar (rxvt).
   *     Ps = 3 5  -> Disable font-shifting functions (rxvt).
   *     Ps = 4 0  -> Disallow 80 -> 132 Mode.
   *     Ps = 4 1  -> No more(1) fix (see curses resource).
   *     Ps = 4 2  -> Disable Nation Replacement Character sets (DEC-
   *     NRCM).
   *     Ps = 4 4  -> Turn Off Margin Bell.
   *     Ps = 4 5  -> No Reverse-wraparound Mode.
   *     Ps = 4 6  -> Stop Logging.  (This is normally disabled by a
   *     compile-time option).
   *     Ps = 4 7  -> Use Normal Screen Buffer.
   *     Ps = 6 6  -> Numeric keypad (DECNKM).
   *     Ps = 6 7  -> Backarrow key sends delete (DECBKM).
   *     Ps = 1 0 0 0  -> Don't send Mouse X & Y on button press and
   *     release.  See the section Mouse Tracking.
   *     Ps = 1 0 0 1  -> Don't use Hilite Mouse Tracking.
   *     Ps = 1 0 0 2  -> Don't use Cell Motion Mouse Tracking.
   *     Ps = 1 0 0 3  -> Don't use All Motion Mouse Tracking.
   *     Ps = 1 0 0 4  -> Don't send FocusIn/FocusOut events.
   *     Ps = 1 0 0 5  -> Disable Extended Mouse Mode.
   *     Ps = 1 0 1 0  -> Don't scroll to bottom on tty output
   *     (rxvt).
   *     Ps = 1 0 1 1  -> Don't scroll to bottom on key press (rxvt).
   *     Ps = 1 0 3 4  -> Don't interpret "meta" key.  (This disables
   *     the eightBitInput resource).
   *     Ps = 1 0 3 5  -> Disable special modifiers for Alt and Num-
   *     Lock keys.  (This disables the numLock resource).
   *     Ps = 1 0 3 6  -> Don't send ESC  when Meta modifies a key.
   *     (This disables the metaSendsEscape resource).
   *     Ps = 1 0 3 7  -> Send VT220 Remove from the editing-keypad
   *     Delete key.
   *     Ps = 1 0 3 9  -> Don't send ESC  when Alt modifies a key.
   *     (This disables the altSendsEscape resource).
   *     Ps = 1 0 4 0  -> Do not keep selection when not highlighted.
   *     (This disables the keepSelection resource).
   *     Ps = 1 0 4 1  -> Use the PRIMARY selection.  (This disables
   *     the selectToClipboard resource).
   *     Ps = 1 0 4 2  -> Disable Urgency window manager hint when
   *     Control-G is received.  (This disables the bellIsUrgent
   *     resource).
   *     Ps = 1 0 4 3  -> Disable raising of the window when Control-
   *     G is received.  (This disables the popOnBell resource).
   *     Ps = 1 0 4 7  -> Use Normal Screen Buffer, clearing screen
   *     first if in the Alternate Screen.  (This may be disabled by
   *     the titeInhibit resource).
   *     Ps = 1 0 4 8  -> Restore cursor as in DECRC.  (This may be
   *     disabled by the titeInhibit resource).
   *     Ps = 1 0 4 9  -> Use Normal Screen Buffer and restore cursor
   *     as in DECRC.  (This may be disabled by the titeInhibit
   *     resource).  This combines the effects of the 1 0 4 7  and 1 0
   *     4 8  modes.  Use this with terminfo-based applications rather
   *     than the 4 7  mode.
   *     Ps = 1 0 5 0  -> Reset terminfo/termcap function-key mode.
   *     Ps = 1 0 5 1  -> Reset Sun function-key mode.
   *     Ps = 1 0 5 2  -> Reset HP function-key mode.
   *     Ps = 1 0 5 3  -> Reset SCO function-key mode.
   *     Ps = 1 0 6 0  -> Reset legacy keyboard emulation (X11R6).
   *     Ps = 1 0 6 1  -> Reset keyboard emulation to Sun/PC style.
   *     Ps = 2 0 0 4  -> Reset bracketed paste mode.
   */
  public resetMode(params: number[], collect?: string): void {
    if (params.length > 1) {
      for (let i = 0; i < params.length; i++) {
        this.resetMode([params[i]]);
      }

      return;
    }

    if (!collect) {
      switch (params[0]) {
        case 4:
          this._terminal.insertMode = false;
          break;
        case 20:
          // this._t.convertEol = false;
          break;
      }
    } else if (collect === '?') {
      switch (params[0]) {
        case 1:
          this._terminal.applicationCursor = false;
          break;
        case 3:
          if (this._terminal.cols === 132 && this._terminal.savedCols) {
            this._terminal.resize(this._terminal.savedCols, this._terminal.rows);
          }
          delete this._terminal.savedCols;
          break;
        case 6:
          this._terminal.originMode = false;
          break;
        case 7:
          this._terminal.wraparoundMode = false;
          break;
        case 12:
          // this.cursorBlink = false;
          break;
        case 66:
          this._terminal.log('Switching back to normal keypad.');
          this._terminal.applicationKeypad = false;
          if (this._terminal.viewport) {
            this._terminal.viewport.syncScrollArea();
          }
          break;
        case 9: // X10 Mouse
        case 1000: // vt200 mouse
        case 1002: // button event mouse
        case 1003: // any event mouse
          this._terminal.x10Mouse = false;
          this._terminal.vt200Mouse = false;
          this._terminal.normalMouse = false;
          this._terminal.mouseEvents = false;
          if (this._terminal.element) {
            this._terminal.element.classList.remove('enable-mouse-events');
          }
          if (this._terminal.selectionManager) {
            this._terminal.selectionManager.enable();
          }
          break;
        case 1004: // send focusin/focusout events
          this._terminal.sendFocus = false;
          break;
        case 1005: // utf8 ext mode mouse
          this._terminal.utfMouse = false;
          break;
        case 1006: // sgr ext mode mouse
          this._terminal.sgrMouse = false;
          break;
        case 1015: // urxvt ext mode mouse
          this._terminal.urxvtMouse = false;
          break;
        case 25: // hide cursor
          this._terminal.cursorHidden = true;
          break;
        case 1048: // alt screen cursor
          this.restoreCursor(params);
          break;
        case 1049: // alt screen buffer cursor
           // FALL-THROUGH
        case 47: // normal screen buffer
        case 1047: // normal screen buffer - clearing it first
          // Ensure the selection manager has the correct buffer
          this._terminal.buffers.activateNormalBuffer();
          if (params[0] === 1049) {
            this.restoreCursor(params);
          }
          this._terminal.refresh(0, this._terminal.rows - 1);
          if (this._terminal.viewport) {
            this._terminal.viewport.syncScrollArea();
          }
          this._terminal.showCursor();
          break;
        case 2004: // bracketed paste mode (https://cirw.in/blog/bracketed-paste)
          this._terminal.bracketedPasteMode = false;
          break;
      }
    }
  }

  /**
   * CSI Pm m  Character Attributes (SGR).
   *     Ps = 0  -> Normal (default).
   *     Ps = 1  -> Bold.
   *     Ps = 2  -> Faint, decreased intensity (ISO 6429).
   *     Ps = 4  -> Underlined.
   *     Ps = 5  -> Blink (appears as Bold).
   *     Ps = 7  -> Inverse.
   *     Ps = 8  -> Invisible, i.e., hidden (VT300).
   *     Ps = 2 2  -> Normal (neither bold nor faint).
   *     Ps = 2 4  -> Not underlined.
   *     Ps = 2 5  -> Steady (not blinking).
   *     Ps = 2 7  -> Positive (not inverse).
   *     Ps = 2 8  -> Visible, i.e., not hidden (VT300).
   *     Ps = 3 0  -> Set foreground color to Black.
   *     Ps = 3 1  -> Set foreground color to Red.
   *     Ps = 3 2  -> Set foreground color to Green.
   *     Ps = 3 3  -> Set foreground color to Yellow.
   *     Ps = 3 4  -> Set foreground color to Blue.
   *     Ps = 3 5  -> Set foreground color to Magenta.
   *     Ps = 3 6  -> Set foreground color to Cyan.
   *     Ps = 3 7  -> Set foreground color to White.
   *     Ps = 3 9  -> Set foreground color to default (original).
   *     Ps = 4 0  -> Set background color to Black.
   *     Ps = 4 1  -> Set background color to Red.
   *     Ps = 4 2  -> Set background color to Green.
   *     Ps = 4 3  -> Set background color to Yellow.
   *     Ps = 4 4  -> Set background color to Blue.
   *     Ps = 4 5  -> Set background color to Magenta.
   *     Ps = 4 6  -> Set background color to Cyan.
   *     Ps = 4 7  -> Set background color to White.
   *     Ps = 4 9  -> Set background color to default (original).
   *
   *   If 16-color support is compiled, the following apply.  Assume
   *   that xterm's resources are set so that the ISO color codes are
   *   the first 8 of a set of 16.  Then the aixterm colors are the
   *   bright versions of the ISO colors:
   *     Ps = 9 0  -> Set foreground color to Black.
   *     Ps = 9 1  -> Set foreground color to Red.
   *     Ps = 9 2  -> Set foreground color to Green.
   *     Ps = 9 3  -> Set foreground color to Yellow.
   *     Ps = 9 4  -> Set foreground color to Blue.
   *     Ps = 9 5  -> Set foreground color to Magenta.
   *     Ps = 9 6  -> Set foreground color to Cyan.
   *     Ps = 9 7  -> Set foreground color to White.
   *     Ps = 1 0 0  -> Set background color to Black.
   *     Ps = 1 0 1  -> Set background color to Red.
   *     Ps = 1 0 2  -> Set background color to Green.
   *     Ps = 1 0 3  -> Set background color to Yellow.
   *     Ps = 1 0 4  -> Set background color to Blue.
   *     Ps = 1 0 5  -> Set background color to Magenta.
   *     Ps = 1 0 6  -> Set background color to Cyan.
   *     Ps = 1 0 7  -> Set background color to White.
   *
   *   If xterm is compiled with the 16-color support disabled, it
   *   supports the following, from rxvt:
   *     Ps = 1 0 0  -> Set foreground and background color to
   *     default.
   *
   *   If 88- or 256-color support is compiled, the following apply.
   *     Ps = 3 8  ; 5  ; Ps -> Set foreground color to the second
   *     Ps.
   *     Ps = 4 8  ; 5  ; Ps -> Set background color to the second
   *     Ps.
   */
  public charAttributes(params: number[]): void {
    // Optimize a single SGR0.
    if (params.length === 1 && params[0] === 0) {
      this._terminal.curAttrData.fg = DEFAULT_ATTR_DATA.fg;
      this._terminal.curAttrData.bg = DEFAULT_ATTR_DATA.bg;
      return;
    }

    const l = params.length;
    let p;
    const attr = this._terminal.curAttrData;

    for (let i = 0; i < l; i++) {
      p = params[i];
      if (p >= 30 && p <= 37) {
        // fg color 8
        attr.fg &= ~(Attributes.CM_MASK | Attributes.PCOLOR_MASK);
        attr.fg |= Attributes.CM_P16 | (p - 30);
      } else if (p >= 40 && p <= 47) {
        // bg color 8
        attr.bg &= ~(Attributes.CM_MASK | Attributes.PCOLOR_MASK);
        attr.bg |= Attributes.CM_P16 | (p - 40);
      } else if (p >= 90 && p <= 97) {
        // fg color 16
        attr.fg &= ~(Attributes.CM_MASK | Attributes.PCOLOR_MASK);
        attr.fg |= Attributes.CM_P16 | (p - 90) | 8;
      } else if (p >= 100 && p <= 107) {
        // bg color 16
        attr.bg &= ~(Attributes.CM_MASK | Attributes.PCOLOR_MASK);
        attr.bg |= Attributes.CM_P16 | (p - 100) | 8;
      } else if (p === 0) {
        // default
        attr.fg = DEFAULT_ATTR_DATA.fg;
        attr.bg = DEFAULT_ATTR_DATA.bg;
      } else if (p === 1) {
        // bold text
        attr.fg |= FgFlags.BOLD;
      } else if (p === 3) {
        // italic text
        attr.bg |= BgFlags.ITALIC;
      } else if (p === 4) {
        // underlined text
        attr.fg |= FgFlags.UNDERLINE;
      } else if (p === 5) {
        // blink
        attr.fg |= FgFlags.BLINK;
      } else if (p === 7) {
        // inverse and positive
        // test with: echo -e '\e[31m\e[42mhello\e[7mworld\e[27mhi\e[m'
        attr.fg |= FgFlags.INVERSE;
      } else if (p === 8) {
        // invisible
        attr.fg |= FgFlags.INVISIBLE;
      } else if (p === 2) {
        // dimmed text
        attr.bg |= BgFlags.DIM;
      } else if (p === 22) {
        // not bold nor faint
        attr.fg &= ~FgFlags.BOLD;
        attr.bg &= ~BgFlags.DIM;
      } else if (p === 23) {
        // not italic
        attr.bg &= ~BgFlags.ITALIC;
      } else if (p === 24) {
        // not underlined
        attr.fg &= ~FgFlags.UNDERLINE;
      } else if (p === 25) {
        // not blink
        attr.fg &= ~FgFlags.BLINK;
      } else if (p === 27) {
        // not inverse
        attr.fg &= ~FgFlags.INVERSE;
      } else if (p === 28) {
        // not invisible
        attr.fg &= ~FgFlags.INVISIBLE;
      } else if (p === 39) {
        // reset fg
        attr.fg &= ~(Attributes.CM_MASK | Attributes.RGB_MASK);
        attr.fg |= DEFAULT_ATTR_DATA.fg & (Attributes.PCOLOR_MASK | Attributes.RGB_MASK);
      } else if (p === 49) {
        // reset bg
        attr.bg &= ~(Attributes.CM_MASK | Attributes.RGB_MASK);
        attr.bg |= DEFAULT_ATTR_DATA.bg & (Attributes.PCOLOR_MASK | Attributes.RGB_MASK);
      } else if (p === 38) {
        // fg color 256
        if (params[i + 1] === 2) {
          i += 2;
          attr.fg |= Attributes.CM_RGB;
          attr.fg &= ~Attributes.RGB_MASK;
          attr.fg |= AttributeData.fromColorRGB([params[i], params[i + 1], params[i + 2]]);
          i += 2;
        } else if (params[i + 1] === 5) {
          i += 2;
          p = params[i] & 0xff;
          attr.fg &= ~Attributes.PCOLOR_MASK;
          attr.fg |= Attributes.CM_P256 | p;
        }
      } else if (p === 48) {
        // bg color 256
        if (params[i + 1] === 2) {
          i += 2;
          attr.bg |= Attributes.CM_RGB;
          attr.bg &= ~Attributes.RGB_MASK;
          attr.bg |= AttributeData.fromColorRGB([params[i], params[i + 1], params[i + 2]]);
          i += 2;
        } else if (params[i + 1] === 5) {
          i += 2;
          p = params[i] & 0xff;
          attr.bg &= ~Attributes.PCOLOR_MASK;
          attr.bg |= Attributes.CM_P256 | p;
        }
      } else if (p === 100) {
        // reset fg/bg
        attr.fg &= ~(Attributes.CM_MASK | Attributes.RGB_MASK);
        attr.fg |= DEFAULT_ATTR_DATA.fg & (Attributes.PCOLOR_MASK | Attributes.RGB_MASK);
        attr.bg &= ~(Attributes.CM_MASK | Attributes.RGB_MASK);
        attr.bg |= DEFAULT_ATTR_DATA.bg & (Attributes.PCOLOR_MASK | Attributes.RGB_MASK);
      } else {
        this._terminal.error('Unknown SGR attribute: %d.', p);
      }
    }
  }

  /**
   * CSI Ps n  Device Status Report (DSR).
   *     Ps = 5  -> Status Report.  Result (``OK'') is
   *   CSI 0 n
   *     Ps = 6  -> Report Cursor Position (CPR) [row;column].
   *   Result is
   *   CSI r ; c R
   * CSI ? Ps n
   *   Device Status Report (DSR, DEC-specific).
   *     Ps = 6  -> Report Cursor Position (CPR) [row;column] as CSI
   *     ? r ; c R (assumes page is zero).
   *     Ps = 1 5  -> Report Printer status as CSI ? 1 0  n  (ready).
   *     or CSI ? 1 1  n  (not ready).
   *     Ps = 2 5  -> Report UDK status as CSI ? 2 0  n  (unlocked)
   *     or CSI ? 2 1  n  (locked).
   *     Ps = 2 6  -> Report Keyboard status as
   *   CSI ? 2 7  ;  1  ;  0  ;  0  n  (North American).
   *   The last two parameters apply to VT400 & up, and denote key-
   *   board ready and LK01 respectively.
   *     Ps = 5 3  -> Report Locator status as
   *   CSI ? 5 3  n  Locator available, if compiled-in, or
   *   CSI ? 5 0  n  No Locator, if not.
   */
  public deviceStatus(params: number[], collect?: string): void {
    if (!collect) {
      switch (params[0]) {
        case 5:
          // status report
          this._terminal.emit('data', `${C0.ESC}[0n`);
          break;
        case 6:
          // cursor position
          const y = this._terminal.buffer.y + 1;
          const x = this._terminal.buffer.x + 1;
          this._terminal.emit('data', `${C0.ESC}[${y};${x}R`);
          break;
      }
    } else if (collect === '?') {
      // modern xterm doesnt seem to
      // respond to any of these except ?6, 6, and 5
      switch (params[0]) {
        case 6:
          // cursor position
          const y = this._terminal.buffer.y + 1;
          const x = this._terminal.buffer.x + 1;
          this._terminal.emit('data', `${C0.ESC}[?${y};${x}R`);
          break;
        case 15:
          // no printer
          // this.handler(C0.ESC + '[?11n');
          break;
        case 25:
          // dont support user defined keys
          // this.handler(C0.ESC + '[?21n');
          break;
        case 26:
          // north american keyboard
          // this.handler(C0.ESC + '[?27;1;0;0n');
          break;
        case 53:
          // no dec locator/mouse
          // this.handler(C0.ESC + '[?50n');
          break;
      }
    }
  }

  /**
   * CSI ! p   Soft terminal reset (DECSTR).
   * http://vt100.net/docs/vt220-rm/table4-10.html
   */
  public softReset(params: number[], collect?: string): void {
    if (collect === '!') {
      this._terminal.cursorHidden = false;
      this._terminal.insertMode = false;
      this._terminal.originMode = false;
      this._terminal.wraparoundMode = true;  // defaults: xterm - true, vt100 - false
      this._terminal.applicationKeypad = false; // ?
      if (this._terminal.viewport) {
        this._terminal.viewport.syncScrollArea();
      }
      this._terminal.applicationCursor = false;
      this._terminal.buffer.scrollTop = 0;
      this._terminal.buffer.scrollBottom = this._terminal.rows - 1;
      this._terminal.curAttrData = DEFAULT_ATTR_DATA;
      this._terminal.buffer.x = this._terminal.buffer.y = 0; // ?
      this._terminal.charset = null;
      this._terminal.glevel = 0; // ??
      this._terminal.charsets = [null]; // ??
    }
  }

  /**
   * CSI Ps SP q  Set cursor style (DECSCUSR, VT520).
   *   Ps = 0  -> blinking block.
   *   Ps = 1  -> blinking block (default).
   *   Ps = 2  -> steady block.
   *   Ps = 3  -> blinking underline.
   *   Ps = 4  -> steady underline.
   *   Ps = 5  -> blinking bar (xterm).
   *   Ps = 6  -> steady bar (xterm).
   */
  public setCursorStyle(params?: number[], collect?: string): void {
    if (collect === ' ') {
      const param = params[0] < 1 ? 1 : params[0];
      switch (param) {
        case 1:
        case 2:
          this._terminal.setOption('cursorStyle', 'block');
          break;
        case 3:
        case 4:
          this._terminal.setOption('cursorStyle', 'underline');
          break;
        case 5:
        case 6:
          this._terminal.setOption('cursorStyle', 'bar');
          break;
      }
      const isBlinking = param % 2 === 1;
      this._terminal.setOption('cursorBlink', isBlinking);
    }
  }

  /**
   * CSI Ps ; Ps r
   *   Set Scrolling Region [top;bottom] (default = full size of win-
   *   dow) (DECSTBM).
   * CSI ? Pm r
   */
  public setScrollRegion(params: number[], collect?: string): void {
    if (collect) return;
    this._terminal.buffer.scrollTop = (params[0] || 1) - 1;
    this._terminal.buffer.scrollBottom = (params[1] && params[1] <= this._terminal.rows ? params[1] : this._terminal.rows) - 1;
    this._terminal.buffer.x = 0;
    this._terminal.buffer.y = 0;
  }


  /**
   * CSI s
   * ESC 7
   *   Save cursor (ANSI.SYS).
   */
  public saveCursor(params: number[]): void {
    this._terminal.buffer.savedX = this._terminal.buffer.x;
    this._terminal.buffer.savedY = this._terminal.buffer.y;
    this._terminal.buffer.savedCurAttrData.fg = this._terminal.curAttrData.fg;
    this._terminal.buffer.savedCurAttrData.bg = this._terminal.curAttrData.bg;
  }


  /**
   * CSI u
   * ESC 8
   *   Restore cursor (ANSI.SYS).
   */
  public restoreCursor(params: number[]): void {
    this._terminal.buffer.x = this._terminal.buffer.savedX || 0;
    this._terminal.buffer.y = this._terminal.buffer.savedY || 0;
    this._terminal.curAttrData.fg = this._terminal.buffer.savedCurAttrData.fg;
    this._terminal.curAttrData.bg = this._terminal.buffer.savedCurAttrData.bg;
  }


  /**
   * OSC 0; <data> ST (set icon name + window title)
   * OSC 2; <data> ST (set window title)
   *   Proxy to set window title. Icon name is not supported.
   */
  public setTitle(data: string): void {
    this._terminal.handleTitle(data);
  }

  /**
   * ESC E
   * C1.NEL
   *   DEC mnemonic: NEL (https://vt100.net/docs/vt510-rm/NEL)
   *   Moves cursor to first position on next line.
   */
  public nextLine(): void {
    this._terminal.buffer.x = 0;
    this.index();
  }

  /**
   * ESC =
   *   DEC mnemonic: DECKPAM (https://vt100.net/docs/vt510-rm/DECKPAM.html)
   *   Enables the numeric keypad to send application sequences to the host.
   */
  public keypadApplicationMode(): void {
    this._terminal.log('Serial port requested application keypad.');
    this._terminal.applicationKeypad = true;
    if (this._terminal.viewport) {
      this._terminal.viewport.syncScrollArea();
    }
  }

  /**
   * ESC >
   *   DEC mnemonic: DECKPNM (https://vt100.net/docs/vt510-rm/DECKPNM.html)
   *   Enables the keypad to send numeric characters to the host.
   */
  public keypadNumericMode(): void {
    this._terminal.log('Switching back to normal keypad.');
    this._terminal.applicationKeypad = false;
    if (this._terminal.viewport) {
      this._terminal.viewport.syncScrollArea();
    }
  }

  /**
   * ESC % @
   * ESC % G
   *   Select default character set. UTF-8 is not supported (string are unicode anyways)
   *   therefore ESC % G does the same.
   */
  public selectDefaultCharset(): void {
    this._terminal.setgLevel(0);
    this._terminal.setgCharset(0, DEFAULT_CHARSET); // US (default)
  }

  /**
   * ESC ( C
   *   Designate G0 Character Set, VT100, ISO 2022.
   * ESC ) C
   *   Designate G1 Character Set (ISO 2022, VT100).
   * ESC * C
   *   Designate G2 Character Set (ISO 2022, VT220).
   * ESC + C
   *   Designate G3 Character Set (ISO 2022, VT220).
   * ESC - C
   *   Designate G1 Character Set (VT300).
   * ESC . C
   *   Designate G2 Character Set (VT300).
   * ESC / C
   *   Designate G3 Character Set (VT300). C = A  -> ISO Latin-1 Supplemental. - Supported?
   */
  public selectCharset(collectAndFlag: string): void {
    if (collectAndFlag.length !== 2) return this.selectDefaultCharset();
    if (collectAndFlag[0] === '/') return;  // TODO: Is this supported?
    this._terminal.setgCharset(GLEVEL[collectAndFlag[0]], CHARSETS[collectAndFlag[1]] || DEFAULT_CHARSET);
  }

  /**
   * ESC D
   * C1.IND
   *   DEC mnemonic: IND (https://vt100.net/docs/vt510-rm/IND.html)
   *   Moves the cursor down one line in the same column.
   */
  public index(): void {
    this._terminal.index();  // TODO: save to move from terminal?
  }

  /**
   * ESC H
   * C1.HTS
   *   DEC mnemonic: HTS (https://vt100.net/docs/vt510-rm/HTS.html)
   *   Sets a horizontal tab stop at the column position indicated by
   *   the value of the active column when the terminal receives an HTS.
   */
  public tabSet(): void {
    this._terminal.tabSet();  // TODO: save to move from terminal?
  }

  /**
   * ESC M
   * C1.RI
   *   DEC mnemonic: HTS
   *   Moves the cursor up one line in the same column. If the cursor is at the top margin,
   *   the page scrolls down.
   */
  public reverseIndex(): void {
    this._terminal.reverseIndex();  // TODO: save to move from terminal?
  }

  /**
   * ESC c
   *   DEC mnemonic: RIS (https://vt100.net/docs/vt510-rm/RIS.html)
   *   Reset to initial state.
   */
  public reset(): void {
    this._parser.reset();
    this._terminal.reset();  // TODO: save to move from terminal?
  }

  /**
   * ESC n
   * ESC o
   * ESC |
   * ESC }
   * ESC ~
   *   DEC mnemonic: LS (https://vt100.net/docs/vt510-rm/LS.html)
   *   When you use a locking shift, the character set remains in GL or GR until
   *   you use another locking shift. (partly supported)
   */
  public setgLevel(level: number): void {
    this._terminal.setgLevel(level);  // TODO: save to move from terminal?
  }
}<|MERGE_RESOLUTION|>--- conflicted
+++ resolved
@@ -13,13 +13,8 @@
 import { IDisposable } from 'xterm';
 import { Disposable } from './common/Lifecycle';
 import { concat } from './common/TypedArrayUtils';
-<<<<<<< HEAD
 import { StringToUtf32, stringFromCodePoint, Utf8ToUtf32, utf32ToString } from './core/input/TextDecoder';
-import { CellData } from './BufferLine';
-=======
-import { StringToUtf32, stringFromCodePoint, utf32ToString } from './core/input/TextDecoder';
 import { CellData, Attributes, FgFlags, BgFlags, AttributeData } from './BufferLine';
->>>>>>> cb591f21
 
 /**
  * Map collect to glevel. Used in `selectCharset`.
@@ -107,16 +102,10 @@
  * each function's header comment.
  */
 export class InputHandler extends Disposable implements IInputHandler {
-<<<<<<< HEAD
-  private _parseBuffer = new Uint32Array(4096);
-  private _stringDecoder = new StringToUtf32();
-  private _utf8Decoder = new Utf8ToUtf32();
-  private _cell: CellData = new CellData();
-=======
   private _parseBuffer: Uint32Array = new Uint32Array(4096);
   private _stringDecoder: StringToUtf32 = new StringToUtf32();
+  private _utf8Decoder = new Utf8ToUtf32();
   private _workCell: CellData = new CellData();
->>>>>>> cb591f21
 
   constructor(
       protected _terminal: IInputHandlingTerminal,
