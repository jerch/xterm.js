--- conflicted
+++ resolved
@@ -16,10 +16,7 @@
 import { Disposable } from './common/Lifecycle';
 import { concat, utf32ToString } from './common/TypedArrayUtils';
 import { StringToUtf32, stringFromCodePoint } from './core/input/TextDecoder';
-<<<<<<< HEAD
 import { CellData } from './BufferLine';
-=======
->>>>>>> 329d40ab
 
 /**
  * Map collect to glevel. Used in `selectCharset`.
@@ -31,31 +28,6 @@
  * DCS subparser implementations
  */
 
-<<<<<<< HEAD
- /**
-  * DCS + q Pt ST (xterm)
-  *   Request Terminfo String
-  *   not supported
-  */
- class RequestTerminfo implements IDcsHandler {
-  private _data: Uint32Array = new Uint32Array(0);
-  constructor(private _terminal: any) { }
-  hook(collect: string, params: number[], flag: number): void {
-    this._data = new Uint32Array(0);
-  }
-  put(data: Uint32Array, start: number, end: number): void {
-    this._data = concat(this._data, data.subarray(start, end));
-  }
-  unhook(): void {
-    const data = utf32ToString(this._data);
-    this._data = new Uint32Array(0);
-    // invalid: DCS 0 + r Pt ST
-    this._terminal.handler(`${C0.ESC}P0+r${data}${C0.ESC}\\`);
-  }
-}
-
-=======
->>>>>>> 329d40ab
 /**
  * DCS $ q Pt ST
  *   DECRQSS (https://vt100.net/docs/vt510-rm/DECRQSS.html)
@@ -99,11 +71,7 @@
       default:
         // invalid: DCS 0 $ r Pt ST (xterm)
         this._terminal.error('Unknown DCS $q %s', data);
-<<<<<<< HEAD
-        this._terminal.handler(`${C0.ESC}P0$r${data}${C0.ESC}\\`);
-=======
         this._terminal.handler(`${C0.ESC}P0$r${C0.ESC}\\`);
->>>>>>> 329d40ab
     }
   }
 }
@@ -115,15 +83,12 @@
  */
 
 /**
-<<<<<<< HEAD
-=======
  * DCS + q Pt ST (xterm)
  *   Request Terminfo String
  *   not implemented
  */
 
 /**
->>>>>>> 329d40ab
  * DCS + p Pt ST (xterm)
  *   Set Terminfo Data
  *   not supported
@@ -141,10 +106,7 @@
 export class InputHandler extends Disposable implements IInputHandler {
   private _parseBuffer: Uint32Array = new Uint32Array(4096);
   private _stringDecoder: StringToUtf32 = new StringToUtf32();
-<<<<<<< HEAD
   private _cell: CellData = new CellData();
-=======
->>>>>>> 329d40ab
 
   constructor(
       protected _terminal: IInputHandlingTerminal,
@@ -341,12 +303,6 @@
     if (this._parseBuffer.length < data.length) {
       this._parseBuffer = new Uint32Array(data.length);
     }
-<<<<<<< HEAD
-=======
-    for (let i = 0; i < data.length; ++i) {
-      this._parseBuffer[i] = data.charCodeAt(i);
-    }
->>>>>>> 329d40ab
     this._parser.parse(this._parseBuffer, this._stringDecoder.decode(data, this._parseBuffer));
 
     buffer = this._terminal.buffer;
@@ -357,7 +313,6 @@
 
   public print(data: Uint32Array, start: number, end: number): void {
     let code: number;
-    let char: string;
     let chWidth: number;
     const buffer: IBuffer = this._terminal.buffer;
     const charset: ICharset = this._terminal.charset;
@@ -371,32 +326,18 @@
     this._terminal.updateRange(buffer.y);
     for (let pos = start; pos < end; ++pos) {
       code = data[pos];
-<<<<<<< HEAD
-=======
-      char = stringFromCodePoint(code);
->>>>>>> 329d40ab
 
       // calculate print space
       // expensive call, therefore we save width in line buffer
       chWidth = wcwidth(code);
 
       // get charset replacement character
-<<<<<<< HEAD
       // charset is only defined for ASCII, therefore we only
       // search for an replacement char if code < 127
       if (code < 127 && charset) {
         const ch = charset[String.fromCharCode(code)];
         if (ch) {
           code = ch.charCodeAt(0);
-=======
-      // charset are only defined for ASCII, therefore we only
-      // search for an replacement char if code < 127
-      if (code < 127 && charset) {
-        const ch = charset[char];
-        if (ch) {
-          code = ch.charCodeAt(0);
-          char = ch;
->>>>>>> 329d40ab
         }
       }
 
