/**
 * Copyright (c) 2014 The xterm.js authors. All rights reserved.
 * Copyright (c) 2012-2013, Christopher Jeffrey (MIT License)
 * @license MIT
 */

import { IInputHandler, IInputHandlingTerminal } from './Types';
import { C0, C1 } from 'common/data/EscapeSequences';
import { CHARSETS, DEFAULT_CHARSET } from 'common/data/Charsets';
import { wcwidth } from 'common/CharWidth';
import { EscapeSequenceParser } from 'common/parser/EscapeSequenceParser';
import { Disposable } from 'common/Lifecycle';
import { concat } from 'common/TypedArrayUtils';
import { stringFromCodePoint, utf32ToString } from 'common/input/Encodings';
import { DEFAULT_ATTR_DATA } from 'common/buffer/BufferLine';
import { EventEmitter, IEvent } from 'common/EventEmitter';
import { IParsingState, IDcsHandler, IEscapeSequenceParser, IParams, IFunctionIdentifier } from 'common/parser/Types';
import { NULL_CELL_CODE, NULL_CELL_WIDTH, Attributes, FgFlags, BgFlags, Content } from 'common/buffer/Constants';
import { CellData } from 'common/buffer/CellData';
import { AttributeData } from 'common/buffer/AttributeData';
import { IAttributeData, IDisposable } from 'common/Types';
import { ICoreService, IBufferService, IOptionsService, ILogService, IDirtyRowService, ICoreMouseService } from 'common/services/Services';
import { OscHandler } from 'common/parser/OscParser';
import { DcsHandler } from 'common/parser/DcsParser';

/**
 * Map collect to glevel. Used in `selectCharset`.
 */
const GLEVEL: {[key: string]: number} = {'(': 0, ')': 1, '*': 2, '+': 3, '-': 1, '.': 2};


/**
 * DCS subparser implementations
 */

/**
 * DCS $ q Pt ST
 *   DECRQSS (https://vt100.net/docs/vt510-rm/DECRQSS.html)
 *   Request Status String (DECRQSS), VT420 and up.
 *   Response: DECRPSS (https://vt100.net/docs/vt510-rm/DECRPSS.html)
 */
class DECRQSS implements IDcsHandler {
  private _data: Uint32Array = new Uint32Array(0);

  constructor(
    private _bufferService: IBufferService,
    private _coreService: ICoreService,
    private _logService: ILogService,
    private _optionsService: IOptionsService
  ) { }

  hook(params: IParams): void {
    this._data = new Uint32Array(0);
  }

  put(data: Uint32Array, start: number, end: number): void {
    this._data = concat(this._data, data.subarray(start, end));
  }

  unhook(success: boolean): void {
    if (!success) {
      this._data = new Uint32Array(0);
      return;
    }
    const data = utf32ToString(this._data);
    this._data = new Uint32Array(0);
    switch (data) {
      // valid: DCS 1 $ r Pt ST (xterm)
      case '"q': // DECSCA
        return this._coreService.triggerStringDataEvent(`${C0.ESC}P1$r0"q${C0.ESC}\\`);
      case '"p': // DECSCL
        return this._coreService.triggerStringDataEvent(`${C0.ESC}P1$r61"p${C0.ESC}\\`);
      case 'r': // DECSTBM
        const pt = '' + (this._bufferService.buffer.scrollTop + 1) +
                ';' + (this._bufferService.buffer.scrollBottom + 1) + 'r';
        return this._coreService.triggerStringDataEvent(`${C0.ESC}P1$r${pt}${C0.ESC}\\`);
      case 'm': // SGR
        // TODO: report real settings instead of 0m
        return this._coreService.triggerStringDataEvent(`${C0.ESC}P1$r0m${C0.ESC}\\`);
      case ' q': // DECSCUSR
        const STYLES: {[key: string]: number} = {'block': 2, 'underline': 4, 'bar': 6};
        let style = STYLES[this._optionsService.options.cursorStyle];
        style -= this._optionsService.options.cursorBlink ? 1 : 0;
        return this._coreService.triggerStringDataEvent(`${C0.ESC}P1$r${style} q${C0.ESC}\\`);
      default:
        // invalid: DCS 0 $ r Pt ST (xterm)
        this._logService.debug('Unknown DCS $q %s', data);
        this._coreService.triggerStringDataEvent(`${C0.ESC}P0$r${C0.ESC}\\`);
    }
  }
}

/**
 * DCS Ps; Ps| Pt ST
 *   DECUDK (https://vt100.net/docs/vt510-rm/DECUDK.html)
 *   not supported
 */

/**
 * DCS + q Pt ST (xterm)
 *   Request Terminfo String
 *   not implemented
 */

/**
 * DCS + p Pt ST (xterm)
 *   Set Terminfo Data
 *   not supported
 */



/**
 * The terminal's standard implementation of IInputHandler, this handles all
 * input from the Parser.
 *
 * Refer to http://invisible-island.net/xterm/ctlseqs/ctlseqs.html to understand
 * each function's header comment.
 */
export class InputHandler extends Disposable implements IInputHandler {
  private _workCell: CellData = new CellData();

  private _onCursorMove = new EventEmitter<void>();
  public get onCursorMove(): IEvent<void> { return this._onCursorMove.event; }
  private _onLineFeed = new EventEmitter<void>();
  public get onLineFeed(): IEvent<void> { return this._onLineFeed.event; }
  private _onScroll = new EventEmitter<number>();
  public get onScroll(): IEvent<number> { return this._onScroll.event; }

  constructor(
    protected _terminal: IInputHandlingTerminal,
    private readonly _bufferService: IBufferService,
    private readonly _coreService: ICoreService,
    private readonly _dirtyRowService: IDirtyRowService,
    private readonly _logService: ILogService,
    private readonly _optionsService: IOptionsService,
    private readonly _coreMouseService: ICoreMouseService,
    private readonly _parser: IEscapeSequenceParser = new EscapeSequenceParser())
  {
    super();

    this.register(this._parser);

    /**
     * custom fallback handlers
     */
    this._parser.setCsiHandlerFallback((ident, params) => {
      this._logService.debug('Unknown CSI code: ', { identifier: this._parser.identToString(ident), params: params.toArray() });
    });
    this._parser.setEscHandlerFallback(ident => {
      this._logService.debug('Unknown ESC code: ', { identifier: this._parser.identToString(ident) });
    });
    this._parser.setExecuteHandlerFallback(code => {
      this._logService.debug('Unknown EXECUTE code: ', { code });
    });
    this._parser.setOscHandlerFallback((identifier, action, data) => {
      this._logService.debug('Unknown OSC code: ', { identifier, action, data });
    });
    this._parser.setDcsHandlerFallback((ident, action, payload) => {
      if (action === 'HOOK') {
        payload = payload.toArray();
      }
      this._logService.debug('Unknown DCS code: ', { identifier: this._parser.identToString(ident), action, payload });
    });

    /**
     * print handler
     */
    this._parser.setPrintHandler((data, start, end) => this.print(data, start, end));

    /**
     * CSI handler
     */
    this._parser.setCsiHandler({final: '@'}, params => this.insertChars(params));
    this._parser.setCsiHandler({final: 'A'}, params => this.cursorUp(params));
    this._parser.setCsiHandler({final: 'B'}, params => this.cursorDown(params));
    this._parser.setCsiHandler({final: 'C'}, params => this.cursorForward(params));
    this._parser.setCsiHandler({final: 'D'}, params => this.cursorBackward(params));
    this._parser.setCsiHandler({final: 'E'}, params => this.cursorNextLine(params));
    this._parser.setCsiHandler({final: 'F'}, params => this.cursorPrecedingLine(params));
    this._parser.setCsiHandler({final: 'G'}, params => this.cursorCharAbsolute(params));
    this._parser.setCsiHandler({final: 'H'}, params => this.cursorPosition(params));
    this._parser.setCsiHandler({final: 'I'}, params => this.cursorForwardTab(params));
    this._parser.setCsiHandler({final: 'J'}, params => this.eraseInDisplay(params));
    this._parser.setCsiHandler({prefix: '?', final: 'J'}, params => this.eraseInDisplay(params));
    this._parser.setCsiHandler({final: 'K'}, params => this.eraseInLine(params));
    this._parser.setCsiHandler({prefix: '?', final: 'K'}, params => this.eraseInLine(params));
    this._parser.setCsiHandler({final: 'L'}, params => this.insertLines(params));
    this._parser.setCsiHandler({final: 'M'}, params => this.deleteLines(params));
    this._parser.setCsiHandler({final: 'P'}, params => this.deleteChars(params));
    this._parser.setCsiHandler({final: 'S'}, params => this.scrollUp(params));
    this._parser.setCsiHandler({final: 'T'}, params => this.scrollDown(params));
    this._parser.setCsiHandler({final: 'X'}, params => this.eraseChars(params));
    this._parser.setCsiHandler({final: 'Z'}, params => this.cursorBackwardTab(params));
    this._parser.setCsiHandler({final: '`'}, params => this.charPosAbsolute(params));
    this._parser.setCsiHandler({final: 'a'}, params => this.hPositionRelative(params));
    this._parser.setCsiHandler({final: 'b'}, params => this.repeatPrecedingCharacter(params));
    this._parser.setCsiHandler({final: 'c'}, params => this.sendDeviceAttributesPrimary(params));
    this._parser.setCsiHandler({prefix: '>', final: 'c'}, params => this.sendDeviceAttributesSecondary(params));
    this._parser.setCsiHandler({final: 'd'}, params => this.linePosAbsolute(params));
    this._parser.setCsiHandler({final: 'e'}, params => this.vPositionRelative(params));
    this._parser.setCsiHandler({final: 'f'}, params => this.hVPosition(params));
    this._parser.setCsiHandler({final: 'g'}, params => this.tabClear(params));
    this._parser.setCsiHandler({final: 'h'}, params => this.setMode(params));
    this._parser.setCsiHandler({prefix: '?', final: 'h'}, params => this.setModePrivate(params));
    this._parser.setCsiHandler({final: 'l'}, params => this.resetMode(params));
    this._parser.setCsiHandler({prefix: '?', final: 'l'}, params => this.resetModePrivate(params));
    this._parser.setCsiHandler({final: 'm'}, params => this.charAttributes(params));
    this._parser.setCsiHandler({final: 'n'}, params => this.deviceStatus(params));
    this._parser.setCsiHandler({prefix: '?', final: 'n'}, params => this.deviceStatusPrivate(params));
    this._parser.setCsiHandler({intermediates: '!', final: 'p'}, params => this.softReset(params));
    this._parser.setCsiHandler({intermediates: ' ', final: 'q'}, params => this.setCursorStyle(params));
    this._parser.setCsiHandler({final: 'r'}, params => this.setScrollRegion(params));
    this._parser.setCsiHandler({final: 's'}, params => this.saveCursor(params));
    this._parser.setCsiHandler({final: 'u'}, params => this.restoreCursor(params));

    /**
     * execute handler
     */
    this._parser.setExecuteHandler(C0.BEL, () => this.bell());
    this._parser.setExecuteHandler(C0.LF, () => this.lineFeed());
    this._parser.setExecuteHandler(C0.VT, () => this.lineFeed());
    this._parser.setExecuteHandler(C0.FF, () => this.lineFeed());
    this._parser.setExecuteHandler(C0.CR, () => this.carriageReturn());
    this._parser.setExecuteHandler(C0.BS, () => this.backspace());
    this._parser.setExecuteHandler(C0.HT, () => this.tab());
    this._parser.setExecuteHandler(C0.SO, () => this.shiftOut());
    this._parser.setExecuteHandler(C0.SI, () => this.shiftIn());
    // FIXME:   What do to with missing? Old code just added those to print.

    this._parser.setExecuteHandler(C1.IND, () => this.index());
    this._parser.setExecuteHandler(C1.NEL, () => this.nextLine());
    this._parser.setExecuteHandler(C1.HTS, () => this.tabSet());

    /**
     * OSC handler
     */
    //   0 - icon name + title
    this._parser.setOscHandler(0, new OscHandler((data: string) => this.setTitle(data)));
    //   1 - icon name
    //   2 - title
    this._parser.setOscHandler(2, new OscHandler((data: string) => this.setTitle(data)));
    //   3 - set property X in the form "prop=value"
    //   4 - Change Color Number
    //   5 - Change Special Color Number
    //   6 - Enable/disable Special Color Number c
    //   7 - current directory? (not in xterm spec, see https://gitlab.com/gnachman/iterm2/issues/3939)
    //  10 - Change VT100 text foreground color to Pt.
    //  11 - Change VT100 text background color to Pt.
    //  12 - Change text cursor color to Pt.
    //  13 - Change mouse foreground color to Pt.
    //  14 - Change mouse background color to Pt.
    //  15 - Change Tektronix foreground color to Pt.
    //  16 - Change Tektronix background color to Pt.
    //  17 - Change highlight background color to Pt.
    //  18 - Change Tektronix cursor color to Pt.
    //  19 - Change highlight foreground color to Pt.
    //  46 - Change Log File to Pt.
    //  50 - Set Font to Pt.
    //  51 - reserved for Emacs shell.
    //  52 - Manipulate Selection Data.
    // 104 ; c - Reset Color Number c.
    // 105 ; c - Reset Special Color Number c.
    // 106 ; c; f - Enable/disable Special Color Number c.
    // 110 - Reset VT100 text foreground color.
    // 111 - Reset VT100 text background color.
    // 112 - Reset text cursor color.
    // 113 - Reset mouse foreground color.
    // 114 - Reset mouse background color.
    // 115 - Reset Tektronix foreground color.
    // 116 - Reset Tektronix background color.
    // 117 - Reset highlight color.
    // 118 - Reset Tektronix cursor color.
    // 119 - Reset highlight foreground color.

    /**
     * ESC handlers
     */
    this._parser.setEscHandler({final: '7'}, () => this.saveCursor());
    this._parser.setEscHandler({final: '8'}, () => this.restoreCursor());
    this._parser.setEscHandler({final: 'D'}, () => this.index());
    this._parser.setEscHandler({final: 'E'}, () => this.nextLine());
    this._parser.setEscHandler({final: 'H'}, () => this.tabSet());
    this._parser.setEscHandler({final: 'M'}, () => this.reverseIndex());
    this._parser.setEscHandler({final: '='}, () => this.keypadApplicationMode());
    this._parser.setEscHandler({final: '>'}, () => this.keypadNumericMode());
    this._parser.setEscHandler({final: 'c'}, () => this.reset());
    this._parser.setEscHandler({final: 'n'}, () => this.setgLevel(2));
    this._parser.setEscHandler({final: 'o'}, () => this.setgLevel(3));
    this._parser.setEscHandler({final: '|'}, () => this.setgLevel(3));
    this._parser.setEscHandler({final: '}'}, () => this.setgLevel(2));
    this._parser.setEscHandler({final: '~'}, () => this.setgLevel(1));
    this._parser.setEscHandler({intermediates: '%', final: '@'}, () => this.selectDefaultCharset());
    this._parser.setEscHandler({intermediates: '%', final: 'G'}, () => this.selectDefaultCharset());
    for (const flag in CHARSETS) {
      this._parser.setEscHandler({intermediates: '(', final: flag}, () => this.selectCharset('(' + flag));
      this._parser.setEscHandler({intermediates: ')', final: flag}, () => this.selectCharset(')' + flag));
      this._parser.setEscHandler({intermediates: '*', final: flag}, () => this.selectCharset('*' + flag));
      this._parser.setEscHandler({intermediates: '+', final: flag}, () => this.selectCharset('+' + flag));
      this._parser.setEscHandler({intermediates: '-', final: flag}, () => this.selectCharset('-' + flag));
      this._parser.setEscHandler({intermediates: '.', final: flag}, () => this.selectCharset('.' + flag));
      this._parser.setEscHandler({intermediates: '/', final: flag}, () => this.selectCharset('/' + flag)); // TODO: supported?
    }
    this._parser.setEscHandler({intermediates: '#', final: '8'}, () => this.screenAlignmentPattern());

    /**
     * error handler
     */
    this._parser.setErrorHandler((state: IParsingState) => {
      this._logService.error('Parsing error: ', state);
      return state;
    });

    /**
     * DCS handler
     */
    this._parser.setDcsHandler({intermediates: '$', final: 'q'}, new DECRQSS(this._bufferService, this._coreService, this._logService, this._optionsService));
  }

  public dispose(): void {
    super.dispose();
  }

<<<<<<< HEAD
  // TODO: When InputHandler moves into common, browser dependencies need to move out
  public setBrowserServices(selectionService: ISelectionService): void {
    this._selectionService = selectionService;
  }

  public parse(data: Uint32Array, length: number): void {
=======
  public parse(data: string): void {
>>>>>>> 62215ac4
    let buffer = this._bufferService.buffer;
    const cursorStartX = buffer.x;
    const cursorStartY = buffer.y;

    this._logService.debug('parsing data', data);
    this._parser.parse(data, length);

    buffer = this._bufferService.buffer;
    if (buffer.x !== cursorStartX || buffer.y !== cursorStartY) {
      this._onCursorMove.fire();
    }
    this._terminal.refresh(this._dirtyRowService.start, this._dirtyRowService.end);
  }

  public print(data: Uint32Array, start: number, end: number): void {
    let code: number;
    let chWidth: number;
    const buffer = this._bufferService.buffer;
    const charset = this._terminal.charset;
    const screenReaderMode = this._optionsService.options.screenReaderMode;
    const cols = this._bufferService.cols;
    const wraparoundMode = this._terminal.wraparoundMode;
    const insertMode = this._terminal.insertMode;
    const curAttr = this._terminal.curAttrData;
    let bufferRow = buffer.lines.get(buffer.y + buffer.ybase);

    this._dirtyRowService.markDirty(buffer.y);
    for (let pos = start; pos < end; ++pos) {
      code = data[pos];

      // calculate print space
      // expensive call, therefore we save width in line buffer
      chWidth = wcwidth(code);

      // get charset replacement character
      // charset is only defined for ASCII, therefore we only
      // search for an replacement char if code < 127
      if (code < 127 && charset) {
        const ch = charset[String.fromCharCode(code)];
        if (ch) {
          code = ch.charCodeAt(0);
        }
      }

      if (screenReaderMode) {
        this._terminal.onA11yCharEmitter.fire(stringFromCodePoint(code));
      }

      // insert combining char at last cursor position
      // FIXME: needs handling after cursor jumps
      // buffer.x should never be 0 for a combining char
      // since they always follow a cell consuming char
      // therefore we can test for buffer.x to avoid overflow left
      if (!chWidth && buffer.x) {
        if (!bufferRow.getWidth(buffer.x - 1)) {
          // found empty cell after fullwidth, need to go 2 cells back
          // it is save to step 2 cells back here
          // since an empty cell is only set by fullwidth chars
          bufferRow.addCodepointToCell(buffer.x - 2, code);
        } else {
          bufferRow.addCodepointToCell(buffer.x - 1, code);
        }
        continue;
      }

      // goto next line if ch would overflow
      // TODO: needs a global min terminal width of 2
      // FIXME: additionally ensure chWidth fits into a line
      //   -->  maybe forbid cols<xy at higher level as it would
      //        introduce a bad runtime penalty here
      if (buffer.x + chWidth - 1 >= cols) {
        // autowrap - DECAWM
        // automatically wraps to the beginning of the next line
        if (wraparoundMode) {
          buffer.x = 0;
          buffer.y++;
          if (buffer.y === buffer.scrollBottom + 1) {
            buffer.y--;
            this._terminal.scroll(true);
          } else {
            if (buffer.y >= this._bufferService.rows) {
              buffer.y = this._bufferService.rows - 1;
            }
            // The line already exists (eg. the initial viewport), mark it as a
            // wrapped line
            buffer.lines.get(buffer.y).isWrapped = true;
          }
          // row changed, get it again
          bufferRow = buffer.lines.get(buffer.y + buffer.ybase);
        } else {
          buffer.x = cols - 1;
          if (chWidth === 2) {
            // FIXME: check for xterm behavior
            // What to do here? We got a wide char that does not fit into last cell
            continue;
          }
        }
      }

      // insert mode: move characters to right
      if (insertMode) {
        // right shift cells according to the width
        bufferRow.insertCells(buffer.x, chWidth, buffer.getNullCell(curAttr));
        // test last cell - since the last cell has only room for
        // a halfwidth char any fullwidth shifted there is lost
        // and will be set to empty cell
        if (bufferRow.getWidth(cols - 1) === 2) {
          bufferRow.setCellFromCodePoint(cols - 1, NULL_CELL_CODE, NULL_CELL_WIDTH, curAttr.fg, curAttr.bg);
        }
      }

      // write current char to buffer and advance cursor
      bufferRow.setCellFromCodePoint(buffer.x++, code, chWidth, curAttr.fg, curAttr.bg);

      // fullwidth char - also set next cell to placeholder stub and advance cursor
      // for graphemes bigger than fullwidth we can simply loop to zero
      // we already made sure above, that buffer.x + chWidth will not overflow right
      if (chWidth > 0) {
        while (--chWidth) {
          // other than a regular empty cell a cell following a wide char has no width
          bufferRow.setCellFromCodePoint(buffer.x++, 0, 0, curAttr.fg, curAttr.bg);
        }
      }
    }
    // store last char in Parser.precedingCodepoint for REP to work correctly
    // This needs to check whether:
    //  - fullwidth + surrogates: reset
    //  - combining: only base char gets carried on (bug in xterm?)
    if (end) {
      bufferRow.loadCell(buffer.x - 1, this._workCell);
      if (this._workCell.getWidth() === 2 || this._workCell.getCode() > 0xFFFF) {
        this._parser.precedingCodepoint = 0;
      } else if (this._workCell.isCombined()) {
        this._parser.precedingCodepoint = this._workCell.getChars().charCodeAt(0);
      } else {
        this._parser.precedingCodepoint = this._workCell.content;
      }
    }
    this._dirtyRowService.markDirty(buffer.y);
  }

  /**
   * Forward addCsiHandler from parser.
   */
  public addCsiHandler(id: IFunctionIdentifier, callback: (params: IParams) => boolean): IDisposable {
    return this._parser.addCsiHandler(id, callback);
  }

  /**
   * Forward addDcsHandler from parser.
   */
  public addDcsHandler(id: IFunctionIdentifier, callback: (data: string, param: IParams) => boolean): IDisposable {
    return this._parser.addDcsHandler(id, new DcsHandler(callback));
  }

  /**
   * Forward addEscHandler from parser.
   */
  public addEscHandler(id: IFunctionIdentifier, callback: () => boolean): IDisposable {
    return this._parser.addEscHandler(id, callback);
  }

  /**
   * Forward addOscHandler from parser.
   */
  public addOscHandler(ident: number, callback: (data: string) => boolean): IDisposable {
    return this._parser.addOscHandler(ident, new OscHandler(callback));
  }

  /**
   * BEL
   * Bell (Ctrl-G).
   */
  public bell(): void {
    this._terminal.bell();
  }

  /**
   * LF
   * Line Feed or New Line (NL).  (LF  is Ctrl-J).
   */
  public lineFeed(): void {
    // make buffer local for faster access
    const buffer = this._bufferService.buffer;

    if (this._optionsService.options.convertEol) {
      buffer.x = 0;
    }
    buffer.y++;
    if (buffer.y === buffer.scrollBottom + 1) {
      buffer.y--;
      this._terminal.scroll();
    } else if (buffer.y >= this._bufferService.rows) {
      buffer.y = this._bufferService.rows - 1;
    }
    // If the end of the line is hit, prevent this action from wrapping around to the next line.
    if (buffer.x >= this._bufferService.cols) {
      buffer.x--;
    }

    this._onLineFeed.fire();
  }

  /**
   * CR
   * Carriage Return (Ctrl-M).
   */
  public carriageReturn(): void {
    this._bufferService.buffer.x = 0;
  }

  /**
   * BS
   * Backspace (Ctrl-H).
   */
  public backspace(): void {
    this._restrictCursor();
    if (this._bufferService.buffer.x > 0) {
      this._bufferService.buffer.x--;
    }
  }

  /**
   * TAB
   * Horizontal Tab (HT) (Ctrl-I).
   */
  public tab(): void {
    if (this._bufferService.buffer.x >= this._bufferService.cols) {
      return;
    }
    const originalX = this._bufferService.buffer.x;
    this._bufferService.buffer.x = this._bufferService.buffer.nextStop();
    if (this._optionsService.options.screenReaderMode) {
      this._terminal.onA11yTabEmitter.fire(this._bufferService.buffer.x - originalX);
    }
  }

  /**
   * SO
   * Shift Out (Ctrl-N) -> Switch to Alternate Character Set.  This invokes the
   * G1 character set.
   */
  public shiftOut(): void {
    this._terminal.setgLevel(1);
  }

  /**
   * SI
   * Shift In (Ctrl-O) -> Switch to Standard Character Set.  This invokes the G0
   * character set (the default).
   */
  public shiftIn(): void {
    this._terminal.setgLevel(0);
  }

  /**
   * Restrict cursor to viewport size / scroll margin (origin mode).
   */
  private _restrictCursor(): void {
    this._bufferService.buffer.x = Math.min(this._bufferService.cols - 1, Math.max(0, this._bufferService.buffer.x));
    this._bufferService.buffer.y = this._terminal.originMode
      ? Math.min(this._bufferService.buffer.scrollBottom, Math.max(this._bufferService.buffer.scrollTop, this._bufferService.buffer.y))
      : Math.min(this._bufferService.rows - 1, Math.max(0, this._bufferService.buffer.y));
  }

  /**
   * Set absolute cursor position.
   */
  private _setCursor(x: number, y: number): void {
    if (this._terminal.originMode) {
      this._bufferService.buffer.x = x;
      this._bufferService.buffer.y = this._bufferService.buffer.scrollTop + y;
    } else {
      this._bufferService.buffer.x = x;
      this._bufferService.buffer.y = y;
    }
    this._restrictCursor();
  }

  /**
   * Set relative cursor position.
   */
  private _moveCursor(x: number, y: number): void {
    // for relative changes we have to make sure we are within 0 .. cols/rows - 1
    // before calculating the new position
    this._restrictCursor();
    this._setCursor(this._bufferService.buffer.x + x, this._bufferService.buffer.y + y);
  }

  /**
   * CSI Ps A
   * Cursor Up Ps Times (default = 1) (CUU).
   */
  public cursorUp(params: IParams): void {
    // stop at scrollTop
    const diffToTop = this._bufferService.buffer.y - this._bufferService.buffer.scrollTop;
    if (diffToTop >= 0) {
      this._moveCursor(0, -Math.min(diffToTop, params.params[0] || 1));
    } else {
      this._moveCursor(0, -(params.params[0] || 1));
    }
  }

  /**
   * CSI Ps B
   * Cursor Down Ps Times (default = 1) (CUD).
   */
  public cursorDown(params: IParams): void {
    // stop at scrollBottom
    const diffToBottom = this._bufferService.buffer.scrollBottom - this._bufferService.buffer.y;
    if (diffToBottom >= 0) {
      this._moveCursor(0, Math.min(diffToBottom, params.params[0] || 1));
    } else {
      this._moveCursor(0, params.params[0] || 1);
    }
  }

  /**
   * CSI Ps C
   * Cursor Forward Ps Times (default = 1) (CUF).
   */
  public cursorForward(params: IParams): void {
    this._moveCursor(params.params[0] || 1, 0);
  }

  /**
   * CSI Ps D
   * Cursor Backward Ps Times (default = 1) (CUB).
   */
  public cursorBackward(params: IParams): void {
    this._moveCursor(-(params.params[0] || 1), 0);
  }

  /**
   * CSI Ps E
   * Cursor Next Line Ps Times (default = 1) (CNL).
   * Other than cursorDown (CUD) also set the cursor to first column.
   */
  public cursorNextLine(params: IParams): void {
    this.cursorDown(params);
    this._bufferService.buffer.x = 0;
  }

  /**
   * CSI Ps F
   * Cursor Previous Line Ps Times (default = 1) (CPL).
   * Other than cursorUp (CUU) also set the cursor to first column.
   */
  public cursorPrecedingLine(params: IParams): void {
    this.cursorUp(params);
    this._bufferService.buffer.x = 0;
  }

  /**
   * CSI Ps G
   * Cursor Character Absolute  [column] (default = [row,1]) (CHA).
   */
  public cursorCharAbsolute(params: IParams): void {
    this._setCursor((params.params[0] || 1) - 1, this._bufferService.buffer.y);
  }

  /**
   * CSI Ps ; Ps H
   * Cursor Position [row;column] (default = [1,1]) (CUP).
   */
  public cursorPosition(params: IParams): void {
    this._setCursor(
      // col
      (params.length >= 2) ? (params.params[1] || 1) - 1 : 0,
      // row
      (params.params[0] || 1) - 1);
  }

  /**
   * CSI Pm `  Character Position Absolute
   *   [column] (default = [row,1]) (HPA).
   * Currently same functionality as CHA.
   */
  public charPosAbsolute(params: IParams): void {
    this._setCursor((params.params[0] || 1) - 1, this._bufferService.buffer.y);
  }

  /**
   * CSI Pm a  Character Position Relative
   *   [columns] (default = [row,col+1]) (HPR)
   * Currently same functionality as CUF.
   */
  public hPositionRelative(params: IParams): void {
    this._moveCursor(params.params[0] || 1, 0);
  }

  /**
   * CSI Pm d  Vertical Position Absolute (VPA)
   *   [row] (default = [1,column])
   */
  public linePosAbsolute(params: IParams): void {
    this._setCursor(this._bufferService.buffer.x, (params.params[0] || 1) - 1);
  }

  /**
   * CSI Pm e  Vertical Position Relative (VPR)
   *   [rows] (default = [row+1,column])
   * reuse CSI Ps B ?
   */
  public vPositionRelative(params: IParams): void {
    this._moveCursor(0, params.params[0] || 1);
  }

  /**
   * CSI Ps ; Ps f
   *   Horizontal and Vertical Position [row;column] (default =
   *   [1,1]) (HVP).
   *   Same as CUP.
   */
  public hVPosition(params: IParams): void {
    this.cursorPosition(params);
  }

  /**
   * CSI Ps g  Tab Clear (TBC).
   *     Ps = 0  -> Clear Current Column (default).
   *     Ps = 3  -> Clear All.
   * Potentially:
   *   Ps = 2  -> Clear Stops on Line.
   *   http://vt100.net/annarbor/aaa-ug/section6.html
   */
  public tabClear(params: IParams): void {
    const param = params.params[0];
    if (param === 0) {
      delete this._bufferService.buffer.tabs[this._bufferService.buffer.x];
    } else if (param === 3) {
      this._bufferService.buffer.tabs = {};
    }
  }

  /**
   * CSI Ps I
   *   Cursor Forward Tabulation Ps tab stops (default = 1) (CHT).
   */
  public cursorForwardTab(params: IParams): void {
    if (this._bufferService.buffer.x >= this._bufferService.cols) {
      return;
    }
    let param = params.params[0] || 1;
    while (param--) {
      this._bufferService.buffer.x = this._bufferService.buffer.nextStop();
    }
  }

  /**
   * CSI Ps Z  Cursor Backward Tabulation Ps tab stops (default = 1) (CBT).
   */
  public cursorBackwardTab(params: IParams): void {
    if (this._bufferService.buffer.x >= this._bufferService.cols) {
      return;
    }
    let param = params.params[0] || 1;

    // make buffer local for faster access
    const buffer = this._bufferService.buffer;

    while (param--) {
      buffer.x = buffer.prevStop();
    }
  }


  /**
   * Helper method to erase cells in a terminal row.
   * The cell gets replaced with the eraseChar of the terminal.
   * @param y row index
   * @param start first cell index to be erased
   * @param end   end - 1 is last erased cell
   */
  private _eraseInBufferLine(y: number, start: number, end: number, clearWrap: boolean = false): void {
    const line = this._bufferService.buffer.lines.get(this._bufferService.buffer.ybase + y);
    line.replaceCells(
      start,
      end,
      this._bufferService.buffer.getNullCell(this._terminal.eraseAttrData())
    );
    if (clearWrap) {
      line.isWrapped = false;
    }
  }

  /**
   * Helper method to reset cells in a terminal row.
   * The cell gets replaced with the eraseChar of the terminal and the isWrapped property is set to false.
   * @param y row index
   */
  private _resetBufferLine(y: number): void {
    const line = this._bufferService.buffer.lines.get(this._bufferService.buffer.ybase + y);
    line.fill(this._bufferService.buffer.getNullCell(this._terminal.eraseAttrData()));
    line.isWrapped = false;
  }

  /**
   * CSI Ps J  Erase in Display (ED).
   *     Ps = 0  -> Erase Below (default).
   *     Ps = 1  -> Erase Above.
   *     Ps = 2  -> Erase All.
   *     Ps = 3  -> Erase Saved Lines (xterm).
   * CSI ? Ps J
   *   Erase in Display (DECSED).
   *     Ps = 0  -> Selective Erase Below (default).
   *     Ps = 1  -> Selective Erase Above.
   *     Ps = 2  -> Selective Erase All.
   */
  public eraseInDisplay(params: IParams): void {
    this._restrictCursor();
    let j;
    switch (params.params[0]) {
      case 0:
        j = this._bufferService.buffer.y;
        this._dirtyRowService.markDirty(j);
        this._eraseInBufferLine(j++, this._bufferService.buffer.x, this._bufferService.cols, this._bufferService.buffer.x === 0);
        for (; j < this._bufferService.rows; j++) {
          this._resetBufferLine(j);
        }
        this._dirtyRowService.markDirty(j);
        break;
      case 1:
        j = this._bufferService.buffer.y;
        this._dirtyRowService.markDirty(j);
        // Deleted front part of line and everything before. This line will no longer be wrapped.
        this._eraseInBufferLine(j, 0, this._bufferService.buffer.x + 1, true);
        if (this._bufferService.buffer.x + 1 >= this._bufferService.cols) {
          // Deleted entire previous line. This next line can no longer be wrapped.
          this._bufferService.buffer.lines.get(j + 1).isWrapped = false;
        }
        while (j--) {
          this._resetBufferLine(j);
        }
        this._dirtyRowService.markDirty(0);
        break;
      case 2:
        j = this._bufferService.rows;
        this._dirtyRowService.markDirty(j - 1);
        while (j--) {
          this._resetBufferLine(j);
        }
        this._dirtyRowService.markDirty(0);
        break;
      case 3:
        // Clear scrollback (everything not in viewport)
        const scrollBackSize = this._bufferService.buffer.lines.length - this._bufferService.rows;
        if (scrollBackSize > 0) {
          this._bufferService.buffer.lines.trimStart(scrollBackSize);
          this._bufferService.buffer.ybase = Math.max(this._bufferService.buffer.ybase - scrollBackSize, 0);
          this._bufferService.buffer.ydisp = Math.max(this._bufferService.buffer.ydisp - scrollBackSize, 0);
          // Force a scroll event to refresh viewport
          this._onScroll.fire(0);
        }
        break;
    }
  }

  /**
   * CSI Ps K  Erase in Line (EL).
   *     Ps = 0  -> Erase to Right (default).
   *     Ps = 1  -> Erase to Left.
   *     Ps = 2  -> Erase All.
   * CSI ? Ps K
   *   Erase in Line (DECSEL).
   *     Ps = 0  -> Selective Erase to Right (default).
   *     Ps = 1  -> Selective Erase to Left.
   *     Ps = 2  -> Selective Erase All.
   */
  public eraseInLine(params: IParams): void {
    this._restrictCursor();
    switch (params.params[0]) {
      case 0:
        this._eraseInBufferLine(this._bufferService.buffer.y, this._bufferService.buffer.x, this._bufferService.cols);
        break;
      case 1:
        this._eraseInBufferLine(this._bufferService.buffer.y, 0, this._bufferService.buffer.x + 1);
        break;
      case 2:
        this._eraseInBufferLine(this._bufferService.buffer.y, 0, this._bufferService.cols);
        break;
    }
    this._dirtyRowService.markDirty(this._bufferService.buffer.y);
  }

  /**
   * CSI Ps L
   * Insert Ps Line(s) (default = 1) (IL).
   */
  public insertLines(params: IParams): void {
    this._restrictCursor();
    let param = params.params[0] || 1;

    // make buffer local for faster access
    const buffer = this._bufferService.buffer;

    if (buffer.y > buffer.scrollBottom || buffer.y < buffer.scrollTop) {
      return;
    }

    const row: number = buffer.y + buffer.ybase;

    const scrollBottomRowsOffset = this._bufferService.rows - 1 - buffer.scrollBottom;
    const scrollBottomAbsolute = this._bufferService.rows - 1 + buffer.ybase - scrollBottomRowsOffset + 1;
    while (param--) {
      // test: echo -e '\e[44m\e[1L\e[0m'
      // blankLine(true) - xterm/linux behavior
      buffer.lines.splice(scrollBottomAbsolute - 1, 1);
      buffer.lines.splice(row, 0, buffer.getBlankLine(this._terminal.eraseAttrData()));
    }

    this._dirtyRowService.markRangeDirty(buffer.y, buffer.scrollBottom);
    buffer.x = 0; // see https://vt100.net/docs/vt220-rm/chapter4.html - vt220 only?
  }

  /**
   * CSI Ps M
   * Delete Ps Line(s) (default = 1) (DL).
   */
  public deleteLines(params: IParams): void {
    this._restrictCursor();
    let param = params.params[0] || 1;

    // make buffer local for faster access
    const buffer = this._bufferService.buffer;

    if (buffer.y > buffer.scrollBottom || buffer.y < buffer.scrollTop) {
      return;
    }

    const row: number = buffer.y + buffer.ybase;

    let j: number;
    j = this._bufferService.rows - 1 - buffer.scrollBottom;
    j = this._bufferService.rows - 1 + buffer.ybase - j;
    while (param--) {
      // test: echo -e '\e[44m\e[1M\e[0m'
      // blankLine(true) - xterm/linux behavior
      buffer.lines.splice(row, 1);
      buffer.lines.splice(j, 0, buffer.getBlankLine(this._terminal.eraseAttrData()));
    }

    this._dirtyRowService.markRangeDirty(buffer.y, buffer.scrollBottom);
    buffer.x = 0; // see https://vt100.net/docs/vt220-rm/chapter4.html - vt220 only?
  }

  /**
   * CSI Ps @
   * Insert Ps (Blank) Character(s) (default = 1) (ICH).
   */
  public insertChars(params: IParams): void {
    this._restrictCursor();
    const line = this._bufferService.buffer.lines.get(this._bufferService.buffer.y + this._bufferService.buffer.ybase);
    if (line) {
      line.insertCells(
        this._bufferService.buffer.x,
        params.params[0] || 1,
        this._bufferService.buffer.getNullCell(this._terminal.eraseAttrData())
      );
      this._dirtyRowService.markDirty(this._bufferService.buffer.y);
    }
  }

  /**
   * CSI Ps P
   * Delete Ps Character(s) (default = 1) (DCH).
   */
  public deleteChars(params: IParams): void {
    this._restrictCursor();
    const line = this._bufferService.buffer.lines.get(this._bufferService.buffer.y + this._bufferService.buffer.ybase);
    if (line) {
      line.deleteCells(
        this._bufferService.buffer.x,
        params.params[0] || 1,
        this._bufferService.buffer.getNullCell(this._terminal.eraseAttrData())
      );
      this._dirtyRowService.markDirty(this._bufferService.buffer.y);
    }
  }

  /**
   * CSI Ps S  Scroll up Ps lines (default = 1) (SU).
   */
  public scrollUp(params: IParams): void {
    let param = params.params[0] || 1;

    // make buffer local for faster access
    const buffer = this._bufferService.buffer;

    while (param--) {
      buffer.lines.splice(buffer.ybase + buffer.scrollTop, 1);
      buffer.lines.splice(buffer.ybase + buffer.scrollBottom, 0, buffer.getBlankLine(this._terminal.eraseAttrData()));
    }
    this._dirtyRowService.markRangeDirty(buffer.scrollTop, buffer.scrollBottom);
  }

  /**
   * CSI Ps T  Scroll down Ps lines (default = 1) (SD).
   */
  public scrollDown(params: IParams): void {
    if (params.length < 2) {
      let param = params.params[0] || 1;

      // make buffer local for faster access
      const buffer = this._bufferService.buffer;

      while (param--) {
        buffer.lines.splice(buffer.ybase + buffer.scrollBottom, 1);
        buffer.lines.splice(buffer.ybase + buffer.scrollTop, 0, buffer.getBlankLine(this._terminal.eraseAttrData()));
      }
      this._dirtyRowService.markRangeDirty(buffer.scrollTop, buffer.scrollBottom);
    }
  }

  /**
   * CSI Ps X
   * Erase Ps Character(s) (default = 1) (ECH).
   */
  public eraseChars(params: IParams): void {
    this._restrictCursor();
    const line = this._bufferService.buffer.lines.get(this._bufferService.buffer.y + this._bufferService.buffer.ybase);
    if (line) {
      line.replaceCells(
        this._bufferService.buffer.x,
        this._bufferService.buffer.x + (params.params[0] || 1),
        this._bufferService.buffer.getNullCell(this._terminal.eraseAttrData())
      );
      this._dirtyRowService.markDirty(this._bufferService.buffer.y);
    }
  }

  /**
   * CSI Ps b  Repeat the preceding graphic character Ps times (REP).
   * From ECMA 48 (@see http://www.ecma-international.org/publications/files/ECMA-ST/Ecma-048.pdf)
   *    Notation: (Pn)
   *    Representation: CSI Pn 06/02
   *    Parameter default value: Pn = 1
   *    REP is used to indicate that the preceding character in the data stream,
   *    if it is a graphic character (represented by one or more bit combinations) including SPACE,
   *    is to be repeated n times, where n equals the value of Pn.
   *    If the character preceding REP is a control function or part of a control function,
   *    the effect of REP is not defined by this Standard.
   *
   * Since we propagate the terminal as xterm-256color we have to follow xterm's behavior:
   *    - fullwidth + surrogate chars are ignored
   *    - for combining chars only the base char gets repeated
   *    - text attrs are applied normally
   *    - wrap around is respected
   *    - any valid sequence resets the carried forward char
   *
   * Note: To get reset on a valid sequence working correctly without much runtime penalty,
   * the preceding codepoint is stored on the parser in `this.print` and reset during `parser.parse`.
   */
  public repeatPrecedingCharacter(params: IParams): void {
    if (!this._parser.precedingCodepoint) {
      return;
    }
    // call print to insert the chars and handle correct wrapping
    const length = params.params[0] || 1;
    const data = new Uint32Array(length);
    for (let i = 0; i < length; ++i) {
      data[i] = this._parser.precedingCodepoint;
    }
    this.print(data, 0, data.length);
  }

  /**
   * CSI Ps c  Send Device Attributes (Primary DA).
   *     Ps = 0  or omitted -> request attributes from terminal.  The
   *     response depends on the decTerminalID resource setting.
   *     -> CSI ? 1 ; 2 c  (``VT100 with Advanced Video Option'')
   *     -> CSI ? 1 ; 0 c  (``VT101 with No Options'')
   *     -> CSI ? 6 c  (``VT102'')
   *     -> CSI ? 6 0 ; 1 ; 2 ; 6 ; 8 ; 9 ; 1 5 ; c  (``VT220'')
   *   The VT100-style response parameters do not mean anything by
   *   themselves.  VT220 parameters do, telling the host what fea-
   *   tures the terminal supports:
   *     Ps = 1  -> 132-columns.
   *     Ps = 2  -> Printer.
   *     Ps = 6  -> Selective erase.
   *     Ps = 8  -> User-defined keys.
   *     Ps = 9  -> National replacement character sets.
   *     Ps = 1 5  -> Technical characters.
   *     Ps = 2 2  -> ANSI color, e.g., VT525.
   *     Ps = 2 9  -> ANSI text locator (i.e., DEC Locator mode).
   * CSI > Ps c
   *   Send Device Attributes (Secondary DA).
   *     Ps = 0  or omitted -> request the terminal's identification
   *     code.  The response depends on the decTerminalID resource set-
   *     ting.  It should apply only to VT220 and up, but xterm extends
   *     this to VT100.
   *     -> CSI  > Pp ; Pv ; Pc c
   *   where Pp denotes the terminal type
   *     Pp = 0  -> ``VT100''.
   *     Pp = 1  -> ``VT220''.
   *   and Pv is the firmware version (for xterm, this was originally
   *   the XFree86 patch number, starting with 95).  In a DEC termi-
   *   nal, Pc indicates the ROM cartridge registration number and is
   *   always zero.
   * More information:
   *   xterm/charproc.c - line 2012, for more information.
   *   vim responds with ^[[?0c or ^[[?1c after the terminal's response (?)
   */
  public sendDeviceAttributesPrimary(params: IParams): void {
    if (params.params[0] > 0) {
      return;
    }
    if (this._terminal.is('xterm') || this._terminal.is('rxvt-unicode') || this._terminal.is('screen')) {
      this._coreService.triggerStringDataEvent(C0.ESC + '[?1;2c');
    } else if (this._terminal.is('linux')) {
      this._coreService.triggerStringDataEvent(C0.ESC + '[?6c');
    }
  }
  public sendDeviceAttributesSecondary(params: IParams): void {
    if (params.params[0] > 0) {
      return;
    }
    // xterm and urxvt
    // seem to spit this
    // out around ~370 times (?).
    if (this._terminal.is('xterm')) {
      this._coreService.triggerStringDataEvent(C0.ESC + '[>0;276;0c');
    } else if (this._terminal.is('rxvt-unicode')) {
      this._coreService.triggerStringDataEvent(C0.ESC + '[>85;95;0c');
    } else if (this._terminal.is('linux')) {
      // not supported by linux console.
      // linux console echoes parameters.
      this._coreService.triggerStringDataEvent(params.params[0] + 'c');
    } else if (this._terminal.is('screen')) {
      this._coreService.triggerStringDataEvent(C0.ESC + '[>83;40003;0c');
    }
  }

  /**
   * CSI Pm h  Set Mode (SM).
   *     Ps = 2  -> Keyboard Action Mode (AM).
   *     Ps = 4  -> Insert Mode (IRM).
   *     Ps = 1 2  -> Send/receive (SRM).
   *     Ps = 2 0  -> Automatic Newline (LNM).
   * CSI ? Pm h
   *   DEC Private Mode Set (DECSET).
   *     Ps = 1  -> Application Cursor Keys (DECCKM).
   *     Ps = 2  -> Designate USASCII for character sets G0-G3
   *     (DECANM), and set VT100 mode.
   *     Ps = 3  -> 132 Column Mode (DECCOLM).
   *     Ps = 4  -> Smooth (Slow) Scroll (DECSCLM).
   *     Ps = 5  -> Reverse Video (DECSCNM).
   *     Ps = 6  -> Origin Mode (DECOM).
   *     Ps = 7  -> Wraparound Mode (DECAWM).
   *     Ps = 8  -> Auto-repeat Keys (DECARM).
   *     Ps = 9  -> Send Mouse X & Y on button press.  See the sec-
   *     tion Mouse Tracking.
   *     Ps = 1 0  -> Show toolbar (rxvt).
   *     Ps = 1 2  -> Start Blinking Cursor (att610).
   *     Ps = 1 8  -> Print form feed (DECPFF).
   *     Ps = 1 9  -> Set print extent to full screen (DECPEX).
   *     Ps = 2 5  -> Show Cursor (DECTCEM).
   *     Ps = 3 0  -> Show scrollbar (rxvt).
   *     Ps = 3 5  -> Enable font-shifting functions (rxvt).
   *     Ps = 3 8  -> Enter Tektronix Mode (DECTEK).
   *     Ps = 4 0  -> Allow 80 -> 132 Mode.
   *     Ps = 4 1  -> more(1) fix (see curses resource).
   *     Ps = 4 2  -> Enable Nation Replacement Character sets (DECN-
   *     RCM).
   *     Ps = 4 4  -> Turn On Margin Bell.
   *     Ps = 4 5  -> Reverse-wraparound Mode.
   *     Ps = 4 6  -> Start Logging.  This is normally disabled by a
   *     compile-time option.
   *     Ps = 4 7  -> Use Alternate Screen Buffer.  (This may be dis-
   *     abled by the titeInhibit resource).
   *     Ps = 6 6  -> Application keypad (DECNKM).
   *     Ps = 6 7  -> Backarrow key sends backspace (DECBKM).
   *     Ps = 1 0 0 0  -> Send Mouse X & Y on button press and
   *     release.  See the section Mouse Tracking.
   *     Ps = 1 0 0 1  -> Use Hilite Mouse Tracking.
   *     Ps = 1 0 0 2  -> Use Cell Motion Mouse Tracking.
   *     Ps = 1 0 0 3  -> Use All Motion Mouse Tracking.
   *     Ps = 1 0 0 4  -> Send FocusIn/FocusOut events.
   *     Ps = 1 0 0 5  -> Enable Extended Mouse Mode.
   *     Ps = 1 0 1 0  -> Scroll to bottom on tty output (rxvt).
   *     Ps = 1 0 1 1  -> Scroll to bottom on key press (rxvt).
   *     Ps = 1 0 3 4  -> Interpret "meta" key, sets eighth bit.
   *     (enables the eightBitInput resource).
   *     Ps = 1 0 3 5  -> Enable special modifiers for Alt and Num-
   *     Lock keys.  (This enables the numLock resource).
   *     Ps = 1 0 3 6  -> Send ESC   when Meta modifies a key.  (This
   *     enables the metaSendsEscape resource).
   *     Ps = 1 0 3 7  -> Send DEL from the editing-keypad Delete
   *     key.
   *     Ps = 1 0 3 9  -> Send ESC  when Alt modifies a key.  (This
   *     enables the altSendsEscape resource).
   *     Ps = 1 0 4 0  -> Keep selection even if not highlighted.
   *     (This enables the keepSelection resource).
   *     Ps = 1 0 4 1  -> Use the CLIPBOARD selection.  (This enables
   *     the selectToClipboard resource).
   *     Ps = 1 0 4 2  -> Enable Urgency window manager hint when
   *     Control-G is received.  (This enables the bellIsUrgent
   *     resource).
   *     Ps = 1 0 4 3  -> Enable raising of the window when Control-G
   *     is received.  (enables the popOnBell resource).
   *     Ps = 1 0 4 7  -> Use Alternate Screen Buffer.  (This may be
   *     disabled by the titeInhibit resource).
   *     Ps = 1 0 4 8  -> Save cursor as in DECSC.  (This may be dis-
   *     abled by the titeInhibit resource).
   *     Ps = 1 0 4 9  -> Save cursor as in DECSC and use Alternate
   *     Screen Buffer, clearing it first.  (This may be disabled by
   *     the titeInhibit resource).  This combines the effects of the 1
   *     0 4 7  and 1 0 4 8  modes.  Use this with terminfo-based
   *     applications rather than the 4 7  mode.
   *     Ps = 1 0 5 0  -> Set terminfo/termcap function-key mode.
   *     Ps = 1 0 5 1  -> Set Sun function-key mode.
   *     Ps = 1 0 5 2  -> Set HP function-key mode.
   *     Ps = 1 0 5 3  -> Set SCO function-key mode.
   *     Ps = 1 0 6 0  -> Set legacy keyboard emulation (X11R6).
   *     Ps = 1 0 6 1  -> Set VT220 keyboard emulation.
   *     Ps = 2 0 0 4  -> Set bracketed paste mode.
   * Modes:
   *   http: *vt100.net/docs/vt220-rm/chapter4.html
   */
  public setMode(params: IParams): void {
    for (let i = 0; i < params.length; i++) {
      switch (params.params[i]) {
        case 4:
          this._terminal.insertMode = true;
          break;
        case 20:
          // this._t.convertEol = true;
          break;
      }
    }
  }
  public setModePrivate(params: IParams): void {
    for (let i = 0; i < params.length; i++) {
      switch (params.params[i]) {
        case 1:
          this._coreService.decPrivateModes.applicationCursorKeys = true;
          break;
        case 2:
          this._terminal.setgCharset(0, DEFAULT_CHARSET);
          this._terminal.setgCharset(1, DEFAULT_CHARSET);
          this._terminal.setgCharset(2, DEFAULT_CHARSET);
          this._terminal.setgCharset(3, DEFAULT_CHARSET);
          // set VT100 mode here
          break;
        case 3: // 132 col mode
          // TODO: move DECCOLM into compat addon
          this._terminal.savedCols = this._bufferService.cols;
          this._terminal.resize(132, this._bufferService.rows);
          this._terminal.reset();
          break;
        case 6:
          this._terminal.originMode = true;
          this._setCursor(0, 0);
          break;
        case 7:
          this._terminal.wraparoundMode = true;
          break;
        case 12:
          // this.cursorBlink = true;
          break;
        case 66:
          this._logService.debug('Serial port requested application keypad.');
          this._terminal.applicationKeypad = true;
          if (this._terminal.viewport) {
            this._terminal.viewport.syncScrollArea();
          }
          break;
        case 9: // X10 Mouse
          // no release, no motion, no wheel, no modifiers.
          this._coreMouseService.activeProtocol = 'X10';
          break;
        case 1000: // vt200 mouse
          // no motion.
          this._coreMouseService.activeProtocol = 'VT200';
          break;
        case 1002: // button event mouse
          this._coreMouseService.activeProtocol = 'DRAG';
          break;
        case 1003: // any event mouse
          // any event - sends motion events,
          // even if there is no button held down.
          this._coreMouseService.activeProtocol = 'ANY';
          break;
        case 1004: // send focusin/focusout events
          // focusin: ^[[I
          // focusout: ^[[O
          this._terminal.sendFocus = true;
          break;
        case 1005: // utf8 ext mode mouse
          // for wide terminals
          // simply encodes large values as utf8 characters
          this._coreMouseService.activeEncoding = 'UTF8';
          break;
        case 1006: // sgr ext mode mouse
          this._coreMouseService.activeEncoding = 'SGR';
          break;
        case 1015: // urxvt ext mode mouse
          this._coreMouseService.activeEncoding = 'URXVT';
          break;
        case 25: // show cursor
          this._terminal.cursorHidden = false;
          break;
        case 1048: // alt screen cursor
          this.saveCursor();
          break;
        case 1049: // alt screen buffer cursor
          this.saveCursor();
          // FALL-THROUGH
        case 47: // alt screen buffer
        case 1047: // alt screen buffer
          this._bufferService.buffers.activateAltBuffer(this._terminal.eraseAttrData());
          this._terminal.refresh(0, this._bufferService.rows - 1);
          if (this._terminal.viewport) {
            this._terminal.viewport.syncScrollArea();
          }
          this._terminal.showCursor();
          break;
        case 2004: // bracketed paste mode (https://cirw.in/blog/bracketed-paste)
          this._terminal.bracketedPasteMode = true;
          break;
      }
    }
  }


  /**
   * CSI Pm l  Reset Mode (RM).
   *     Ps = 2  -> Keyboard Action Mode (AM).
   *     Ps = 4  -> Replace Mode (IRM).
   *     Ps = 1 2  -> Send/receive (SRM).
   *     Ps = 2 0  -> Normal Linefeed (LNM).
   * CSI ? Pm l
   *   DEC Private Mode Reset (DECRST).
   *     Ps = 1  -> Normal Cursor Keys (DECCKM).
   *     Ps = 2  -> Designate VT52 mode (DECANM).
   *     Ps = 3  -> 80 Column Mode (DECCOLM).
   *     Ps = 4  -> Jump (Fast) Scroll (DECSCLM).
   *     Ps = 5  -> Normal Video (DECSCNM).
   *     Ps = 6  -> Normal Cursor Mode (DECOM).
   *     Ps = 7  -> No Wraparound Mode (DECAWM).
   *     Ps = 8  -> No Auto-repeat Keys (DECARM).
   *     Ps = 9  -> Don't send Mouse X & Y on button press.
   *     Ps = 1 0  -> Hide toolbar (rxvt).
   *     Ps = 1 2  -> Stop Blinking Cursor (att610).
   *     Ps = 1 8  -> Don't print form feed (DECPFF).
   *     Ps = 1 9  -> Limit print to scrolling region (DECPEX).
   *     Ps = 2 5  -> Hide Cursor (DECTCEM).
   *     Ps = 3 0  -> Don't show scrollbar (rxvt).
   *     Ps = 3 5  -> Disable font-shifting functions (rxvt).
   *     Ps = 4 0  -> Disallow 80 -> 132 Mode.
   *     Ps = 4 1  -> No more(1) fix (see curses resource).
   *     Ps = 4 2  -> Disable Nation Replacement Character sets (DEC-
   *     NRCM).
   *     Ps = 4 4  -> Turn Off Margin Bell.
   *     Ps = 4 5  -> No Reverse-wraparound Mode.
   *     Ps = 4 6  -> Stop Logging.  (This is normally disabled by a
   *     compile-time option).
   *     Ps = 4 7  -> Use Normal Screen Buffer.
   *     Ps = 6 6  -> Numeric keypad (DECNKM).
   *     Ps = 6 7  -> Backarrow key sends delete (DECBKM).
   *     Ps = 1 0 0 0  -> Don't send Mouse X & Y on button press and
   *     release.  See the section Mouse Tracking.
   *     Ps = 1 0 0 1  -> Don't use Hilite Mouse Tracking.
   *     Ps = 1 0 0 2  -> Don't use Cell Motion Mouse Tracking.
   *     Ps = 1 0 0 3  -> Don't use All Motion Mouse Tracking.
   *     Ps = 1 0 0 4  -> Don't send FocusIn/FocusOut events.
   *     Ps = 1 0 0 5  -> Disable Extended Mouse Mode.
   *     Ps = 1 0 1 0  -> Don't scroll to bottom on tty output
   *     (rxvt).
   *     Ps = 1 0 1 1  -> Don't scroll to bottom on key press (rxvt).
   *     Ps = 1 0 3 4  -> Don't interpret "meta" key.  (This disables
   *     the eightBitInput resource).
   *     Ps = 1 0 3 5  -> Disable special modifiers for Alt and Num-
   *     Lock keys.  (This disables the numLock resource).
   *     Ps = 1 0 3 6  -> Don't send ESC  when Meta modifies a key.
   *     (This disables the metaSendsEscape resource).
   *     Ps = 1 0 3 7  -> Send VT220 Remove from the editing-keypad
   *     Delete key.
   *     Ps = 1 0 3 9  -> Don't send ESC  when Alt modifies a key.
   *     (This disables the altSendsEscape resource).
   *     Ps = 1 0 4 0  -> Do not keep selection when not highlighted.
   *     (This disables the keepSelection resource).
   *     Ps = 1 0 4 1  -> Use the PRIMARY selection.  (This disables
   *     the selectToClipboard resource).
   *     Ps = 1 0 4 2  -> Disable Urgency window manager hint when
   *     Control-G is received.  (This disables the bellIsUrgent
   *     resource).
   *     Ps = 1 0 4 3  -> Disable raising of the window when Control-
   *     G is received.  (This disables the popOnBell resource).
   *     Ps = 1 0 4 7  -> Use Normal Screen Buffer, clearing screen
   *     first if in the Alternate Screen.  (This may be disabled by
   *     the titeInhibit resource).
   *     Ps = 1 0 4 8  -> Restore cursor as in DECRC.  (This may be
   *     disabled by the titeInhibit resource).
   *     Ps = 1 0 4 9  -> Use Normal Screen Buffer and restore cursor
   *     as in DECRC.  (This may be disabled by the titeInhibit
   *     resource).  This combines the effects of the 1 0 4 7  and 1 0
   *     4 8  modes.  Use this with terminfo-based applications rather
   *     than the 4 7  mode.
   *     Ps = 1 0 5 0  -> Reset terminfo/termcap function-key mode.
   *     Ps = 1 0 5 1  -> Reset Sun function-key mode.
   *     Ps = 1 0 5 2  -> Reset HP function-key mode.
   *     Ps = 1 0 5 3  -> Reset SCO function-key mode.
   *     Ps = 1 0 6 0  -> Reset legacy keyboard emulation (X11R6).
   *     Ps = 1 0 6 1  -> Reset keyboard emulation to Sun/PC style.
   *     Ps = 2 0 0 4  -> Reset bracketed paste mode.
   */
  public resetMode(params: IParams): void {
    for (let i = 0; i < params.length; i++) {
      switch (params.params[i]) {
        case 4:
          this._terminal.insertMode = false;
          break;
        case 20:
          // this._t.convertEol = false;
          break;
      }
    }
  }
  public resetModePrivate(params: IParams): void {
    for (let i = 0; i < params.length; i++) {
      switch (params.params[i]) {
        case 1:
          this._coreService.decPrivateModes.applicationCursorKeys = false;
          break;
        case 3:
          // TODO: move DECCOLM into compat addon
          // Note: This impl currently does not enforce col 80, instead reverts
          // to previous terminal width before entering DECCOLM 132
          if (this._bufferService.cols === 132 && this._terminal.savedCols) {
            this._terminal.resize(this._terminal.savedCols, this._bufferService.rows);
          }
          delete this._terminal.savedCols;
          this._terminal.reset();
          break;
        case 6:
          this._terminal.originMode = false;
          this._setCursor(0, 0);
          break;
        case 7:
          this._terminal.wraparoundMode = false;
          break;
        case 12:
          // this.cursorBlink = false;
          break;
        case 66:
          this._logService.debug('Switching back to normal keypad.');
          this._terminal.applicationKeypad = false;
          if (this._terminal.viewport) {
            this._terminal.viewport.syncScrollArea();
          }
          break;
        case 9: // X10 Mouse
        case 1000: // vt200 mouse
        case 1002: // button event mouse
        case 1003: // any event mouse
          this._coreMouseService.activeProtocol = 'NONE';
          break;
        case 1004: // send focusin/focusout events
          this._terminal.sendFocus = false;
          break;
        case 1005: // utf8 ext mode mouse
          this._coreMouseService.activeEncoding = 'DEFAULT';
          break;
        case 1006: // sgr ext mode mouse
          this._coreMouseService.activeEncoding = 'DEFAULT';
          break;
        case 1015: // urxvt ext mode mouse
        this._coreMouseService.activeEncoding = 'DEFAULT';
          break;
        case 25: // hide cursor
          this._terminal.cursorHidden = true;
          break;
        case 1048: // alt screen cursor
          this.restoreCursor();
          break;
        case 1049: // alt screen buffer cursor
           // FALL-THROUGH
        case 47: // normal screen buffer
        case 1047: // normal screen buffer - clearing it first
          // Ensure the selection manager has the correct buffer
          this._bufferService.buffers.activateNormalBuffer();
          if (params.params[i] === 1049) {
            this.restoreCursor();
          }
          this._terminal.refresh(0, this._bufferService.rows - 1);
          if (this._terminal.viewport) {
            this._terminal.viewport.syncScrollArea();
          }
          this._terminal.showCursor();
          break;
        case 2004: // bracketed paste mode (https://cirw.in/blog/bracketed-paste)
          this._terminal.bracketedPasteMode = false;
          break;
      }
    }
  }

  /**
   * Helper to extract and apply color params/subparams.
   * Returns advance for params index.
   */
  private _extractColor(params: IParams, pos: number, attr: IAttributeData): number {
    // normalize params
    // meaning: [target, CM, ign, val, val, val]
    // RGB    : [ 38/48,  2, ign,   r,   g,   b]
    // P256   : [ 38/48,  5, ign,   v, ign, ign]
    const accu = [0, 0, -1, 0, 0, 0];

    // alignment placeholder for non color space sequences
    let cSpace = 0;

    // return advance we took in params
    let advance = 0;

    do {
      accu[advance + cSpace] = params.params[pos + advance];
      if (params.hasSubParams(pos + advance)) {
        const subparams = params.getSubParams(pos + advance);
        let i = 0;
        do {
          if (accu[1] === 5) {
            cSpace = 1;
          }
          accu[advance + i + 1 + cSpace] = subparams[i];
        } while (++i < subparams.length && i + advance + 1 + cSpace < accu.length);
        break;
      }
      // exit early if can decide color mode with semicolons
      if ((accu[1] === 5 && advance + cSpace >= 2)
          || (accu[1] === 2 && advance + cSpace >= 5)) {
        break;
      }
      // offset colorSpace slot for semicolon mode
      if (accu[1]) {
        cSpace = 1;
      }
    } while (++advance + pos < params.length && advance + cSpace < accu.length);

    // set default values to 0
    for (let i = 2; i < accu.length; ++i) {
      if (accu[i] === -1) {
        accu[i] = 0;
      }
    }

    // apply colors
    if (accu[0] === 38) {
      if (accu[1] === 2) {
        attr.fg |= Attributes.CM_RGB;
        attr.fg &= ~Attributes.RGB_MASK;
        attr.fg |= AttributeData.fromColorRGB([accu[3], accu[4], accu[5]]);
      } else if (accu[1] === 5) {
        attr.fg &= ~(Attributes.CM_MASK | Attributes.PCOLOR_MASK);
        attr.fg |= Attributes.CM_P256 | (accu[3] & 0xff);
      }
    } else if (accu[0] === 48) {
      if (accu[1] === 2) {
        attr.bg |= Attributes.CM_RGB;
        attr.bg &= ~Attributes.RGB_MASK;
        attr.bg |= AttributeData.fromColorRGB([accu[3], accu[4], accu[5]]);
      } else if (accu[1] === 5) {
        attr.bg &= ~(Attributes.CM_MASK | Attributes.PCOLOR_MASK);
        attr.bg |= Attributes.CM_P256 | (accu[3] & 0xff);
      }
    }

    return advance;
  }

  /**
   * CSI Pm m  Character Attributes (SGR).
   *     Ps = 0  -> Normal (default).
   *     Ps = 1  -> Bold.
   *     Ps = 2  -> Faint, decreased intensity (ISO 6429).
   *     Ps = 4  -> Underlined.
   *     Ps = 5  -> Blink (appears as Bold).
   *     Ps = 7  -> Inverse.
   *     Ps = 8  -> Invisible, i.e., hidden (VT300).
   *     Ps = 2 2  -> Normal (neither bold nor faint).
   *     Ps = 2 4  -> Not underlined.
   *     Ps = 2 5  -> Steady (not blinking).
   *     Ps = 2 7  -> Positive (not inverse).
   *     Ps = 2 8  -> Visible, i.e., not hidden (VT300).
   *     Ps = 3 0  -> Set foreground color to Black.
   *     Ps = 3 1  -> Set foreground color to Red.
   *     Ps = 3 2  -> Set foreground color to Green.
   *     Ps = 3 3  -> Set foreground color to Yellow.
   *     Ps = 3 4  -> Set foreground color to Blue.
   *     Ps = 3 5  -> Set foreground color to Magenta.
   *     Ps = 3 6  -> Set foreground color to Cyan.
   *     Ps = 3 7  -> Set foreground color to White.
   *     Ps = 3 9  -> Set foreground color to default (original).
   *     Ps = 4 0  -> Set background color to Black.
   *     Ps = 4 1  -> Set background color to Red.
   *     Ps = 4 2  -> Set background color to Green.
   *     Ps = 4 3  -> Set background color to Yellow.
   *     Ps = 4 4  -> Set background color to Blue.
   *     Ps = 4 5  -> Set background color to Magenta.
   *     Ps = 4 6  -> Set background color to Cyan.
   *     Ps = 4 7  -> Set background color to White.
   *     Ps = 4 9  -> Set background color to default (original).
   *
   *   If 16-color support is compiled, the following apply.  Assume
   *   that xterm's resources are set so that the ISO color codes are
   *   the first 8 of a set of 16.  Then the aixterm colors are the
   *   bright versions of the ISO colors:
   *     Ps = 9 0  -> Set foreground color to Black.
   *     Ps = 9 1  -> Set foreground color to Red.
   *     Ps = 9 2  -> Set foreground color to Green.
   *     Ps = 9 3  -> Set foreground color to Yellow.
   *     Ps = 9 4  -> Set foreground color to Blue.
   *     Ps = 9 5  -> Set foreground color to Magenta.
   *     Ps = 9 6  -> Set foreground color to Cyan.
   *     Ps = 9 7  -> Set foreground color to White.
   *     Ps = 1 0 0  -> Set background color to Black.
   *     Ps = 1 0 1  -> Set background color to Red.
   *     Ps = 1 0 2  -> Set background color to Green.
   *     Ps = 1 0 3  -> Set background color to Yellow.
   *     Ps = 1 0 4  -> Set background color to Blue.
   *     Ps = 1 0 5  -> Set background color to Magenta.
   *     Ps = 1 0 6  -> Set background color to Cyan.
   *     Ps = 1 0 7  -> Set background color to White.
   *
   *   If xterm is compiled with the 16-color support disabled, it
   *   supports the following, from rxvt:
   *     Ps = 1 0 0  -> Set foreground and background color to
   *     default.
   *
   *   If 88- or 256-color support is compiled, the following apply.
   *     Ps = 3 8  ; 5  ; Ps -> Set foreground color to the second
   *     Ps.
   *     Ps = 4 8  ; 5  ; Ps -> Set background color to the second
   *     Ps.
   */
  public charAttributes(params: IParams): void {
    // Optimize a single SGR0.
    if (params.length === 1 && params.params[0] === 0) {
      this._terminal.curAttrData.fg = DEFAULT_ATTR_DATA.fg;
      this._terminal.curAttrData.bg = DEFAULT_ATTR_DATA.bg;
      return;
    }

    const l = params.length;
    let p;
    const attr = this._terminal.curAttrData;

    for (let i = 0; i < l; i++) {
      p = params.params[i];
      if (p >= 30 && p <= 37) {
        // fg color 8
        attr.fg &= ~(Attributes.CM_MASK | Attributes.PCOLOR_MASK);
        attr.fg |= Attributes.CM_P16 | (p - 30);
      } else if (p >= 40 && p <= 47) {
        // bg color 8
        attr.bg &= ~(Attributes.CM_MASK | Attributes.PCOLOR_MASK);
        attr.bg |= Attributes.CM_P16 | (p - 40);
      } else if (p >= 90 && p <= 97) {
        // fg color 16
        attr.fg &= ~(Attributes.CM_MASK | Attributes.PCOLOR_MASK);
        attr.fg |= Attributes.CM_P16 | (p - 90) | 8;
      } else if (p >= 100 && p <= 107) {
        // bg color 16
        attr.bg &= ~(Attributes.CM_MASK | Attributes.PCOLOR_MASK);
        attr.bg |= Attributes.CM_P16 | (p - 100) | 8;
      } else if (p === 0) {
        // default
        attr.fg = DEFAULT_ATTR_DATA.fg;
        attr.bg = DEFAULT_ATTR_DATA.bg;
      } else if (p === 1) {
        // bold text
        attr.fg |= FgFlags.BOLD;
      } else if (p === 3) {
        // italic text
        attr.bg |= BgFlags.ITALIC;
      } else if (p === 4) {
        // underlined text
        attr.fg |= FgFlags.UNDERLINE;
      } else if (p === 5) {
        // blink
        attr.fg |= FgFlags.BLINK;
      } else if (p === 7) {
        // inverse and positive
        // test with: echo -e '\e[31m\e[42mhello\e[7mworld\e[27mhi\e[m'
        attr.fg |= FgFlags.INVERSE;
      } else if (p === 8) {
        // invisible
        attr.fg |= FgFlags.INVISIBLE;
      } else if (p === 2) {
        // dimmed text
        attr.bg |= BgFlags.DIM;
      } else if (p === 22) {
        // not bold nor faint
        attr.fg &= ~FgFlags.BOLD;
        attr.bg &= ~BgFlags.DIM;
      } else if (p === 23) {
        // not italic
        attr.bg &= ~BgFlags.ITALIC;
      } else if (p === 24) {
        // not underlined
        attr.fg &= ~FgFlags.UNDERLINE;
      } else if (p === 25) {
        // not blink
        attr.fg &= ~FgFlags.BLINK;
      } else if (p === 27) {
        // not inverse
        attr.fg &= ~FgFlags.INVERSE;
      } else if (p === 28) {
        // not invisible
        attr.fg &= ~FgFlags.INVISIBLE;
      } else if (p === 39) {
        // reset fg
        attr.fg &= ~(Attributes.CM_MASK | Attributes.RGB_MASK);
        attr.fg |= DEFAULT_ATTR_DATA.fg & (Attributes.PCOLOR_MASK | Attributes.RGB_MASK);
      } else if (p === 49) {
        // reset bg
        attr.bg &= ~(Attributes.CM_MASK | Attributes.RGB_MASK);
        attr.bg |= DEFAULT_ATTR_DATA.bg & (Attributes.PCOLOR_MASK | Attributes.RGB_MASK);
      } else if (p === 38 || p === 48) {
        // fg color 256 and RGB
        i += this._extractColor(params, i, attr);
      } else if (p === 100) {
        // reset fg/bg
        attr.fg &= ~(Attributes.CM_MASK | Attributes.RGB_MASK);
        attr.fg |= DEFAULT_ATTR_DATA.fg & (Attributes.PCOLOR_MASK | Attributes.RGB_MASK);
        attr.bg &= ~(Attributes.CM_MASK | Attributes.RGB_MASK);
        attr.bg |= DEFAULT_ATTR_DATA.bg & (Attributes.PCOLOR_MASK | Attributes.RGB_MASK);
      } else {
        this._logService.debug('Unknown SGR attribute: %d.', p);
      }
    }
  }

  /**
   * CSI Ps n  Device Status Report (DSR).
   *     Ps = 5  -> Status Report.  Result (``OK'') is
   *   CSI 0 n
   *     Ps = 6  -> Report Cursor Position (CPR) [row;column].
   *   Result is
   *   CSI r ; c R
   * CSI ? Ps n
   *   Device Status Report (DSR, DEC-specific).
   *     Ps = 6  -> Report Cursor Position (CPR) [row;column] as CSI
   *     ? r ; c R (assumes page is zero).
   *     Ps = 1 5  -> Report Printer status as CSI ? 1 0  n  (ready).
   *     or CSI ? 1 1  n  (not ready).
   *     Ps = 2 5  -> Report UDK status as CSI ? 2 0  n  (unlocked)
   *     or CSI ? 2 1  n  (locked).
   *     Ps = 2 6  -> Report Keyboard status as
   *   CSI ? 2 7  ;  1  ;  0  ;  0  n  (North American).
   *   The last two parameters apply to VT400 & up, and denote key-
   *   board ready and LK01 respectively.
   *     Ps = 5 3  -> Report Locator status as
   *   CSI ? 5 3  n  Locator available, if compiled-in, or
   *   CSI ? 5 0  n  No Locator, if not.
   */
  public deviceStatus(params: IParams): void {
    switch (params.params[0]) {
      case 5:
        // status report
        this._coreService.triggerStringDataEvent(`${C0.ESC}[0n`);
        break;
      case 6:
        // cursor position
        const y = this._bufferService.buffer.y + 1;
        const x = this._bufferService.buffer.x + 1;
        this._coreService.triggerStringDataEvent(`${C0.ESC}[${y};${x}R`);
        break;
    }
  }

  public deviceStatusPrivate(params: IParams): void {
    // modern xterm doesnt seem to
    // respond to any of these except ?6, 6, and 5
    switch (params.params[0]) {
      case 6:
        // cursor position
        const y = this._bufferService.buffer.y + 1;
        const x = this._bufferService.buffer.x + 1;
        this._coreService.triggerStringDataEvent(`${C0.ESC}[?${y};${x}R`);
        break;
      case 15:
        // no printer
        // this.handler(C0.ESC + '[?11n');
        break;
      case 25:
        // dont support user defined keys
        // this.handler(C0.ESC + '[?21n');
        break;
      case 26:
        // north american keyboard
        // this.handler(C0.ESC + '[?27;1;0;0n');
        break;
      case 53:
        // no dec locator/mouse
        // this.handler(C0.ESC + '[?50n');
        break;
    }
  }

  /**
   * CSI ! p   Soft terminal reset (DECSTR).
   * http://vt100.net/docs/vt220-rm/table4-10.html
   */
  public softReset(params: IParams): void {
    this._terminal.cursorHidden = false;
    this._terminal.insertMode = false;
    this._terminal.originMode = false;
    this._terminal.wraparoundMode = true;  // defaults: xterm - true, vt100 - false
    this._terminal.applicationKeypad = false; // ?
    if (this._terminal.viewport) {
      this._terminal.viewport.syncScrollArea();
    }
    this._coreService.decPrivateModes.applicationCursorKeys = false;
    this._bufferService.buffer.scrollTop = 0;
    this._bufferService.buffer.scrollBottom = this._bufferService.rows - 1;
    this._terminal.curAttrData = DEFAULT_ATTR_DATA.clone();
    this._bufferService.buffer.x = this._bufferService.buffer.y = 0; // ?
    this._terminal.charset = null;
    this._terminal.glevel = 0; // ??
    this._terminal.charsets = [null]; // ??
  }

  /**
   * CSI Ps SP q  Set cursor style (DECSCUSR, VT520).
   *   Ps = 0  -> blinking block.
   *   Ps = 1  -> blinking block (default).
   *   Ps = 2  -> steady block.
   *   Ps = 3  -> blinking underline.
   *   Ps = 4  -> steady underline.
   *   Ps = 5  -> blinking bar (xterm).
   *   Ps = 6  -> steady bar (xterm).
   */
  public setCursorStyle(params: IParams): void {
    const param = params.params[0] || 1;
    switch (param) {
      case 1:
      case 2:
        this._optionsService.options.cursorStyle = 'block';
        break;
      case 3:
      case 4:
        this._optionsService.options.cursorStyle = 'underline';
        break;
      case 5:
      case 6:
        this._optionsService.options.cursorStyle = 'bar';
        break;
    }
    const isBlinking = param % 2 === 1;
    this._optionsService.options.cursorBlink = isBlinking;
  }

  /**
   * CSI Ps ; Ps r
   *   Set Scrolling Region [top;bottom] (default = full size of win-
   *   dow) (DECSTBM).
   */
  public setScrollRegion(params: IParams): void {
    const top = params.params[0] || 1;
    let bottom: number;

    if (params.length < 2 || (bottom = params.params[1]) >  this._bufferService.rows || bottom === 0) {
      bottom = this._bufferService.rows;
    }

    if (bottom > top) {
      this._bufferService.buffer.scrollTop = top - 1;
      this._bufferService.buffer.scrollBottom = bottom - 1;
      this._setCursor(0, 0);
    }
  }


  /**
   * CSI s
   * ESC 7
   *   Save cursor (ANSI.SYS).
   */
  public saveCursor(params?: IParams): void {
    this._bufferService.buffer.savedX = this._bufferService.buffer.x;
    this._bufferService.buffer.savedY = this._bufferService.buffer.ybase + this._bufferService.buffer.y;
    this._bufferService.buffer.savedCurAttrData.fg = this._terminal.curAttrData.fg;
    this._bufferService.buffer.savedCurAttrData.bg = this._terminal.curAttrData.bg;
    this._bufferService.buffer.savedCharset = this._terminal.charset;
  }


  /**
   * CSI u
   * ESC 8
   *   Restore cursor (ANSI.SYS).
   */
  public restoreCursor(params?: IParams): void {
    this._bufferService.buffer.x = this._bufferService.buffer.savedX || 0;
    this._bufferService.buffer.y = Math.max(this._bufferService.buffer.savedY - this._bufferService.buffer.ybase, 0);
    this._terminal.curAttrData.fg = this._bufferService.buffer.savedCurAttrData.fg;
    this._terminal.curAttrData.bg = this._bufferService.buffer.savedCurAttrData.bg;
    this._terminal.charset = (this as any)._savedCharset;
    if (this._bufferService.buffer.savedCharset) {
      this._terminal.charset = this._bufferService.buffer.savedCharset;
    }
    this._restrictCursor();
  }


  /**
   * OSC 0; <data> ST (set icon name + window title)
   * OSC 2; <data> ST (set window title)
   *   Proxy to set window title. Icon name is not supported.
   */
  public setTitle(data: string): void {
    this._terminal.handleTitle(data);
  }

  /**
   * ESC E
   * C1.NEL
   *   DEC mnemonic: NEL (https://vt100.net/docs/vt510-rm/NEL)
   *   Moves cursor to first position on next line.
   */
  public nextLine(): void {
    this._bufferService.buffer.x = 0;
    this.index();
  }

  /**
   * ESC =
   *   DEC mnemonic: DECKPAM (https://vt100.net/docs/vt510-rm/DECKPAM.html)
   *   Enables the numeric keypad to send application sequences to the host.
   */
  public keypadApplicationMode(): void {
    this._logService.debug('Serial port requested application keypad.');
    this._terminal.applicationKeypad = true;
    if (this._terminal.viewport) {
      this._terminal.viewport.syncScrollArea();
    }
  }

  /**
   * ESC >
   *   DEC mnemonic: DECKPNM (https://vt100.net/docs/vt510-rm/DECKPNM.html)
   *   Enables the keypad to send numeric characters to the host.
   */
  public keypadNumericMode(): void {
    this._logService.debug('Switching back to normal keypad.');
    this._terminal.applicationKeypad = false;
    if (this._terminal.viewport) {
      this._terminal.viewport.syncScrollArea();
    }
  }

  /**
   * ESC % @
   * ESC % G
   *   Select default character set. UTF-8 is not supported (string are unicode anyways)
   *   therefore ESC % G does the same.
   */
  public selectDefaultCharset(): void {
    this._terminal.setgLevel(0);
    this._terminal.setgCharset(0, DEFAULT_CHARSET); // US (default)
  }

  /**
   * ESC ( C
   *   Designate G0 Character Set, VT100, ISO 2022.
   * ESC ) C
   *   Designate G1 Character Set (ISO 2022, VT100).
   * ESC * C
   *   Designate G2 Character Set (ISO 2022, VT220).
   * ESC + C
   *   Designate G3 Character Set (ISO 2022, VT220).
   * ESC - C
   *   Designate G1 Character Set (VT300).
   * ESC . C
   *   Designate G2 Character Set (VT300).
   * ESC / C
   *   Designate G3 Character Set (VT300). C = A  -> ISO Latin-1 Supplemental. - Supported?
   */
  public selectCharset(collectAndFlag: string): void {
    if (collectAndFlag.length !== 2) {
      this.selectDefaultCharset();
      return;
    }
    if (collectAndFlag[0] === '/') {
      return;  // TODO: Is this supported?
    }
    this._terminal.setgCharset(GLEVEL[collectAndFlag[0]], CHARSETS[collectAndFlag[1]] || DEFAULT_CHARSET);
    return;
  }

  /**
   * ESC D
   * C1.IND
   *   DEC mnemonic: IND (https://vt100.net/docs/vt510-rm/IND.html)
   *   Moves the cursor down one line in the same column.
   */
  public index(): void {
    this._restrictCursor();
    const buffer = this._bufferService.buffer;
    this._bufferService.buffer.y++;
    if (buffer.y === buffer.scrollBottom + 1) {
      buffer.y--;
      this._terminal.scroll();
    } else if (buffer.y >= this._bufferService.rows) {
      buffer.y = this._bufferService.rows - 1;
    }
    this._restrictCursor();
  }

  /**
   * ESC H
   * C1.HTS
   *   DEC mnemonic: HTS (https://vt100.net/docs/vt510-rm/HTS.html)
   *   Sets a horizontal tab stop at the column position indicated by
   *   the value of the active column when the terminal receives an HTS.
   */
  public tabSet(): void {
    this._bufferService.buffer.tabs[this._bufferService.buffer.x] = true;
  }

  /**
   * ESC M
   * C1.RI
   *   DEC mnemonic: HTS
   *   Moves the cursor up one line in the same column. If the cursor is at the top margin,
   *   the page scrolls down.
   */
  public reverseIndex(): void {
    this._restrictCursor();
    const buffer = this._bufferService.buffer;
    if (buffer.y === buffer.scrollTop) {
      // possibly move the code below to term.reverseScroll();
      // test: echo -ne '\e[1;1H\e[44m\eM\e[0m'
      // blankLine(true) is xterm/linux behavior
      const scrollRegionHeight = buffer.scrollBottom - buffer.scrollTop;
      buffer.lines.shiftElements(buffer.y + buffer.ybase, scrollRegionHeight, 1);
      buffer.lines.set(buffer.y + buffer.ybase, buffer.getBlankLine(this._terminal.eraseAttrData()));
      this._dirtyRowService.markRangeDirty(buffer.scrollTop, buffer.scrollBottom);
    } else {
      buffer.y--;
      this._restrictCursor(); // quickfix to not run out of bounds
    }
  }

  /**
   * ESC c
   *   DEC mnemonic: RIS (https://vt100.net/docs/vt510-rm/RIS.html)
   *   Reset to initial state.
   */
  public reset(): void {
    this._parser.reset();
    this._terminal.reset();  // TODO: save to move from terminal?
  }

  /**
   * ESC n
   * ESC o
   * ESC |
   * ESC }
   * ESC ~
   *   DEC mnemonic: LS (https://vt100.net/docs/vt510-rm/LS.html)
   *   When you use a locking shift, the character set remains in GL or GR until
   *   you use another locking shift. (partly supported)
   */
  public setgLevel(level: number): void {
    this._terminal.setgLevel(level);  // TODO: save to move from terminal?
  }

  /**
   * ESC # 8
   *   DEC mnemonic: DECALN (https://vt100.net/docs/vt510-rm/DECALN.html)
   *   This control function fills the complete screen area with
   *   a test pattern (E) used for adjusting screen alignment.
   *
   * TODO: move DECALN into compat addon
   */
  public screenAlignmentPattern(): void {
    // prepare cell data
    const cell = new CellData();
    cell.content = 1 << Content.WIDTH_SHIFT | 'E'.charCodeAt(0);
    cell.fg = this._terminal.curAttrData.fg;
    cell.bg = this._terminal.curAttrData.bg;

    const buffer = this._bufferService.buffer;

    this._setCursor(0, 0);
    for (let yOffset = 0; yOffset < this._bufferService.rows; ++yOffset) {
      const row = buffer.y + buffer.ybase + yOffset;
      buffer.lines.get(row).fill(cell);
      buffer.lines.get(row).isWrapped = false;
    }
    this._dirtyRowService.markAllDirty();
    this._setCursor(0, 0);
  }
}<|MERGE_RESOLUTION|>--- conflicted
+++ resolved
@@ -321,16 +321,7 @@
     super.dispose();
   }
 
-<<<<<<< HEAD
-  // TODO: When InputHandler moves into common, browser dependencies need to move out
-  public setBrowserServices(selectionService: ISelectionService): void {
-    this._selectionService = selectionService;
-  }
-
   public parse(data: Uint32Array, length: number): void {
-=======
-  public parse(data: string): void {
->>>>>>> 62215ac4
     let buffer = this._bufferService.buffer;
     const cursorStartX = buffer.x;
     const cursorStartY = buffer.y;
