/**
 * Copyright (c) 2014 The xterm.js authors. All rights reserved.
 * Copyright (c) 2012-2013, Christopher Jeffrey (MIT License)
 * @license MIT
 */

import { IInputHandler, IDcsHandler, IEscapeSequenceParser, IBuffer, IInputHandlingTerminal } from './Types';
import { C0, C1 } from './common/data/EscapeSequences';
import { CHARSETS, DEFAULT_CHARSET } from './core/data/Charsets';
import { CHAR_DATA_CHAR_INDEX, CHAR_DATA_WIDTH_INDEX, CHAR_DATA_CODE_INDEX, DEFAULT_ATTR, NULL_CELL_CHAR, NULL_CELL_WIDTH, NULL_CELL_CODE } from './Buffer';
import { FLAGS } from './renderer/Types';
import { wcwidth } from './CharWidth';
import { EscapeSequenceParser } from './EscapeSequenceParser';
import { ICharset } from './core/Types';
import { Disposable } from './common/Lifecycle';
import { BufferLineTypedArray } from './BufferLine';

/**
 * Map collect to glevel. Used in `selectCharset`.
 */
const GLEVEL: {[key: string]: number} = {'(': 0, ')': 1, '*': 2, '+': 3, '-': 1, '.': 2};


/**
 * DCS subparser implementations
 */

 /**
  * DCS + q Pt ST (xterm)
  *   Request Terminfo String
  *   not supported
  */
class RequestTerminfo implements IDcsHandler {
  private _data: string;
  constructor(private _terminal: any) { }
  hook(collect: string, params: number[], flag: number): void {
    this._data = '';
  }
  put(data: Uint16Array, start: number, end: number): void {
    // this._data += data.substring(start, end);
  }
  unhook(): void {
    // invalid: DCS 0 + r Pt ST
    this._terminal.handler(`${C0.ESC}P0+r${this._data}${C0.ESC}\\`);
  }
}

/**
 * DCS $ q Pt ST
 *   DECRQSS (https://vt100.net/docs/vt510-rm/DECRQSS.html)
 *   Request Status String (DECRQSS), VT420 and up.
 *   Response: DECRPSS (https://vt100.net/docs/vt510-rm/DECRPSS.html)
 */
class DECRQSS implements IDcsHandler {
  private _data: string;

  constructor(private _terminal: any) { }

  hook(collect: string, params: number[], flag: number): void {
    // reset data
    this._data = '';
  }

  put(data: Uint16Array, start: number, end: number): void {
    // this._data += data.substring(start, end);
  }

  unhook(): void {
    switch (this._data) {
      // valid: DCS 1 $ r Pt ST (xterm)
      case '"q': // DECSCA
        return this._terminal.handler(`${C0.ESC}P1$r0"q${C0.ESC}\\`);
      case '"p': // DECSCL
        return this._terminal.handler(`${C0.ESC}P1$r61"p${C0.ESC}\\`);
      case 'r': // DECSTBM
        const pt = '' + (this._terminal.buffer.scrollTop + 1) +
                ';' + (this._terminal.buffer.scrollBottom + 1) + 'r';
        return this._terminal.handler(`${C0.ESC}P1$r${pt}${C0.ESC}\\`);
      case 'm': // SGR
        // TODO: report real settings instead of 0m
        return this._terminal.handler(`${C0.ESC}P1$r0m${C0.ESC}\\`);
      case ' q': // DECSCUSR
        const STYLES: {[key: string]: number} = {'block': 2, 'underline': 4, 'bar': 6};
        let style = STYLES[this._terminal.getOption('cursorStyle')];
        style -= this._terminal.getOption('cursorBlink');
        return this._terminal.handler(`${C0.ESC}P1$r${style} q${C0.ESC}\\`);
      default:
        // invalid: DCS 0 $ r Pt ST (xterm)
        this._terminal.error('Unknown DCS $q %s', this._data);
        this._terminal.handler(`${C0.ESC}P0$r${this._data}${C0.ESC}\\`);
    }
  }
}

/**
 * DCS Ps; Ps| Pt ST
 *   DECUDK (https://vt100.net/docs/vt510-rm/DECUDK.html)
 *   not supported
 */

 /**
  * DCS + p Pt ST (xterm)
  *   Set Terminfo Data
  *   not supported
  */



/**
 * The terminal's standard implementation of IInputHandler, this handles all
 * input from the Parser.
 *
 * Refer to http://invisible-island.net/xterm/ctlseqs/ctlseqs.html to understand
 * each function's header comment.
 */
export class InputHandler extends Disposable implements IInputHandler {
<<<<<<< HEAD
  private _surrogateHigh: string;
  private _buffer: Uint16Array = new Uint16Array(4096);
=======
  private _surrogateFirst: string;
>>>>>>> e4859176

  constructor(
      protected _terminal: IInputHandlingTerminal,
      private _parser: IEscapeSequenceParser = new EscapeSequenceParser())
  {
    super();

    this.register(this._parser);

    this._surrogateFirst = '';

    /**
     * custom fallback handlers
     */
    this._parser.setCsiHandlerFallback((collect: string, params: number[], flag: number) => {
      this._terminal.error('Unknown CSI code: ', { collect, params, flag: String.fromCharCode(flag) });
    });
    this._parser.setEscHandlerFallback((collect: string, flag: number) => {
      this._terminal.error('Unknown ESC code: ', { collect, flag: String.fromCharCode(flag) });
    });
    this._parser.setExecuteHandlerFallback((code: number) => {
      this._terminal.error('Unknown EXECUTE code: ', { code });
    });
    this._parser.setOscHandlerFallback((identifier: number, data: string) => {
      this._terminal.error('Unknown OSC code: ', { identifier, data });
    });

    /**
     * print handler
     */
    this._parser.setPrintHandler((data, start, end): void => this.print(data, start, end));

    /**
     * CSI handler
     */
    this._parser.setCsiHandler('@', (params, collect) => this.insertChars(params));
    this._parser.setCsiHandler('A', (params, collect) => this.cursorUp(params));
    this._parser.setCsiHandler('B', (params, collect) => this.cursorDown(params));
    this._parser.setCsiHandler('C', (params, collect) => this.cursorForward(params));
    this._parser.setCsiHandler('D', (params, collect) => this.cursorBackward(params));
    this._parser.setCsiHandler('E', (params, collect) => this.cursorNextLine(params));
    this._parser.setCsiHandler('F', (params, collect) => this.cursorPrecedingLine(params));
    this._parser.setCsiHandler('G', (params, collect) => this.cursorCharAbsolute(params));
    this._parser.setCsiHandler('H', (params, collect) => this.cursorPosition(params));
    this._parser.setCsiHandler('I', (params, collect) => this.cursorForwardTab(params));
    this._parser.setCsiHandler('J', (params, collect) => this.eraseInDisplay(params));
    this._parser.setCsiHandler('K', (params, collect) => this.eraseInLine(params));
    this._parser.setCsiHandler('L', (params, collect) => this.insertLines(params));
    this._parser.setCsiHandler('M', (params, collect) => this.deleteLines(params));
    this._parser.setCsiHandler('P', (params, collect) => this.deleteChars(params));
    this._parser.setCsiHandler('S', (params, collect) => this.scrollUp(params));
    this._parser.setCsiHandler('T', (params, collect) => this.scrollDown(params, collect));
    this._parser.setCsiHandler('X', (params, collect) => this.eraseChars(params));
    this._parser.setCsiHandler('Z', (params, collect) => this.cursorBackwardTab(params));
    this._parser.setCsiHandler('`', (params, collect) => this.charPosAbsolute(params));
    this._parser.setCsiHandler('a', (params, collect) => this.hPositionRelative(params));
    this._parser.setCsiHandler('b', (params, collect) => this.repeatPrecedingCharacter(params));
    this._parser.setCsiHandler('c', (params, collect) => this.sendDeviceAttributes(params, collect));
    this._parser.setCsiHandler('d', (params, collect) => this.linePosAbsolute(params));
    this._parser.setCsiHandler('e', (params, collect) => this.vPositionRelative(params));
    this._parser.setCsiHandler('f', (params, collect) => this.hVPosition(params));
    this._parser.setCsiHandler('g', (params, collect) => this.tabClear(params));
    this._parser.setCsiHandler('h', (params, collect) => this.setMode(params, collect));
    this._parser.setCsiHandler('l', (params, collect) => this.resetMode(params, collect));
    this._parser.setCsiHandler('m', (params, collect) => this.charAttributes(params));
    this._parser.setCsiHandler('n', (params, collect) => this.deviceStatus(params, collect));
    this._parser.setCsiHandler('p', (params, collect) => this.softReset(params, collect));
    this._parser.setCsiHandler('q', (params, collect) => this.setCursorStyle(params, collect));
    this._parser.setCsiHandler('r', (params, collect) => this.setScrollRegion(params, collect));
    this._parser.setCsiHandler('s', (params, collect) => this.saveCursor(params));
    this._parser.setCsiHandler('u', (params, collect) => this.restoreCursor(params));

    /**
     * execute handler
     */
    this._parser.setExecuteHandler(C0.BEL, () => this.bell());
    this._parser.setExecuteHandler(C0.LF, () => this.lineFeed());
    this._parser.setExecuteHandler(C0.VT, () => this.lineFeed());
    this._parser.setExecuteHandler(C0.FF, () => this.lineFeed());
    this._parser.setExecuteHandler(C0.CR, () => this.carriageReturn());
    this._parser.setExecuteHandler(C0.BS, () => this.backspace());
    this._parser.setExecuteHandler(C0.HT, () => this.tab());
    this._parser.setExecuteHandler(C0.SO, () => this.shiftOut());
    this._parser.setExecuteHandler(C0.SI, () => this.shiftIn());
    // FIXME:   What do to with missing? Old code just added those to print.

    // some C1 control codes - FIXME: should those be enabled by default?
    this._parser.setExecuteHandler(C1.IND, () => this.index());
    this._parser.setExecuteHandler(C1.NEL, () => this.nextLine());
    this._parser.setExecuteHandler(C1.HTS, () => this.tabSet());

    /**
     * OSC handler
     */
    //   0 - icon name + title
    this._parser.setOscHandler(0, (data) => this.setTitle(data));
    //   1 - icon name
    //   2 - title
    this._parser.setOscHandler(2, (data) => this.setTitle(data));
    //   3 - set property X in the form "prop=value"
    //   4 - Change Color Number
    //   5 - Change Special Color Number
    //   6 - Enable/disable Special Color Number c
    //   7 - current directory? (not in xterm spec, see https://gitlab.com/gnachman/iterm2/issues/3939)
    //  10 - Change VT100 text foreground color to Pt.
    //  11 - Change VT100 text background color to Pt.
    //  12 - Change text cursor color to Pt.
    //  13 - Change mouse foreground color to Pt.
    //  14 - Change mouse background color to Pt.
    //  15 - Change Tektronix foreground color to Pt.
    //  16 - Change Tektronix background color to Pt.
    //  17 - Change highlight background color to Pt.
    //  18 - Change Tektronix cursor color to Pt.
    //  19 - Change highlight foreground color to Pt.
    //  46 - Change Log File to Pt.
    //  50 - Set Font to Pt.
    //  51 - reserved for Emacs shell.
    //  52 - Manipulate Selection Data.
    // 104 ; c - Reset Color Number c.
    // 105 ; c - Reset Special Color Number c.
    // 106 ; c; f - Enable/disable Special Color Number c.
    // 110 - Reset VT100 text foreground color.
    // 111 - Reset VT100 text background color.
    // 112 - Reset text cursor color.
    // 113 - Reset mouse foreground color.
    // 114 - Reset mouse background color.
    // 115 - Reset Tektronix foreground color.
    // 116 - Reset Tektronix background color.
    // 117 - Reset highlight color.
    // 118 - Reset Tektronix cursor color.
    // 119 - Reset highlight foreground color.

    /**
     * ESC handlers
     */
    this._parser.setEscHandler('7', () => this.saveCursor([]));
    this._parser.setEscHandler('8', () => this.restoreCursor([]));
    this._parser.setEscHandler('D', () => this.index());
    this._parser.setEscHandler('E', () => this.nextLine());
    this._parser.setEscHandler('H', () => this.tabSet());
    this._parser.setEscHandler('M', () => this.reverseIndex());
    this._parser.setEscHandler('=', () => this.keypadApplicationMode());
    this._parser.setEscHandler('>', () => this.keypadNumericMode());
    this._parser.setEscHandler('c', () => this.reset());
    this._parser.setEscHandler('n', () => this.setgLevel(2));
    this._parser.setEscHandler('o', () => this.setgLevel(3));
    this._parser.setEscHandler('|', () => this.setgLevel(3));
    this._parser.setEscHandler('}', () => this.setgLevel(2));
    this._parser.setEscHandler('~', () => this.setgLevel(1));
    this._parser.setEscHandler('%@', () => this.selectDefaultCharset());
    this._parser.setEscHandler('%G', () => this.selectDefaultCharset());
    for (const flag in CHARSETS) {
      this._parser.setEscHandler('(' + flag, () => this.selectCharset('(' + flag));
      this._parser.setEscHandler(')' + flag, () => this.selectCharset(')' + flag));
      this._parser.setEscHandler('*' + flag, () => this.selectCharset('*' + flag));
      this._parser.setEscHandler('+' + flag, () => this.selectCharset('+' + flag));
      this._parser.setEscHandler('-' + flag, () => this.selectCharset('-' + flag));
      this._parser.setEscHandler('.' + flag, () => this.selectCharset('.' + flag));
      this._parser.setEscHandler('/' + flag, () => this.selectCharset('/' + flag)); // TODO: supported?
    }

    /**
     * error handler
     */
    this._parser.setErrorHandler((state) => {
      this._terminal.error('Parsing error: ', state);
      return state;
    });

    /**
     * DCS handler
     */
    this._parser.setDcsHandler('$q', new DECRQSS(this._terminal));
    this._parser.setDcsHandler('+q', new RequestTerminfo(this._terminal));
  }

  public dispose(): void {
    super.dispose();
    this._terminal = null;
  }

  public parse(data: string): void {
    // Ensure the terminal is not disposed
    if (!this._terminal) {
      return;
    }

    let buffer = this._terminal.buffer;
    const cursorStartX = buffer.x;
    const cursorStartY = buffer.y;

    // TODO: Consolidate debug/logging #1560
    if ((<any>this._terminal).debug) {
      this._terminal.log('data: ' + data);
    }

    // apply leftover surrogate high from last write
    if (this._surrogateFirst) {
      data = this._surrogateFirst + data;
      this._surrogateFirst = '';
    }

    if (data.length > this._buffer.length) {
      this._buffer = new Uint16Array(data.length);
    }
    for (let i = 0; i < data.length; ++i) {
      this._buffer[i] = data.charCodeAt(i);
    }

    this._parser.parse(this._buffer, data.length);

    buffer = this._terminal.buffer;
    if (buffer.x !== cursorStartX || buffer.y !== cursorStartY) {
      this._terminal.emit('cursormove');
    }
  }

  public print(data: Uint16Array, start: number, end: number): void {
    // let char: string;
    let code: number;
    let second: number;
    let chWidth: number;
    const buffer: IBuffer = this._terminal.buffer;
    const charset: ICharset = this._terminal.charset;
    const screenReaderMode: boolean = this._terminal.options.screenReaderMode;
    const cols: number = this._terminal.cols;
    const wraparoundMode: boolean = this._terminal.wraparoundMode;
    const insertMode: boolean = this._terminal.insertMode;
    const curAttr: number = this._terminal.curAttr;
    let bufferRow = buffer.lines.get(buffer.y + buffer.ybase);

    this._terminal.updateRange(buffer.y);
    for (let stringPosition = start; stringPosition < end; ++stringPosition) {
      // char = data.charAt(stringPosition);
      code = data[stringPosition];

      // surrogate pair handling
      if (0xD800 <= code && code <= 0xDBFF) {
<<<<<<< HEAD
        // we got a surrogate high
        // get surrogate low (next 2 bytes)
        low = data[stringPosition + 1]
        if (isNaN(low)) {
          // end of data stream, save surrogate high
          this._surrogateHigh = String.fromCharCode(code);
          continue;
        }
        code = ((code - 0xD800) * 0x400) + (low - 0xDC00) + 0x10000;
      }
      // surrogate low - already handled above
      if (0xDC00 <= code && code <= 0xDFFF) {
        continue;
=======
        if (++stringPosition >= end) {
          // end of input:
          // handle pairs as true UTF-16 and wait for the second part
          // since we expect the input comming from a stream there is
          // a small chance that the surrogate pair got split
          // therefore we dont process the first char here, instead
          // it gets added as first char to the next processed chunk
          this._surrogateFirst = char;
          continue;
        }
        second = data.charCodeAt(stringPosition);
        // if the second part is in surrogate pair range create the high codepoint
        // otherwise fall back to UCS-2 behavior (handle codepoints independently)
        if (0xDC00 <= second && second <= 0xDFFF) {
          code = (code - 0xD800) * 0x400 + second - 0xDC00 + 0x10000;
          char += data.charAt(stringPosition);
        } else {
          stringPosition--;
        }
>>>>>>> e4859176
      }

      // calculate print space
      // expensive call, therefore we save width in line buffer
      chWidth = wcwidth(code);

      // get charset replacement character
      /*
      if (charset) {
        let ch = String.fromCharCode(code);
        if (charset[ch]) {
          code = charset[ch].charCodeAt(0);
        }
      }

      if (screenReaderMode) {
        this._terminal.emit('a11y.char', String.fromCharCode(code));
      }
      */

      // insert combining char at last cursor position
      // FIXME: needs handling after cursor jumps
      // buffer.x should never be 0 for a combining char
      // since they always follow a cell consuming char
      // therefore we can test for buffer.x to avoid overflow left
      if (!chWidth && buffer.x) {
        const chMinusOne = bufferRow.get(buffer.x - 1);
        if (chMinusOne) {
          if (!chMinusOne[CHAR_DATA_WIDTH_INDEX]) {
            // found empty cell after fullwidth, need to go 2 cells back
            // it is save to step 2 cells back here
            // since an empty cell is only set by fullwidth chars
            const chMinusTwo = bufferRow.get(buffer.x - 2);
            if (chMinusTwo) {
              chMinusTwo[CHAR_DATA_CHAR_INDEX] += String.fromCharCode(code);
              chMinusTwo[CHAR_DATA_CODE_INDEX] = code;
              bufferRow.set(buffer.x - 2, chMinusTwo); // must be set explicitly now
            }
          } else {
            // chMinusOne[CHAR_DATA_CHAR_INDEX] += String.fromCharCode(code);
            // chMinusOne[CHAR_DATA_CODE_INDEX] = code;
            // bufferRow.set(buffer.x - 1, chMinusOne); // must be set explicitly now
            (bufferRow as BufferLineTypedArray).addChar(buffer.x - 1, code);
          }
        }
        continue;
      }

      // goto next line if ch would overflow
      // TODO: needs a global min terminal width of 2
      // FIXME: additionally ensure chWidth fits into a line
      //   -->  maybe forbid cols<xy at higher level as it would
      //        introduce a bad runtime penalty here
      if (buffer.x + chWidth - 1 >= cols) {
        // autowrap - DECAWM
        // automatically wraps to the beginning of the next line
        if (wraparoundMode) {
          buffer.x = 0;
          buffer.y++;
          if (buffer.y > buffer.scrollBottom) {
            buffer.y--;
            this._terminal.scroll(true);
          } else {
            // The line already exists (eg. the initial viewport), mark it as a
            // wrapped line
            buffer.lines.get(buffer.y).isWrapped = true;
          }
          // row changed, get it again
          bufferRow = buffer.lines.get(buffer.y + buffer.ybase);
        } else {
          if (chWidth === 2) {
            // FIXME: check for xterm behavior
            // What to do here? We got a wide char that does not fit into last cell
            continue;
          }
          // FIXME: Do we have to set buffer.x to cols - 1, if not wrapping?
        }
      }

      // insert mode: move characters to right
      if (insertMode) {
        // right shift cells according to the width
        bufferRow.insertCells(buffer.x, chWidth, [curAttr, NULL_CELL_CHAR, NULL_CELL_WIDTH, NULL_CELL_CODE]);
        // test last cell - since the last cell has only room for
        // a halfwidth char any fullwidth shifted there is lost
        // and will be set to eraseChar
        const lastCell = bufferRow.get(cols - 1);
        if (lastCell[CHAR_DATA_WIDTH_INDEX] === 2) {
          bufferRow.set(cols - 1, [curAttr, NULL_CELL_CHAR, NULL_CELL_WIDTH, NULL_CELL_CODE]);
        }
      }

      // write current char to buffer and advance cursor
      // bufferRow.set(buffer.x++, [curAttr, String.fromCharCode(code), chWidth, code]);
      // (bufferRow as BufferLineTypedArray).setData(buffer.x++, curAttr, code, chWidth);
      (bufferRow as any)._data[buffer.x * 2] = curAttr;
      (bufferRow as any)._data[buffer.x * 2 + 1] = code | (chWidth << 25);
      buffer.x++;

      // fullwidth char - also set next cell to placeholder stub and advance cursor
      // for graphemes bigger than fullwidth we can simply loop to zero
      // we already made sure above, that buffer.x + chWidth will not overflow right
      if (chWidth === 2) {
        // while (--chWidth) {
          // bufferRow.set(buffer.x++, [curAttr, '', 0, undefined]);
          // (bufferRow as BufferLineTypedArray).setData(buffer.x++, curAttr, 0, 0);
          (bufferRow as any)._data[buffer.x * 2] = curAttr;
          (bufferRow as any)._data[buffer.x * 2 + 1] = 0;
          buffer.x++;
        // }
      }
    }
    this._terminal.updateRange(buffer.y);
  }

  /**
   * BEL
   * Bell (Ctrl-G).
   */
  public bell(): void {
    this._terminal.bell();
  }

  /**
   * LF
   * Line Feed or New Line (NL).  (LF  is Ctrl-J).
   */
  public lineFeed(): void {
    // make buffer local for faster access
    const buffer = this._terminal.buffer;

    if (this._terminal.options.convertEol) {
      buffer.x = 0;
    }
    buffer.y++;
    if (buffer.y > buffer.scrollBottom) {
      buffer.y--;
      this._terminal.scroll();
    }
    // If the end of the line is hit, prevent this action from wrapping around to the next line.
    if (buffer.x >= this._terminal.cols) {
      buffer.x--;
    }
    /**
     * This event is emitted whenever the terminal outputs a LF or NL.
     *
     * @event linefeed
     */
    this._terminal.emit('linefeed');
  }

  /**
   * CR
   * Carriage Return (Ctrl-M).
   */
  public carriageReturn(): void {
    this._terminal.buffer.x = 0;
  }

  /**
   * BS
   * Backspace (Ctrl-H).
   */
  public backspace(): void {
    if (this._terminal.buffer.x > 0) {
      this._terminal.buffer.x--;
    }
  }

  /**
   * TAB
   * Horizontal Tab (HT) (Ctrl-I).
   */
  public tab(): void {
    const originalX = this._terminal.buffer.x;
    this._terminal.buffer.x = this._terminal.buffer.nextStop();
    if (this._terminal.options.screenReaderMode) {
      this._terminal.emit('a11y.tab', this._terminal.buffer.x - originalX);
    }
  }

  /**
   * SO
   * Shift Out (Ctrl-N) -> Switch to Alternate Character Set.  This invokes the
   * G1 character set.
   */
  public shiftOut(): void {
    this._terminal.setgLevel(1);
  }

  /**
   * SI
   * Shift In (Ctrl-O) -> Switch to Standard Character Set.  This invokes the G0
   * character set (the default).
   */
  public shiftIn(): void {
    this._terminal.setgLevel(0);
  }

  /**
   * CSI Ps @
   * Insert Ps (Blank) Character(s) (default = 1) (ICH).
   */
  public insertChars(params: number[]): void {
    this._terminal.buffer.lines.get(this._terminal.buffer.y + this._terminal.buffer.ybase).insertCells(
      this._terminal.buffer.x,
      params[0] || 1,
      [this._terminal.eraseAttr(), NULL_CELL_CHAR, NULL_CELL_WIDTH, NULL_CELL_CODE]
    );
    this._terminal.updateRange(this._terminal.buffer.y);
  }

  /**
   * CSI Ps A
   * Cursor Up Ps Times (default = 1) (CUU).
   */
  public cursorUp(params: number[]): void {
    let param = params[0];
    if (param < 1) {
      param = 1;
    }
    this._terminal.buffer.y -= param;
    if (this._terminal.buffer.y < 0) {
      this._terminal.buffer.y = 0;
    }
  }

  /**
   * CSI Ps B
   * Cursor Down Ps Times (default = 1) (CUD).
   */
  public cursorDown(params: number[]): void {
    let param = params[0];
    if (param < 1) {
      param = 1;
    }
    this._terminal.buffer.y += param;
    if (this._terminal.buffer.y >= this._terminal.rows) {
      this._terminal.buffer.y = this._terminal.rows - 1;
    }
    // If the end of the line is hit, prevent this action from wrapping around to the next line.
    if (this._terminal.buffer.x >= this._terminal.cols) {
      this._terminal.buffer.x--;
    }
  }

  /**
   * CSI Ps C
   * Cursor Forward Ps Times (default = 1) (CUF).
   */
  public cursorForward(params: number[]): void {
    let param = params[0];
    if (param < 1) {
      param = 1;
    }
    this._terminal.buffer.x += param;
    if (this._terminal.buffer.x >= this._terminal.cols) {
      this._terminal.buffer.x = this._terminal.cols - 1;
    }
  }

  /**
   * CSI Ps D
   * Cursor Backward Ps Times (default = 1) (CUB).
   */
  public cursorBackward(params: number[]): void {
    let param = params[0];
    if (param < 1) {
      param = 1;
    }
    // If the end of the line is hit, prevent this action from wrapping around to the next line.
    if (this._terminal.buffer.x >= this._terminal.cols) {
      this._terminal.buffer.x--;
    }
    this._terminal.buffer.x -= param;
    if (this._terminal.buffer.x < 0) {
      this._terminal.buffer.x = 0;
    }
  }

  /**
   * CSI Ps E
   * Cursor Next Line Ps Times (default = 1) (CNL).
   * same as CSI Ps B ?
   */
  public cursorNextLine(params: number[]): void {
    let param = params[0];
    if (param < 1) {
      param = 1;
    }
    this._terminal.buffer.y += param;
    if (this._terminal.buffer.y >= this._terminal.rows) {
      this._terminal.buffer.y = this._terminal.rows - 1;
    }
    this._terminal.buffer.x = 0;
  }


  /**
   * CSI Ps F
   * Cursor Preceding Line Ps Times (default = 1) (CNL).
   * reuse CSI Ps A ?
   */
  public cursorPrecedingLine(params: number[]): void {
    let param = params[0];
    if (param < 1) {
      param = 1;
    }
    this._terminal.buffer.y -= param;
    if (this._terminal.buffer.y < 0) {
      this._terminal.buffer.y = 0;
    }
    this._terminal.buffer.x = 0;
  }


  /**
   * CSI Ps G
   * Cursor Character Absolute  [column] (default = [row,1]) (CHA).
   */
  public cursorCharAbsolute(params: number[]): void {
    let param = params[0];
    if (param < 1) {
      param = 1;
    }
    this._terminal.buffer.x = param - 1;
  }

  /**
   * CSI Ps ; Ps H
   * Cursor Position [row;column] (default = [1,1]) (CUP).
   */
  public cursorPosition(params: number[]): void {
    let col: number;
    let row: number = params[0] - 1;

    if (params.length >= 2) {
      col = params[1] - 1;
    } else {
      col = 0;
    }

    if (row < 0) {
      row = 0;
    } else if (row >= this._terminal.rows) {
      row = this._terminal.rows - 1;
    }

    if (col < 0) {
      col = 0;
    } else if (col >= this._terminal.cols) {
      col = this._terminal.cols - 1;
    }

    this._terminal.buffer.x = col;
    this._terminal.buffer.y = row;
  }

  /**
   * CSI Ps I
   *   Cursor Forward Tabulation Ps tab stops (default = 1) (CHT).
   */
  public cursorForwardTab(params: number[]): void {
    let param = params[0] || 1;
    while (param--) {
      this._terminal.buffer.x = this._terminal.buffer.nextStop();
    }
  }

  /**
   * Helper method to erase cells in a terminal row.
   * The cell gets replaced with the eraseChar of the terminal.
   * @param y row index
   * @param start first cell index to be erased
   * @param end   end - 1 is last erased cell
   */
  private _eraseInBufferLine(y: number, start: number, end: number, clearWrap: boolean = false): void {
    const line = this._terminal.buffer.lines.get(this._terminal.buffer.ybase + y);
    line.replaceCells(
      start,
      end,
      [this._terminal.eraseAttr(), NULL_CELL_CHAR, NULL_CELL_WIDTH, NULL_CELL_CODE]
    );
    if (clearWrap) {
      line.isWrapped = false;
    }
  }

  /**
   * Helper method to reset cells in a terminal row.
   * The cell gets replaced with the eraseChar of the terminal and the isWrapped property is set to false.
   * @param y row index
   */
  private _resetBufferLine(y: number): void {
    this._eraseInBufferLine(y, 0, this._terminal.cols, true);
  }

  /**
   * CSI Ps J  Erase in Display (ED).
   *     Ps = 0  -> Erase Below (default).
   *     Ps = 1  -> Erase Above.
   *     Ps = 2  -> Erase All.
   *     Ps = 3  -> Erase Saved Lines (xterm).
   * CSI ? Ps J
   *   Erase in Display (DECSED).
   *     Ps = 0  -> Selective Erase Below (default).
   *     Ps = 1  -> Selective Erase Above.
   *     Ps = 2  -> Selective Erase All.
   */
  public eraseInDisplay(params: number[]): void {
    let j;
    switch (params[0]) {
      case 0:
        j = this._terminal.buffer.y;
        this._terminal.updateRange(j);
        this._eraseInBufferLine(j++, this._terminal.buffer.x, this._terminal.cols, this._terminal.buffer.x === 0);
        for (; j < this._terminal.rows; j++) {
          this._resetBufferLine(j);
        }
        this._terminal.updateRange(j);
        break;
      case 1:
        j = this._terminal.buffer.y;
        this._terminal.updateRange(j);
        // Deleted front part of line and everything before. This line will no longer be wrapped.
        this._eraseInBufferLine(j, 0, this._terminal.buffer.x + 1, true);
        if (this._terminal.buffer.x + 1 >= this._terminal.cols) {
          // Deleted entire previous line. This next line can no longer be wrapped.
          this._terminal.buffer.lines.get(j + 1).isWrapped = false;
        }
        while (j--) {
          this._resetBufferLine(j);
        }
        this._terminal.updateRange(0);
        break;
      case 2:
        j = this._terminal.rows;
        this._terminal.updateRange(j - 1);
        while (j--) {
          this._resetBufferLine(j);
        }
        this._terminal.updateRange(0);
        break;
      case 3:
        // Clear scrollback (everything not in viewport)
        const scrollBackSize = this._terminal.buffer.lines.length - this._terminal.rows;
        if (scrollBackSize > 0) {
          this._terminal.buffer.lines.trimStart(scrollBackSize);
          this._terminal.buffer.ybase = Math.max(this._terminal.buffer.ybase - scrollBackSize, 0);
          this._terminal.buffer.ydisp = Math.max(this._terminal.buffer.ydisp - scrollBackSize, 0);
          // Force a scroll event to refresh viewport
          this._terminal.emit('scroll', 0);
        }
        break;
    }
  }

  /**
   * CSI Ps K  Erase in Line (EL).
   *     Ps = 0  -> Erase to Right (default).
   *     Ps = 1  -> Erase to Left.
   *     Ps = 2  -> Erase All.
   * CSI ? Ps K
   *   Erase in Line (DECSEL).
   *     Ps = 0  -> Selective Erase to Right (default).
   *     Ps = 1  -> Selective Erase to Left.
   *     Ps = 2  -> Selective Erase All.
   */
  public eraseInLine(params: number[]): void {
    switch (params[0]) {
      case 0:
        this._eraseInBufferLine(this._terminal.buffer.y, this._terminal.buffer.x, this._terminal.cols);
        break;
      case 1:
        this._eraseInBufferLine(this._terminal.buffer.y, 0, this._terminal.buffer.x + 1);
        break;
      case 2:
        this._eraseInBufferLine(this._terminal.buffer.y, 0, this._terminal.cols);
        break;
    }
    this._terminal.updateRange(this._terminal.buffer.y);
  }

  /**
   * CSI Ps L
   * Insert Ps Line(s) (default = 1) (IL).
   */
  public insertLines(params: number[]): void {
    let param: number = params[0];
    if (param < 1) {
      param = 1;
    }

    // make buffer local for faster access
    const buffer = this._terminal.buffer;

    const row: number = buffer.y + buffer.ybase;

    const scrollBottomRowsOffset = this._terminal.rows - 1 - buffer.scrollBottom;
    const scrollBottomAbsolute = this._terminal.rows - 1 + buffer.ybase - scrollBottomRowsOffset + 1;
    while (param--) {
      // test: echo -e '\e[44m\e[1L\e[0m'
      // blankLine(true) - xterm/linux behavior
      buffer.lines.splice(scrollBottomAbsolute - 1, 1);
      buffer.lines.splice(row, 0, buffer.getBlankLine(this._terminal.eraseAttr()));
    }

    // this.maxRange();
    this._terminal.updateRange(buffer.y);
    this._terminal.updateRange(buffer.scrollBottom);
  }

  /**
   * CSI Ps M
   * Delete Ps Line(s) (default = 1) (DL).
   */
  public deleteLines(params: number[]): void {
    let param = params[0];
    if (param < 1) {
      param = 1;
    }

    // make buffer local for faster access
    const buffer = this._terminal.buffer;

    const row: number = buffer.y + buffer.ybase;

    let j: number;
    j = this._terminal.rows - 1 - buffer.scrollBottom;
    j = this._terminal.rows - 1 + buffer.ybase - j;
    while (param--) {
      // test: echo -e '\e[44m\e[1M\e[0m'
      // blankLine(true) - xterm/linux behavior
      buffer.lines.splice(row, 1);
      buffer.lines.splice(j, 0, buffer.getBlankLine(this._terminal.eraseAttr()));
    }

    // this.maxRange();
    this._terminal.updateRange(buffer.y);
    this._terminal.updateRange(buffer.scrollBottom);
  }

  /**
   * CSI Ps P
   * Delete Ps Character(s) (default = 1) (DCH).
   */
  public deleteChars(params: number[]): void {
    this._terminal.buffer.lines.get(this._terminal.buffer.y + this._terminal.buffer.ybase).deleteCells(
      this._terminal.buffer.x,
      params[0] || 1,
      [this._terminal.eraseAttr(), NULL_CELL_CHAR, NULL_CELL_WIDTH, NULL_CELL_CODE]
    );
    this._terminal.updateRange(this._terminal.buffer.y);
  }

  /**
   * CSI Ps S  Scroll up Ps lines (default = 1) (SU).
   */
  public scrollUp(params: number[]): void {
    let param = params[0] || 1;

    // make buffer local for faster access
    const buffer = this._terminal.buffer;

    while (param--) {
      buffer.lines.splice(buffer.ybase + buffer.scrollTop, 1);
      buffer.lines.splice(buffer.ybase + buffer.scrollBottom, 0, buffer.getBlankLine(DEFAULT_ATTR));
    }
    // this.maxRange();
    this._terminal.updateRange(buffer.scrollTop);
    this._terminal.updateRange(buffer.scrollBottom);
  }

  /**
   * CSI Ps T  Scroll down Ps lines (default = 1) (SD).
   */
  public scrollDown(params: number[], collect?: string): void {
    if (params.length < 2 && !collect) {
      let param = params[0] || 1;

      // make buffer local for faster access
      const buffer = this._terminal.buffer;

      while (param--) {
        buffer.lines.splice(buffer.ybase + buffer.scrollBottom, 1);
        buffer.lines.splice(buffer.ybase + buffer.scrollBottom, 0, buffer.getBlankLine(DEFAULT_ATTR));
      }
      // this.maxRange();
      this._terminal.updateRange(buffer.scrollTop);
      this._terminal.updateRange(buffer.scrollBottom);
    }
  }

  /**
   * CSI Ps X
   * Erase Ps Character(s) (default = 1) (ECH).
   */
  public eraseChars(params: number[]): void {
    this._terminal.buffer.lines.get(this._terminal.buffer.y + this._terminal.buffer.ybase).replaceCells(
      this._terminal.buffer.x,
      this._terminal.buffer.x + (params[0] || 1),
      [this._terminal.eraseAttr(), NULL_CELL_CHAR, NULL_CELL_WIDTH, NULL_CELL_CODE]
    );
  }

  /**
   * CSI Ps Z  Cursor Backward Tabulation Ps tab stops (default = 1) (CBT).
   */
  public cursorBackwardTab(params: number[]): void {
    let param = params[0] || 1;

    // make buffer local for faster access
    const buffer = this._terminal.buffer;

    while (param--) {
      buffer.x = buffer.prevStop();
    }
  }

  /**
   * CSI Pm `  Character Position Absolute
   *   [column] (default = [row,1]) (HPA).
   */
  public charPosAbsolute(params: number[]): void {
    let param = params[0];
    if (param < 1) {
      param = 1;
    }
    this._terminal.buffer.x = param - 1;
    if (this._terminal.buffer.x >= this._terminal.cols) {
      this._terminal.buffer.x = this._terminal.cols - 1;
    }
  }

  /**
   * CSI Pm a  Character Position Relative
   *   [columns] (default = [row,col+1]) (HPR)
   * reuse CSI Ps C ?
   */
  public hPositionRelative(params: number[]): void {
    let param = params[0];
    if (param < 1) {
      param = 1;
    }
    this._terminal.buffer.x += param;
    if (this._terminal.buffer.x >= this._terminal.cols) {
      this._terminal.buffer.x = this._terminal.cols - 1;
    }
  }

  /**
   * CSI Ps b  Repeat the preceding graphic character Ps times (REP).
   */
  public repeatPrecedingCharacter(params: number[]): void {
    // make buffer local for faster access
    const buffer = this._terminal.buffer;
    const line = buffer.lines.get(buffer.ybase + buffer.y);
    line.replaceCells(buffer.x,
      buffer.x + (params[0] || 1),
      line.get(buffer.x - 1) || [DEFAULT_ATTR, NULL_CELL_CHAR, NULL_CELL_WIDTH, NULL_CELL_CODE]
    );
    // FIXME: no updateRange here?
  }

  /**
   * CSI Ps c  Send Device Attributes (Primary DA).
   *     Ps = 0  or omitted -> request attributes from terminal.  The
   *     response depends on the decTerminalID resource setting.
   *     -> CSI ? 1 ; 2 c  (``VT100 with Advanced Video Option'')
   *     -> CSI ? 1 ; 0 c  (``VT101 with No Options'')
   *     -> CSI ? 6 c  (``VT102'')
   *     -> CSI ? 6 0 ; 1 ; 2 ; 6 ; 8 ; 9 ; 1 5 ; c  (``VT220'')
   *   The VT100-style response parameters do not mean anything by
   *   themselves.  VT220 parameters do, telling the host what fea-
   *   tures the terminal supports:
   *     Ps = 1  -> 132-columns.
   *     Ps = 2  -> Printer.
   *     Ps = 6  -> Selective erase.
   *     Ps = 8  -> User-defined keys.
   *     Ps = 9  -> National replacement character sets.
   *     Ps = 1 5  -> Technical characters.
   *     Ps = 2 2  -> ANSI color, e.g., VT525.
   *     Ps = 2 9  -> ANSI text locator (i.e., DEC Locator mode).
   * CSI > Ps c
   *   Send Device Attributes (Secondary DA).
   *     Ps = 0  or omitted -> request the terminal's identification
   *     code.  The response depends on the decTerminalID resource set-
   *     ting.  It should apply only to VT220 and up, but xterm extends
   *     this to VT100.
   *     -> CSI  > Pp ; Pv ; Pc c
   *   where Pp denotes the terminal type
   *     Pp = 0  -> ``VT100''.
   *     Pp = 1  -> ``VT220''.
   *   and Pv is the firmware version (for xterm, this was originally
   *   the XFree86 patch number, starting with 95).  In a DEC termi-
   *   nal, Pc indicates the ROM cartridge registration number and is
   *   always zero.
   * More information:
   *   xterm/charproc.c - line 2012, for more information.
   *   vim responds with ^[[?0c or ^[[?1c after the terminal's response (?)
   */
  public sendDeviceAttributes(params: number[], collect?: string): void {
    if (params[0] > 0) {
      return;
    }

    if (!collect) {
      if (this._terminal.is('xterm') || this._terminal.is('rxvt-unicode') || this._terminal.is('screen')) {
        this._terminal.handler(C0.ESC + '[?1;2c');
      } else if (this._terminal.is('linux')) {
        this._terminal.handler(C0.ESC + '[?6c');
      }
    } else if (collect === '>') {
      // xterm and urxvt
      // seem to spit this
      // out around ~370 times (?).
      if (this._terminal.is('xterm')) {
        this._terminal.handler(C0.ESC + '[>0;276;0c');
      } else if (this._terminal.is('rxvt-unicode')) {
        this._terminal.handler(C0.ESC + '[>85;95;0c');
      } else if (this._terminal.is('linux')) {
        // not supported by linux console.
        // linux console echoes parameters.
        this._terminal.handler(params[0] + 'c');
      } else if (this._terminal.is('screen')) {
        this._terminal.handler(C0.ESC + '[>83;40003;0c');
      }
    }
  }

  /**
   * CSI Pm d  Vertical Position Absolute (VPA)
   *   [row] (default = [1,column])
   */
  public linePosAbsolute(params: number[]): void {
    let param = params[0];
    if (param < 1) {
      param = 1;
    }
    this._terminal.buffer.y = param - 1;
    if (this._terminal.buffer.y >= this._terminal.rows) {
      this._terminal.buffer.y = this._terminal.rows - 1;
    }
  }

  /**
   * CSI Pm e  Vertical Position Relative (VPR)
   *   [rows] (default = [row+1,column])
   * reuse CSI Ps B ?
   */
  public vPositionRelative(params: number[]): void {
    let param = params[0];
    if (param < 1) {
      param = 1;
    }
    this._terminal.buffer.y += param;
    if (this._terminal.buffer.y >= this._terminal.rows) {
      this._terminal.buffer.y = this._terminal.rows - 1;
    }
    // If the end of the line is hit, prevent this action from wrapping around to the next line.
    if (this._terminal.buffer.x >= this._terminal.cols) {
      this._terminal.buffer.x--;
    }
  }

  /**
   * CSI Ps ; Ps f
   *   Horizontal and Vertical Position [row;column] (default =
   *   [1,1]) (HVP).
   */
  public hVPosition(params: number[]): void {
    if (params[0] < 1) params[0] = 1;
    if (params[1] < 1) params[1] = 1;

    this._terminal.buffer.y = params[0] - 1;
    if (this._terminal.buffer.y >= this._terminal.rows) {
      this._terminal.buffer.y = this._terminal.rows - 1;
    }

    this._terminal.buffer.x = params[1] - 1;
    if (this._terminal.buffer.x >= this._terminal.cols) {
      this._terminal.buffer.x = this._terminal.cols - 1;
    }
  }

  /**
   * CSI Ps g  Tab Clear (TBC).
   *     Ps = 0  -> Clear Current Column (default).
   *     Ps = 3  -> Clear All.
   * Potentially:
   *   Ps = 2  -> Clear Stops on Line.
   *   http://vt100.net/annarbor/aaa-ug/section6.html
   */
  public tabClear(params: number[]): void {
    const param = params[0];
    if (param <= 0) {
      delete this._terminal.buffer.tabs[this._terminal.buffer.x];
    } else if (param === 3) {
      this._terminal.buffer.tabs = {};
    }
  }

  /**
   * CSI Pm h  Set Mode (SM).
   *     Ps = 2  -> Keyboard Action Mode (AM).
   *     Ps = 4  -> Insert Mode (IRM).
   *     Ps = 1 2  -> Send/receive (SRM).
   *     Ps = 2 0  -> Automatic Newline (LNM).
   * CSI ? Pm h
   *   DEC Private Mode Set (DECSET).
   *     Ps = 1  -> Application Cursor Keys (DECCKM).
   *     Ps = 2  -> Designate USASCII for character sets G0-G3
   *     (DECANM), and set VT100 mode.
   *     Ps = 3  -> 132 Column Mode (DECCOLM).
   *     Ps = 4  -> Smooth (Slow) Scroll (DECSCLM).
   *     Ps = 5  -> Reverse Video (DECSCNM).
   *     Ps = 6  -> Origin Mode (DECOM).
   *     Ps = 7  -> Wraparound Mode (DECAWM).
   *     Ps = 8  -> Auto-repeat Keys (DECARM).
   *     Ps = 9  -> Send Mouse X & Y on button press.  See the sec-
   *     tion Mouse Tracking.
   *     Ps = 1 0  -> Show toolbar (rxvt).
   *     Ps = 1 2  -> Start Blinking Cursor (att610).
   *     Ps = 1 8  -> Print form feed (DECPFF).
   *     Ps = 1 9  -> Set print extent to full screen (DECPEX).
   *     Ps = 2 5  -> Show Cursor (DECTCEM).
   *     Ps = 3 0  -> Show scrollbar (rxvt).
   *     Ps = 3 5  -> Enable font-shifting functions (rxvt).
   *     Ps = 3 8  -> Enter Tektronix Mode (DECTEK).
   *     Ps = 4 0  -> Allow 80 -> 132 Mode.
   *     Ps = 4 1  -> more(1) fix (see curses resource).
   *     Ps = 4 2  -> Enable Nation Replacement Character sets (DECN-
   *     RCM).
   *     Ps = 4 4  -> Turn On Margin Bell.
   *     Ps = 4 5  -> Reverse-wraparound Mode.
   *     Ps = 4 6  -> Start Logging.  This is normally disabled by a
   *     compile-time option.
   *     Ps = 4 7  -> Use Alternate Screen Buffer.  (This may be dis-
   *     abled by the titeInhibit resource).
   *     Ps = 6 6  -> Application keypad (DECNKM).
   *     Ps = 6 7  -> Backarrow key sends backspace (DECBKM).
   *     Ps = 1 0 0 0  -> Send Mouse X & Y on button press and
   *     release.  See the section Mouse Tracking.
   *     Ps = 1 0 0 1  -> Use Hilite Mouse Tracking.
   *     Ps = 1 0 0 2  -> Use Cell Motion Mouse Tracking.
   *     Ps = 1 0 0 3  -> Use All Motion Mouse Tracking.
   *     Ps = 1 0 0 4  -> Send FocusIn/FocusOut events.
   *     Ps = 1 0 0 5  -> Enable Extended Mouse Mode.
   *     Ps = 1 0 1 0  -> Scroll to bottom on tty output (rxvt).
   *     Ps = 1 0 1 1  -> Scroll to bottom on key press (rxvt).
   *     Ps = 1 0 3 4  -> Interpret "meta" key, sets eighth bit.
   *     (enables the eightBitInput resource).
   *     Ps = 1 0 3 5  -> Enable special modifiers for Alt and Num-
   *     Lock keys.  (This enables the numLock resource).
   *     Ps = 1 0 3 6  -> Send ESC   when Meta modifies a key.  (This
   *     enables the metaSendsEscape resource).
   *     Ps = 1 0 3 7  -> Send DEL from the editing-keypad Delete
   *     key.
   *     Ps = 1 0 3 9  -> Send ESC  when Alt modifies a key.  (This
   *     enables the altSendsEscape resource).
   *     Ps = 1 0 4 0  -> Keep selection even if not highlighted.
   *     (This enables the keepSelection resource).
   *     Ps = 1 0 4 1  -> Use the CLIPBOARD selection.  (This enables
   *     the selectToClipboard resource).
   *     Ps = 1 0 4 2  -> Enable Urgency window manager hint when
   *     Control-G is received.  (This enables the bellIsUrgent
   *     resource).
   *     Ps = 1 0 4 3  -> Enable raising of the window when Control-G
   *     is received.  (enables the popOnBell resource).
   *     Ps = 1 0 4 7  -> Use Alternate Screen Buffer.  (This may be
   *     disabled by the titeInhibit resource).
   *     Ps = 1 0 4 8  -> Save cursor as in DECSC.  (This may be dis-
   *     abled by the titeInhibit resource).
   *     Ps = 1 0 4 9  -> Save cursor as in DECSC and use Alternate
   *     Screen Buffer, clearing it first.  (This may be disabled by
   *     the titeInhibit resource).  This combines the effects of the 1
   *     0 4 7  and 1 0 4 8  modes.  Use this with terminfo-based
   *     applications rather than the 4 7  mode.
   *     Ps = 1 0 5 0  -> Set terminfo/termcap function-key mode.
   *     Ps = 1 0 5 1  -> Set Sun function-key mode.
   *     Ps = 1 0 5 2  -> Set HP function-key mode.
   *     Ps = 1 0 5 3  -> Set SCO function-key mode.
   *     Ps = 1 0 6 0  -> Set legacy keyboard emulation (X11R6).
   *     Ps = 1 0 6 1  -> Set VT220 keyboard emulation.
   *     Ps = 2 0 0 4  -> Set bracketed paste mode.
   * Modes:
   *   http: *vt100.net/docs/vt220-rm/chapter4.html
   */
  public setMode(params: number[], collect?: string): void {
    if (params.length > 1) {
      for (let i = 0; i < params.length; i++) {
        this.setMode([params[i]]);
      }

      return;
    }

    if (!collect) {
      switch (params[0]) {
        case 4:
          this._terminal.insertMode = true;
          break;
        case 20:
          // this._t.convertEol = true;
          break;
      }
    } else if (collect === '?') {
      switch (params[0]) {
        case 1:
          this._terminal.applicationCursor = true;
          break;
        case 2:
          this._terminal.setgCharset(0, DEFAULT_CHARSET);
          this._terminal.setgCharset(1, DEFAULT_CHARSET);
          this._terminal.setgCharset(2, DEFAULT_CHARSET);
          this._terminal.setgCharset(3, DEFAULT_CHARSET);
          // set VT100 mode here
          break;
        case 3: // 132 col mode
          this._terminal.savedCols = this._terminal.cols;
          this._terminal.resize(132, this._terminal.rows);
          break;
        case 6:
          this._terminal.originMode = true;
          break;
        case 7:
          this._terminal.wraparoundMode = true;
          break;
        case 12:
          // this.cursorBlink = true;
          break;
        case 66:
          this._terminal.log('Serial port requested application keypad.');
          this._terminal.applicationKeypad = true;
          this._terminal.viewport.syncScrollArea();
          break;
        case 9: // X10 Mouse
          // no release, no motion, no wheel, no modifiers.
        case 1000: // vt200 mouse
          // no motion.
          // no modifiers, except control on the wheel.
        case 1002: // button event mouse
        case 1003: // any event mouse
          // any event - sends motion events,
          // even if there is no button held down.

          // TODO: Why are params[0] compares nested within a switch for params[0]?

          this._terminal.x10Mouse = params[0] === 9;
          this._terminal.vt200Mouse = params[0] === 1000;
          this._terminal.normalMouse = params[0] > 1000;
          this._terminal.mouseEvents = true;
          this._terminal.element.classList.add('enable-mouse-events');
          this._terminal.selectionManager.disable();
          this._terminal.log('Binding to mouse events.');
          break;
        case 1004: // send focusin/focusout events
          // focusin: ^[[I
          // focusout: ^[[O
          this._terminal.sendFocus = true;
          break;
        case 1005: // utf8 ext mode mouse
          this._terminal.utfMouse = true;
          // for wide terminals
          // simply encodes large values as utf8 characters
          break;
        case 1006: // sgr ext mode mouse
          this._terminal.sgrMouse = true;
          // for wide terminals
          // does not add 32 to fields
          // press: ^[[<b;x;yM
          // release: ^[[<b;x;ym
          break;
        case 1015: // urxvt ext mode mouse
          this._terminal.urxvtMouse = true;
          // for wide terminals
          // numbers for fields
          // press: ^[[b;x;yM
          // motion: ^[[b;x;yT
          break;
        case 25: // show cursor
          this._terminal.cursorHidden = false;
          break;
        case 1049: // alt screen buffer cursor
          // TODO: Not sure if we need to save/restore after switching the buffer
          // this.saveCursor(params);
          // FALL-THROUGH
        case 47: // alt screen buffer
        case 1047: // alt screen buffer
          this._terminal.buffers.activateAltBuffer();
          this._terminal.viewport.syncScrollArea();
          this._terminal.showCursor();
          break;
        case 2004: // bracketed paste mode (https://cirw.in/blog/bracketed-paste)
          this._terminal.bracketedPasteMode = true;
          break;
      }
    }
  }

  /**
   * CSI Pm l  Reset Mode (RM).
   *     Ps = 2  -> Keyboard Action Mode (AM).
   *     Ps = 4  -> Replace Mode (IRM).
   *     Ps = 1 2  -> Send/receive (SRM).
   *     Ps = 2 0  -> Normal Linefeed (LNM).
   * CSI ? Pm l
   *   DEC Private Mode Reset (DECRST).
   *     Ps = 1  -> Normal Cursor Keys (DECCKM).
   *     Ps = 2  -> Designate VT52 mode (DECANM).
   *     Ps = 3  -> 80 Column Mode (DECCOLM).
   *     Ps = 4  -> Jump (Fast) Scroll (DECSCLM).
   *     Ps = 5  -> Normal Video (DECSCNM).
   *     Ps = 6  -> Normal Cursor Mode (DECOM).
   *     Ps = 7  -> No Wraparound Mode (DECAWM).
   *     Ps = 8  -> No Auto-repeat Keys (DECARM).
   *     Ps = 9  -> Don't send Mouse X & Y on button press.
   *     Ps = 1 0  -> Hide toolbar (rxvt).
   *     Ps = 1 2  -> Stop Blinking Cursor (att610).
   *     Ps = 1 8  -> Don't print form feed (DECPFF).
   *     Ps = 1 9  -> Limit print to scrolling region (DECPEX).
   *     Ps = 2 5  -> Hide Cursor (DECTCEM).
   *     Ps = 3 0  -> Don't show scrollbar (rxvt).
   *     Ps = 3 5  -> Disable font-shifting functions (rxvt).
   *     Ps = 4 0  -> Disallow 80 -> 132 Mode.
   *     Ps = 4 1  -> No more(1) fix (see curses resource).
   *     Ps = 4 2  -> Disable Nation Replacement Character sets (DEC-
   *     NRCM).
   *     Ps = 4 4  -> Turn Off Margin Bell.
   *     Ps = 4 5  -> No Reverse-wraparound Mode.
   *     Ps = 4 6  -> Stop Logging.  (This is normally disabled by a
   *     compile-time option).
   *     Ps = 4 7  -> Use Normal Screen Buffer.
   *     Ps = 6 6  -> Numeric keypad (DECNKM).
   *     Ps = 6 7  -> Backarrow key sends delete (DECBKM).
   *     Ps = 1 0 0 0  -> Don't send Mouse X & Y on button press and
   *     release.  See the section Mouse Tracking.
   *     Ps = 1 0 0 1  -> Don't use Hilite Mouse Tracking.
   *     Ps = 1 0 0 2  -> Don't use Cell Motion Mouse Tracking.
   *     Ps = 1 0 0 3  -> Don't use All Motion Mouse Tracking.
   *     Ps = 1 0 0 4  -> Don't send FocusIn/FocusOut events.
   *     Ps = 1 0 0 5  -> Disable Extended Mouse Mode.
   *     Ps = 1 0 1 0  -> Don't scroll to bottom on tty output
   *     (rxvt).
   *     Ps = 1 0 1 1  -> Don't scroll to bottom on key press (rxvt).
   *     Ps = 1 0 3 4  -> Don't interpret "meta" key.  (This disables
   *     the eightBitInput resource).
   *     Ps = 1 0 3 5  -> Disable special modifiers for Alt and Num-
   *     Lock keys.  (This disables the numLock resource).
   *     Ps = 1 0 3 6  -> Don't send ESC  when Meta modifies a key.
   *     (This disables the metaSendsEscape resource).
   *     Ps = 1 0 3 7  -> Send VT220 Remove from the editing-keypad
   *     Delete key.
   *     Ps = 1 0 3 9  -> Don't send ESC  when Alt modifies a key.
   *     (This disables the altSendsEscape resource).
   *     Ps = 1 0 4 0  -> Do not keep selection when not highlighted.
   *     (This disables the keepSelection resource).
   *     Ps = 1 0 4 1  -> Use the PRIMARY selection.  (This disables
   *     the selectToClipboard resource).
   *     Ps = 1 0 4 2  -> Disable Urgency window manager hint when
   *     Control-G is received.  (This disables the bellIsUrgent
   *     resource).
   *     Ps = 1 0 4 3  -> Disable raising of the window when Control-
   *     G is received.  (This disables the popOnBell resource).
   *     Ps = 1 0 4 7  -> Use Normal Screen Buffer, clearing screen
   *     first if in the Alternate Screen.  (This may be disabled by
   *     the titeInhibit resource).
   *     Ps = 1 0 4 8  -> Restore cursor as in DECRC.  (This may be
   *     disabled by the titeInhibit resource).
   *     Ps = 1 0 4 9  -> Use Normal Screen Buffer and restore cursor
   *     as in DECRC.  (This may be disabled by the titeInhibit
   *     resource).  This combines the effects of the 1 0 4 7  and 1 0
   *     4 8  modes.  Use this with terminfo-based applications rather
   *     than the 4 7  mode.
   *     Ps = 1 0 5 0  -> Reset terminfo/termcap function-key mode.
   *     Ps = 1 0 5 1  -> Reset Sun function-key mode.
   *     Ps = 1 0 5 2  -> Reset HP function-key mode.
   *     Ps = 1 0 5 3  -> Reset SCO function-key mode.
   *     Ps = 1 0 6 0  -> Reset legacy keyboard emulation (X11R6).
   *     Ps = 1 0 6 1  -> Reset keyboard emulation to Sun/PC style.
   *     Ps = 2 0 0 4  -> Reset bracketed paste mode.
   */
  public resetMode(params: number[], collect?: string): void {
    if (params.length > 1) {
      for (let i = 0; i < params.length; i++) {
        this.resetMode([params[i]]);
      }

      return;
    }

    if (!collect) {
      switch (params[0]) {
        case 4:
          this._terminal.insertMode = false;
          break;
        case 20:
          // this._t.convertEol = false;
          break;
      }
    } else if (collect === '?') {
      switch (params[0]) {
        case 1:
          this._terminal.applicationCursor = false;
          break;
        case 3:
          if (this._terminal.cols === 132 && this._terminal.savedCols) {
            this._terminal.resize(this._terminal.savedCols, this._terminal.rows);
          }
          delete this._terminal.savedCols;
          break;
        case 6:
          this._terminal.originMode = false;
          break;
        case 7:
          this._terminal.wraparoundMode = false;
          break;
        case 12:
          // this.cursorBlink = false;
          break;
        case 66:
          this._terminal.log('Switching back to normal keypad.');
          this._terminal.applicationKeypad = false;
          this._terminal.viewport.syncScrollArea();
          break;
        case 9: // X10 Mouse
        case 1000: // vt200 mouse
        case 1002: // button event mouse
        case 1003: // any event mouse
          this._terminal.x10Mouse = false;
          this._terminal.vt200Mouse = false;
          this._terminal.normalMouse = false;
          this._terminal.mouseEvents = false;
          this._terminal.element.classList.remove('enable-mouse-events');
          this._terminal.selectionManager.enable();
          break;
        case 1004: // send focusin/focusout events
          this._terminal.sendFocus = false;
          break;
        case 1005: // utf8 ext mode mouse
          this._terminal.utfMouse = false;
          break;
        case 1006: // sgr ext mode mouse
          this._terminal.sgrMouse = false;
          break;
        case 1015: // urxvt ext mode mouse
          this._terminal.urxvtMouse = false;
          break;
        case 25: // hide cursor
          this._terminal.cursorHidden = true;
          break;
        case 1049: // alt screen buffer cursor
           // FALL-THROUGH
        case 47: // normal screen buffer
        case 1047: // normal screen buffer - clearing it first
          // Ensure the selection manager has the correct buffer
          this._terminal.buffers.activateNormalBuffer();
          // TODO: Not sure if we need to save/restore after switching the buffer
          // if (params[0] === 1049) {
          //   this.restoreCursor(params);
          // }
          this._terminal.refresh(0, this._terminal.rows - 1);
          this._terminal.viewport.syncScrollArea();
          this._terminal.showCursor();
          break;
        case 2004: // bracketed paste mode (https://cirw.in/blog/bracketed-paste)
          this._terminal.bracketedPasteMode = false;
          break;
      }
    }
  }

  /**
   * CSI Pm m  Character Attributes (SGR).
   *     Ps = 0  -> Normal (default).
   *     Ps = 1  -> Bold.
   *     Ps = 2  -> Faint, decreased intensity (ISO 6429).
   *     Ps = 4  -> Underlined.
   *     Ps = 5  -> Blink (appears as Bold).
   *     Ps = 7  -> Inverse.
   *     Ps = 8  -> Invisible, i.e., hidden (VT300).
   *     Ps = 2 2  -> Normal (neither bold nor faint).
   *     Ps = 2 4  -> Not underlined.
   *     Ps = 2 5  -> Steady (not blinking).
   *     Ps = 2 7  -> Positive (not inverse).
   *     Ps = 2 8  -> Visible, i.e., not hidden (VT300).
   *     Ps = 3 0  -> Set foreground color to Black.
   *     Ps = 3 1  -> Set foreground color to Red.
   *     Ps = 3 2  -> Set foreground color to Green.
   *     Ps = 3 3  -> Set foreground color to Yellow.
   *     Ps = 3 4  -> Set foreground color to Blue.
   *     Ps = 3 5  -> Set foreground color to Magenta.
   *     Ps = 3 6  -> Set foreground color to Cyan.
   *     Ps = 3 7  -> Set foreground color to White.
   *     Ps = 3 9  -> Set foreground color to default (original).
   *     Ps = 4 0  -> Set background color to Black.
   *     Ps = 4 1  -> Set background color to Red.
   *     Ps = 4 2  -> Set background color to Green.
   *     Ps = 4 3  -> Set background color to Yellow.
   *     Ps = 4 4  -> Set background color to Blue.
   *     Ps = 4 5  -> Set background color to Magenta.
   *     Ps = 4 6  -> Set background color to Cyan.
   *     Ps = 4 7  -> Set background color to White.
   *     Ps = 4 9  -> Set background color to default (original).
   *
   *   If 16-color support is compiled, the following apply.  Assume
   *   that xterm's resources are set so that the ISO color codes are
   *   the first 8 of a set of 16.  Then the aixterm colors are the
   *   bright versions of the ISO colors:
   *     Ps = 9 0  -> Set foreground color to Black.
   *     Ps = 9 1  -> Set foreground color to Red.
   *     Ps = 9 2  -> Set foreground color to Green.
   *     Ps = 9 3  -> Set foreground color to Yellow.
   *     Ps = 9 4  -> Set foreground color to Blue.
   *     Ps = 9 5  -> Set foreground color to Magenta.
   *     Ps = 9 6  -> Set foreground color to Cyan.
   *     Ps = 9 7  -> Set foreground color to White.
   *     Ps = 1 0 0  -> Set background color to Black.
   *     Ps = 1 0 1  -> Set background color to Red.
   *     Ps = 1 0 2  -> Set background color to Green.
   *     Ps = 1 0 3  -> Set background color to Yellow.
   *     Ps = 1 0 4  -> Set background color to Blue.
   *     Ps = 1 0 5  -> Set background color to Magenta.
   *     Ps = 1 0 6  -> Set background color to Cyan.
   *     Ps = 1 0 7  -> Set background color to White.
   *
   *   If xterm is compiled with the 16-color support disabled, it
   *   supports the following, from rxvt:
   *     Ps = 1 0 0  -> Set foreground and background color to
   *     default.
   *
   *   If 88- or 256-color support is compiled, the following apply.
   *     Ps = 3 8  ; 5  ; Ps -> Set foreground color to the second
   *     Ps.
   *     Ps = 4 8  ; 5  ; Ps -> Set background color to the second
   *     Ps.
   */
  public charAttributes(params: number[]): void {
    // Optimize a single SGR0.
    if (params.length === 1 && params[0] === 0) {
      this._terminal.curAttr = DEFAULT_ATTR;
      return;
    }

    const l = params.length;
    let flags = this._terminal.curAttr >> 18;
    let fg = (this._terminal.curAttr >> 9) & 0x1ff;
    let bg = this._terminal.curAttr & 0x1ff;
    let p;

    for (let i = 0; i < l; i++) {
      p = params[i];
      if (p >= 30 && p <= 37) {
        // fg color 8
        fg = p - 30;
      } else if (p >= 40 && p <= 47) {
        // bg color 8
        bg = p - 40;
      } else if (p >= 90 && p <= 97) {
        // fg color 16
        p += 8;
        fg = p - 90;
      } else if (p >= 100 && p <= 107) {
        // bg color 16
        p += 8;
        bg = p - 100;
      } else if (p === 0) {
        // default
        flags = DEFAULT_ATTR >> 18;
        fg = (DEFAULT_ATTR >> 9) & 0x1ff;
        bg = DEFAULT_ATTR & 0x1ff;
        // flags = 0;
        // fg = 0x1ff;
        // bg = 0x1ff;
      } else if (p === 1) {
        // bold text
        flags |= FLAGS.BOLD;
      } else if (p === 3) {
        // italic text
        flags |= FLAGS.ITALIC;
      } else if (p === 4) {
        // underlined text
        flags |= FLAGS.UNDERLINE;
      } else if (p === 5) {
        // blink
        flags |= FLAGS.BLINK;
      } else if (p === 7) {
        // inverse and positive
        // test with: echo -e '\e[31m\e[42mhello\e[7mworld\e[27mhi\e[m'
        flags |= FLAGS.INVERSE;
      } else if (p === 8) {
        // invisible
        flags |= FLAGS.INVISIBLE;
      } else if (p === 2) {
        // dimmed text
        flags |= FLAGS.DIM;
      } else if (p === 22) {
        // not bold nor faint
        flags &= ~FLAGS.BOLD;
        flags &= ~FLAGS.DIM;
      } else if (p === 23) {
        // not italic
        flags &= ~FLAGS.ITALIC;
      } else if (p === 24) {
        // not underlined
        flags &= ~FLAGS.UNDERLINE;
      } else if (p === 25) {
        // not blink
        flags &= ~FLAGS.BLINK;
      } else if (p === 27) {
        // not inverse
        flags &= ~FLAGS.INVERSE;
      } else if (p === 28) {
        // not invisible
        flags &= ~FLAGS.INVISIBLE;
      } else if (p === 39) {
        // reset fg
        fg = (DEFAULT_ATTR >> 9) & 0x1ff;
      } else if (p === 49) {
        // reset bg
        bg = DEFAULT_ATTR & 0x1ff;
      } else if (p === 38) {
        // fg color 256
        if (params[i + 1] === 2) {
          i += 2;
          fg = this._terminal.matchColor(
            params[i] & 0xff,
            params[i + 1] & 0xff,
            params[i + 2] & 0xff);
          if (fg === -1) fg = 0x1ff;
          i += 2;
        } else if (params[i + 1] === 5) {
          i += 2;
          p = params[i] & 0xff;
          fg = p;
        }
      } else if (p === 48) {
        // bg color 256
        if (params[i + 1] === 2) {
          i += 2;
          bg = this._terminal.matchColor(
            params[i] & 0xff,
            params[i + 1] & 0xff,
            params[i + 2] & 0xff);
          if (bg === -1) bg = 0x1ff;
          i += 2;
        } else if (params[i + 1] === 5) {
          i += 2;
          p = params[i] & 0xff;
          bg = p;
        }
      } else if (p === 100) {
        // reset fg/bg
        fg = (DEFAULT_ATTR >> 9) & 0x1ff;
        bg = DEFAULT_ATTR & 0x1ff;
      } else {
        this._terminal.error('Unknown SGR attribute: %d.', p);
      }
    }

    this._terminal.curAttr = (flags << 18) | (fg << 9) | bg;
  }

  /**
   * CSI Ps n  Device Status Report (DSR).
   *     Ps = 5  -> Status Report.  Result (``OK'') is
   *   CSI 0 n
   *     Ps = 6  -> Report Cursor Position (CPR) [row;column].
   *   Result is
   *   CSI r ; c R
   * CSI ? Ps n
   *   Device Status Report (DSR, DEC-specific).
   *     Ps = 6  -> Report Cursor Position (CPR) [row;column] as CSI
   *     ? r ; c R (assumes page is zero).
   *     Ps = 1 5  -> Report Printer status as CSI ? 1 0  n  (ready).
   *     or CSI ? 1 1  n  (not ready).
   *     Ps = 2 5  -> Report UDK status as CSI ? 2 0  n  (unlocked)
   *     or CSI ? 2 1  n  (locked).
   *     Ps = 2 6  -> Report Keyboard status as
   *   CSI ? 2 7  ;  1  ;  0  ;  0  n  (North American).
   *   The last two parameters apply to VT400 & up, and denote key-
   *   board ready and LK01 respectively.
   *     Ps = 5 3  -> Report Locator status as
   *   CSI ? 5 3  n  Locator available, if compiled-in, or
   *   CSI ? 5 0  n  No Locator, if not.
   */
  public deviceStatus(params: number[], collect?: string): void {
    if (!collect) {
      switch (params[0]) {
        case 5:
          // status report
          this._terminal.emit('data', `${C0.ESC}[0n`);
          break;
        case 6:
          // cursor position
          const y = this._terminal.buffer.y + 1;
          const x = this._terminal.buffer.x + 1;
          this._terminal.emit('data', `${C0.ESC}[${y};${x}R`);
          break;
      }
    } else if (collect === '?') {
      // modern xterm doesnt seem to
      // respond to any of these except ?6, 6, and 5
      switch (params[0]) {
        case 6:
          // cursor position
          const y = this._terminal.buffer.y + 1;
          const x = this._terminal.buffer.x + 1;
          this._terminal.emit('data', `${C0.ESC}[?${y};${x}R`);
          break;
        case 15:
          // no printer
          // this.handler(C0.ESC + '[?11n');
          break;
        case 25:
          // dont support user defined keys
          // this.handler(C0.ESC + '[?21n');
          break;
        case 26:
          // north american keyboard
          // this.handler(C0.ESC + '[?27;1;0;0n');
          break;
        case 53:
          // no dec locator/mouse
          // this.handler(C0.ESC + '[?50n');
          break;
      }
    }
  }

  /**
   * CSI ! p   Soft terminal reset (DECSTR).
   * http://vt100.net/docs/vt220-rm/table4-10.html
   */
  public softReset(params: number[], collect?: string): void {
    if (collect === '!') {
      this._terminal.cursorHidden = false;
      this._terminal.insertMode = false;
      this._terminal.originMode = false;
      this._terminal.wraparoundMode = true;  // defaults: xterm - true, vt100 - false
      this._terminal.applicationKeypad = false; // ?
      this._terminal.viewport.syncScrollArea();
      this._terminal.applicationCursor = false;
      this._terminal.buffer.scrollTop = 0;
      this._terminal.buffer.scrollBottom = this._terminal.rows - 1;
      this._terminal.curAttr = DEFAULT_ATTR;
      this._terminal.buffer.x = this._terminal.buffer.y = 0; // ?
      this._terminal.charset = null;
      this._terminal.glevel = 0; // ??
      this._terminal.charsets = [null]; // ??
    }
  }

  /**
   * CSI Ps SP q  Set cursor style (DECSCUSR, VT520).
   *   Ps = 0  -> blinking block.
   *   Ps = 1  -> blinking block (default).
   *   Ps = 2  -> steady block.
   *   Ps = 3  -> blinking underline.
   *   Ps = 4  -> steady underline.
   *   Ps = 5  -> blinking bar (xterm).
   *   Ps = 6  -> steady bar (xterm).
   */
  public setCursorStyle(params?: number[], collect?: string): void {
    if (collect === ' ') {
      const param = params[0] < 1 ? 1 : params[0];
      switch (param) {
        case 1:
        case 2:
          this._terminal.setOption('cursorStyle', 'block');
          break;
        case 3:
        case 4:
          this._terminal.setOption('cursorStyle', 'underline');
          break;
        case 5:
        case 6:
          this._terminal.setOption('cursorStyle', 'bar');
          break;
      }
      const isBlinking = param % 2 === 1;
      this._terminal.setOption('cursorBlink', isBlinking);
    }
  }

  /**
   * CSI Ps ; Ps r
   *   Set Scrolling Region [top;bottom] (default = full size of win-
   *   dow) (DECSTBM).
   * CSI ? Pm r
   */
  public setScrollRegion(params: number[], collect?: string): void {
    if (collect) return;
    this._terminal.buffer.scrollTop = (params[0] || 1) - 1;
    this._terminal.buffer.scrollBottom = (params[1] && params[1] <= this._terminal.rows ? params[1] : this._terminal.rows) - 1;
    this._terminal.buffer.x = 0;
    this._terminal.buffer.y = 0;
  }


  /**
   * CSI s
   * ESC 7
   *   Save cursor (ANSI.SYS).
   */
  public saveCursor(params: number[]): void {
    this._terminal.buffer.savedX = this._terminal.buffer.x;
    this._terminal.buffer.savedY = this._terminal.buffer.y;
    this._terminal.savedCurAttr = this._terminal.curAttr;
  }


  /**
   * CSI u
   * ESC 8
   *   Restore cursor (ANSI.SYS).
   */
  public restoreCursor(params: number[]): void {
    this._terminal.buffer.x = this._terminal.buffer.savedX || 0;
    this._terminal.buffer.y = this._terminal.buffer.savedY || 0;
    this._terminal.curAttr = this._terminal.savedCurAttr || DEFAULT_ATTR;
  }


  /**
   * OSC 0; <data> ST (set icon name + window title)
   * OSC 2; <data> ST (set window title)
   *   Proxy to set window title. Icon name is not supported.
   */
  public setTitle(data: string): void {
    this._terminal.handleTitle(data);
  }

  /**
   * ESC E
   * C1.NEL
   *   DEC mnemonic: NEL (https://vt100.net/docs/vt510-rm/NEL)
   *   Moves cursor to first position on next line.
   */
  public nextLine(): void {
    this._terminal.buffer.x = 0;
    this.index();
  }

  /**
   * ESC =
   *   DEC mnemonic: DECKPAM (https://vt100.net/docs/vt510-rm/DECKPAM.html)
   *   Enables the numeric keypad to send application sequences to the host.
   */
  public keypadApplicationMode(): void {
    this._terminal.log('Serial port requested application keypad.');
    this._terminal.applicationKeypad = true;
    if (this._terminal.viewport) {
      this._terminal.viewport.syncScrollArea();
    }
  }

  /**
   * ESC >
   *   DEC mnemonic: DECKPNM (https://vt100.net/docs/vt510-rm/DECKPNM.html)
   *   Enables the keypad to send numeric characters to the host.
   */
  public keypadNumericMode(): void {
    this._terminal.log('Switching back to normal keypad.');
    this._terminal.applicationKeypad = false;
    if (this._terminal.viewport) {
      this._terminal.viewport.syncScrollArea();
    }
  }

  /**
   * ESC % @
   * ESC % G
   *   Select default character set. UTF-8 is not supported (string are unicode anyways)
   *   therefore ESC % G does the same.
   */
  public selectDefaultCharset(): void {
    this._terminal.setgLevel(0);
    this._terminal.setgCharset(0, DEFAULT_CHARSET); // US (default)
  }

  /**
   * ESC ( C
   *   Designate G0 Character Set, VT100, ISO 2022.
   * ESC ) C
   *   Designate G1 Character Set (ISO 2022, VT100).
   * ESC * C
   *   Designate G2 Character Set (ISO 2022, VT220).
   * ESC + C
   *   Designate G3 Character Set (ISO 2022, VT220).
   * ESC - C
   *   Designate G1 Character Set (VT300).
   * ESC . C
   *   Designate G2 Character Set (VT300).
   * ESC / C
   *   Designate G3 Character Set (VT300). C = A  -> ISO Latin-1 Supplemental. - Supported?
   */
  public selectCharset(collectAndFlag: string): void {
    if (collectAndFlag.length !== 2) return this.selectDefaultCharset();
    if (collectAndFlag[0] === '/') return;  // TODO: Is this supported?
    this._terminal.setgCharset(GLEVEL[collectAndFlag[0]], CHARSETS[collectAndFlag[1]] || DEFAULT_CHARSET);
  }

  /**
   * ESC D
   * C1.IND
   *   DEC mnemonic: IND (https://vt100.net/docs/vt510-rm/IND.html)
   *   Moves the cursor down one line in the same column.
   */
  public index(): void {
    this._terminal.index();  // TODO: save to move from terminal?
  }

  /**
   * ESC H
   * C1.HTS
   *   DEC mnemonic: HTS (https://vt100.net/docs/vt510-rm/HTS.html)
   *   Sets a horizontal tab stop at the column position indicated by
   *   the value of the active column when the terminal receives an HTS.
   */
  public tabSet(): void {
    this._terminal.tabSet();  // TODO: save to move from terminal?
  }

  /**
   * ESC M
   * C1.RI
   *   DEC mnemonic: HTS
   *   Moves the cursor up one line in the same column. If the cursor is at the top margin,
   *   the page scrolls down.
   */
  public reverseIndex(): void {
    this._terminal.reverseIndex();  // TODO: save to move from terminal?
  }

  /**
   * ESC c
   *   DEC mnemonic: RIS (https://vt100.net/docs/vt510-rm/RIS.html)
   *   Reset to initial state.
   */
  public reset(): void {
    this._parser.reset();
    this._terminal.reset();  // TODO: save to move from terminal?
  }

  /**
   * ESC n
   * ESC o
   * ESC |
   * ESC }
   * ESC ~
   *   DEC mnemonic: LS (https://vt100.net/docs/vt510-rm/LS.html)
   *   When you use a locking shift, the character set remains in GL or GR until
   *   you use another locking shift. (partly supported)
   */
  public setgLevel(level: number): void {
    this._terminal.setgLevel(level);  // TODO: save to move from terminal?
  }
}<|MERGE_RESOLUTION|>--- conflicted
+++ resolved
@@ -114,12 +114,8 @@
  * each function's header comment.
  */
 export class InputHandler extends Disposable implements IInputHandler {
-<<<<<<< HEAD
-  private _surrogateHigh: string;
   private _buffer: Uint16Array = new Uint16Array(4096);
-=======
   private _surrogateFirst: string;
->>>>>>> e4859176
 
   constructor(
       protected _terminal: IInputHandlingTerminal,
@@ -338,9 +334,7 @@
   }
 
   public print(data: Uint16Array, start: number, end: number): void {
-    // let char: string;
     let code: number;
-    let second: number;
     let chWidth: number;
     const buffer: IBuffer = this._terminal.buffer;
     const charset: ICharset = this._terminal.charset;
@@ -358,21 +352,6 @@
 
       // surrogate pair handling
       if (0xD800 <= code && code <= 0xDBFF) {
-<<<<<<< HEAD
-        // we got a surrogate high
-        // get surrogate low (next 2 bytes)
-        low = data[stringPosition + 1]
-        if (isNaN(low)) {
-          // end of data stream, save surrogate high
-          this._surrogateHigh = String.fromCharCode(code);
-          continue;
-        }
-        code = ((code - 0xD800) * 0x400) + (low - 0xDC00) + 0x10000;
-      }
-      // surrogate low - already handled above
-      if (0xDC00 <= code && code <= 0xDFFF) {
-        continue;
-=======
         if (++stringPosition >= end) {
           // end of input:
           // handle pairs as true UTF-16 and wait for the second part
@@ -380,19 +359,17 @@
           // a small chance that the surrogate pair got split
           // therefore we dont process the first char here, instead
           // it gets added as first char to the next processed chunk
-          this._surrogateFirst = char;
+          this._surrogateFirst = String.fromCharCode(code);
           continue;
         }
-        second = data.charCodeAt(stringPosition);
+        //const second = data[stringPosition];
         // if the second part is in surrogate pair range create the high codepoint
         // otherwise fall back to UCS-2 behavior (handle codepoints independently)
-        if (0xDC00 <= second && second <= 0xDFFF) {
-          code = (code - 0xD800) * 0x400 + second - 0xDC00 + 0x10000;
-          char += data.charAt(stringPosition);
-        } else {
-          stringPosition--;
-        }
->>>>>>> e4859176
+        //if (0xDC00 <= second && second <= 0xDFFF) {
+          code = (code - 0xD800) * 0x400 + data[stringPosition] - 0xDC00 + 0x10000;
+        //} else {
+        //  stringPosition--;
+        //}
       }
 
       // calculate print space
@@ -400,7 +377,6 @@
       chWidth = wcwidth(code);
 
       // get charset replacement character
-      /*
       if (charset) {
         let ch = String.fromCharCode(code);
         if (charset[ch]) {
@@ -411,7 +387,6 @@
       if (screenReaderMode) {
         this._terminal.emit('a11y.char', String.fromCharCode(code));
       }
-      */
 
       // insert combining char at last cursor position
       // FIXME: needs handling after cursor jumps
