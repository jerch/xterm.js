--- conflicted
+++ resolved
@@ -14,14 +14,9 @@
 import { ICharset } from './core/Types';
 import { IDisposable } from 'xterm';
 import { Disposable } from './common/Lifecycle';
-<<<<<<< HEAD
-import { concat, utf32ToString } from './common/TypedArrayUtils';
-import { StringToUtf32, stringFromCodePoint } from './core/input/TextDecoder';
-import { CellData } from './BufferLine';
-=======
 import { concat } from './common/TypedArrayUtils';
 import { StringToUtf32, stringFromCodePoint, utf32ToString } from './core/input/TextDecoder';
->>>>>>> cc531f19
+import { CellData } from './BufferLine';
 
 /**
  * Map collect to glevel. Used in `selectCharset`.
@@ -111,10 +106,7 @@
 export class InputHandler extends Disposable implements IInputHandler {
   private _parseBuffer: Uint32Array = new Uint32Array(4096);
   private _stringDecoder: StringToUtf32 = new StringToUtf32();
-<<<<<<< HEAD
   private _cell: CellData = new CellData();
-=======
->>>>>>> cc531f19
 
   constructor(
       protected _terminal: IInputHandlingTerminal,
@@ -311,12 +303,6 @@
     if (this._parseBuffer.length < data.length) {
       this._parseBuffer = new Uint32Array(data.length);
     }
-<<<<<<< HEAD
-=======
-    for (let i = 0; i < data.length; ++i) {
-      this._parseBuffer[i] = data.charCodeAt(i);
-    }
->>>>>>> cc531f19
     this._parser.parse(this._parseBuffer, this._stringDecoder.decode(data, this._parseBuffer));
 
     buffer = this._terminal.buffer;
@@ -327,7 +313,6 @@
 
   public print(data: Uint32Array, start: number, end: number): void {
     let code: number;
-    let char: string;
     let chWidth: number;
     const buffer: IBuffer = this._terminal.buffer;
     const charset: ICharset = this._terminal.charset;
@@ -341,32 +326,18 @@
     this._terminal.updateRange(buffer.y);
     for (let pos = start; pos < end; ++pos) {
       code = data[pos];
-<<<<<<< HEAD
-=======
-      char = stringFromCodePoint(code);
->>>>>>> cc531f19
 
       // calculate print space
       // expensive call, therefore we save width in line buffer
       chWidth = wcwidth(code);
 
       // get charset replacement character
-<<<<<<< HEAD
       // charset is only defined for ASCII, therefore we only
       // search for an replacement char if code < 127
       if (code < 127 && charset) {
         const ch = charset[String.fromCharCode(code)];
         if (ch) {
           code = ch.charCodeAt(0);
-=======
-      // charset are only defined for ASCII, therefore we only
-      // search for an replacement char if code < 127
-      if (code < 127 && charset) {
-        const ch = charset[char];
-        if (ch) {
-          code = ch.charCodeAt(0);
-          char = ch;
->>>>>>> cc531f19
         }
       }
 
