/**
 * Copyright (c) 2019 The xterm.js authors. All rights reserved.
 * @license MIT
 */

import { IEvent } from 'common/EventEmitter';
import { IBuffer, IBufferSet } from 'common/buffer/Types';
import { IDecPrivateModes, ICoreMouseEvent, CoreMouseEncoding, ICoreMouseProtocol, CoreMouseEventType, ICharset, IWindowOptions } from 'common/Types';
import { createDecorator } from 'common/services/ServiceRegistry';

export const IBufferService = createDecorator<IBufferService>('BufferService');
export interface IBufferService {
  serviceBrand: any;

  readonly cols: number;
  readonly rows: number;
  readonly buffer: IBuffer;
  readonly buffers: IBufferSet;

  // TODO: Move resize event here

  resize(cols: number, rows: number): void;
  reset(): void;
}

export const ICoreMouseService = createDecorator<ICoreMouseService>('CoreMouseService');
export interface ICoreMouseService {
  activeProtocol: string;
  activeEncoding: string;
  addProtocol(name: string, protocol: ICoreMouseProtocol): void;
  addEncoding(name: string, encoding: CoreMouseEncoding): void;
  reset(): void;

  /**
   * Triggers a mouse event to be sent.
   *
   * Returns true if the event passed all protocol restrictions and a report
   * was sent, otherwise false. The return value may be used to decide whether
   * the default event action in the bowser component should be omitted.
   *
   * Note: The method will change values of the given event object
   * to fullfill protocol and encoding restrictions.
   */
  triggerMouseEvent(event: ICoreMouseEvent): boolean;

  /**
   * Event to announce changes in mouse tracking.
   */
  onProtocolChange: IEvent<CoreMouseEventType>;

  /**
   * Human readable version of mouse events.
   */
  explainEvents(events: CoreMouseEventType): {[event: string]: boolean};
}

export const ICoreService = createDecorator<ICoreService>('CoreService');
export interface ICoreService {
  serviceBrand: any;

  /**
   * Initially the cursor will not be visible until the first time the terminal
   * is focused.
   */
  isCursorInitialized: boolean;
  isCursorHidden: boolean;

  readonly decPrivateModes: IDecPrivateModes;

  readonly onData: IEvent<string>;
  readonly onUserInput: IEvent<void>;
  readonly onBinary: IEvent<string>;

  reset(): void;

  /**
   * Triggers the onData event in the public API.
   * @param data The data that is being emitted.
   * @param wasFromUser Whether the data originated from the user (as opposed to
   * resulting from parsing incoming data). When true this will also:
   * - Scroll to the bottom of the buffer.s
   * - Fire the `onUserInput` event (so selection can be cleared).
   */
  triggerDataEvent(data: string, wasUserInput?: boolean): void;

  /**
   * Triggers the onBinary event in the public API.
   * @param data The data that is being emitted.
   */
   triggerBinaryEvent(data: string): void;
}

export const ICharsetService = createDecorator<ICharsetService>('CharsetService');
export interface ICharsetService {
  serviceBrand: any;

  charset: ICharset | undefined;
  readonly glevel: number;
  readonly charsets: ReadonlyArray<ICharset>;

  reset(): void;

  /**
   * Set the G level of the terminal.
   * @param g
   */
   setgLevel(g: number): void;

  /**
   * Set the charset for the given G level of the terminal.
   * @param g
   * @param charset
   */
  setgCharset(g: number, charset: ICharset): void;
}

export const IDirtyRowService = createDecorator<IDirtyRowService>('DirtyRowService');
export interface IDirtyRowService {
  serviceBrand: any;

  readonly start: number;
  readonly end: number;

  clearRange(): void;
  markDirty(y: number): void;
  markRangeDirty(y1: number, y2: number): void;
  markAllDirty(): void;
}

export interface IServiceIdentifier<T> {
  (...args: any[]): void;
  type: T;
}

export interface IConstructorSignature0<T> {
  new(...services: { serviceBrand: any; }[]): T;
}

export interface IConstructorSignature1<A1, T> {
  new(first: A1, ...services: { serviceBrand: any; }[]): T;
}

export interface IConstructorSignature2<A1, A2, T> {
  new(first: A1, second: A2, ...services: { serviceBrand: any; }[]): T;
}

export interface IConstructorSignature3<A1, A2, A3, T> {
  new(first: A1, second: A2, third: A3, ...services: { serviceBrand: any; }[]): T;
}

export interface IConstructorSignature4<A1, A2, A3, A4, T> {
  new(first: A1, second: A2, third: A3, fourth: A4, ...services: { serviceBrand: any; }[]): T;
}

export interface IConstructorSignature5<A1, A2, A3, A4, A5, T> {
  new(first: A1, second: A2, third: A3, fourth: A4, fifth: A5, ...services: { serviceBrand: any; }[]): T;
}

export interface IConstructorSignature6<A1, A2, A3, A4, A5, A6, T> {
  new(first: A1, second: A2, third: A3, fourth: A4, fifth: A5, sixth: A6, ...services: { serviceBrand: any; }[]): T;
}

export interface IConstructorSignature7<A1, A2, A3, A4, A5, A6, A7, T> {
  new(first: A1, second: A2, third: A3, fourth: A4, fifth: A5, sixth: A6, seventh: A7, ...services: { serviceBrand: any; }[]): T;
}

export interface IConstructorSignature8<A1, A2, A3, A4, A5, A6, A7, A8, T> {
  new(first: A1, second: A2, third: A3, fourth: A4, fifth: A5, sixth: A6, seventh: A7, eigth: A8, ...services: { serviceBrand: any; }[]): T;
}

export const IInstantiationService = createDecorator<IInstantiationService>('InstantiationService');
export interface IInstantiationService {
  setService<T>(id: IServiceIdentifier<T>, instance: T): void;

  createInstance<T>(ctor: IConstructorSignature0<T>): T;
  createInstance<A1, T>(ctor: IConstructorSignature1<A1, T>, first: A1): T;
  createInstance<A1, A2, T>(ctor: IConstructorSignature2<A1, A2, T>, first: A1, second: A2): T;
  createInstance<A1, A2, A3, T>(ctor: IConstructorSignature3<A1, A2, A3, T>, first: A1, second: A2, third: A3): T;
  createInstance<A1, A2, A3, A4, T>(ctor: IConstructorSignature4<A1, A2, A3, A4, T>, first: A1, second: A2, third: A3, fourth: A4): T;
  createInstance<A1, A2, A3, A4, A5, T>(ctor: IConstructorSignature5<A1, A2, A3, A4, A5, T>, first: A1, second: A2, third: A3, fourth: A4, fifth: A5): T;
  createInstance<A1, A2, A3, A4, A5, A6, T>(ctor: IConstructorSignature6<A1, A2, A3, A4, A5, A6, T>, first: A1, second: A2, third: A3, fourth: A4, fifth: A5, sixth: A6): T;
  createInstance<A1, A2, A3, A4, A5, A6, A7, T>(ctor: IConstructorSignature7<A1, A2, A3, A4, A5, A6, A7, T>, first: A1, second: A2, third: A3, fourth: A4, fifth: A5, sixth: A6, seventh: A7): T;
  createInstance<A1, A2, A3, A4, A5, A6, A7, A8, T>(ctor: IConstructorSignature8<A1, A2, A3, A4, A5, A6, A7, A8, T>, first: A1, second: A2, third: A3, fourth: A4, fifth: A5, sixth: A6, seventh: A7, eigth: A8): T;
}

export const ILogService = createDecorator<ILogService>('LogService');
export interface ILogService {
  serviceBrand: any;

  debug(message: any, ...optionalParams: any[]): void;
  info(message: any, ...optionalParams: any[]): void;
  warn(message: any, ...optionalParams: any[]): void;
  error(message: any, ...optionalParams: any[]): void;
}

export const IOptionsService = createDecorator<IOptionsService>('OptionsService');
export interface IOptionsService {
  serviceBrand: any;

  readonly options: ITerminalOptions;

  readonly onOptionChange: IEvent<string>;

  setOption<T>(key: string, value: T): void;
  getOption<T>(key: string): T | undefined;
}

export type FontWeight = 'normal' | 'bold' | '100' | '200' | '300' | '400' | '500' | '600' | '700' | '800' | '900';
export type LogLevel = 'debug' | 'info' | 'warn' | 'error' | 'off';
export type RendererType = 'dom' | 'canvas';

export interface IPartialTerminalOptions {
  allowTransparency?: boolean;
  bellSound?: string;
  bellStyle?: 'none' /*| 'visual'*/ | 'sound' /*| 'both'*/;
  cols?: number;
  cursorBlink?: boolean;
  cursorStyle?: 'block' | 'underline' | 'bar';
  cursorWidth?: number;
  disableStdin?: boolean;
  drawBoldTextInBrightColors?: boolean;
  fastScrollModifier?: 'alt' | 'ctrl' | 'shift';
  fastScrollSensitivity?: number;
  fontSize?: number;
  fontFamily?: string;
  fontWeight?: FontWeight;
  fontWeightBold?: FontWeight;
  letterSpacing?: number;
  lineHeight?: number;
  logLevel?: LogLevel;
  macOptionIsMeta?: boolean;
  macOptionClickForcesSelection?: boolean;
  rendererType?: RendererType;
  rightClickSelectsWord?: boolean;
  rows?: number;
  screenReaderMode?: boolean;
  scrollback?: number;
  scrollSensitivity?: number;
  tabStopWidth?: number;
  theme?: ITheme;
  windowsMode?: boolean;
  wordSeparator?: string;
  windowOptions?: IWindowOptions;
}

export interface ITerminalOptions {
  allowTransparency: boolean;
  bellSound: string;
  bellStyle: 'none' /*| 'visual'*/ | 'sound' /*| 'both'*/;
  cols: number;
  cursorBlink: boolean;
  cursorStyle: 'block' | 'underline' | 'bar';
  cursorWidth: number;
  disableStdin: boolean;
  drawBoldTextInBrightColors: boolean;
  fastScrollModifier: 'alt' | 'ctrl' | 'shift' | undefined;
  fastScrollSensitivity: number;
  fontSize: number;
  fontFamily: string;
  fontWeight: FontWeight;
  fontWeightBold: FontWeight;
  letterSpacing: number;
  lineHeight: number;
  logLevel: LogLevel;
  macOptionIsMeta: boolean;
  macOptionClickForcesSelection: boolean;
  minimumContrastRatio: number;
  rendererType: RendererType;
  rightClickSelectsWord: boolean;
  rows: number;
  screenReaderMode: boolean;
  scrollback: number;
  scrollSensitivity: number;
  tabStopWidth: number;
  theme: ITheme;
  windowsMode: boolean;
  wordSeparator: string;

  [key: string]: any;
  cancelEvents: boolean;
  convertEol: boolean;
  termName: string;
<<<<<<< HEAD
  useFlowControl: boolean;
  windowOptions: IWindowOptions;
=======
>>>>>>> 56ac6f66
}

export interface ITheme {
  foreground?: string;
  background?: string;
  cursor?: string;
  cursorAccent?: string;
  selection?: string;
  black?: string;
  red?: string;
  green?: string;
  yellow?: string;
  blue?: string;
  magenta?: string;
  cyan?: string;
  white?: string;
  brightBlack?: string;
  brightRed?: string;
  brightGreen?: string;
  brightYellow?: string;
  brightBlue?: string;
  brightMagenta?: string;
  brightCyan?: string;
  brightWhite?: string;
}

export const IUnicodeService = createDecorator<IUnicodeService>('UnicodeService');
export interface IUnicodeService {
  /** Register an Unicode version provider. */
  register(provider: IUnicodeVersionProvider): void;
  /** Registered Unicode versions. */
  readonly versions: string[];
  /** Currently active version. */
  activeVersion: string;
  /** Event triggered, when activate version changed. */
  readonly onChange: IEvent<string>;

  /**
   * Unicode version dependent
   */
  wcwidth(codepoint: number): number;
  getStringCellWidth(s: string): number;
}

export interface IUnicodeVersionProvider {
  readonly version: string;
  wcwidth(ucs: number): 0 | 1 | 2;
}<|MERGE_RESOLUTION|>--- conflicted
+++ resolved
@@ -280,11 +280,7 @@
   cancelEvents: boolean;
   convertEol: boolean;
   termName: string;
-<<<<<<< HEAD
-  useFlowControl: boolean;
   windowOptions: IWindowOptions;
-=======
->>>>>>> 56ac6f66
 }
 
 export interface ITheme {
