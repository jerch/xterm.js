/**
 * Copyright (c) 2019 The xterm.js authors. All rights reserved.
 * @license MIT
 */

import { IBufferService, ICoreService, ILogService, IOptionsService, ITerminalOptions, IPartialTerminalOptions, IDirtyRowService, ICoreMouseService, ICharsetService, IUnicodeService, IUnicodeVersionProvider } from 'common/services/Services';
import { IEvent, EventEmitter } from 'common/EventEmitter';
import { clone } from 'common/Clone';
import { DEFAULT_OPTIONS } from 'common/services/OptionsService';
import { IBufferSet, IBuffer } from 'common/buffer/Types';
import { BufferSet } from 'common/buffer/BufferSet';
import { IDecPrivateModes, ICoreMouseEvent, CoreMouseEventType, ICharset, IModes } from 'common/Types';
import { UnicodeV6 } from 'common/input/UnicodeV6';

export class MockBufferService implements IBufferService {
  public serviceBrand: any;
  public get buffer(): IBuffer { return this.buffers.active; }
  public buffers: IBufferSet = {} as any;
  public onResize: IEvent<{ cols: number, rows: number }> = new EventEmitter<{ cols: number, rows: number }>().event;
  public isUserScrolling: boolean = false;
  constructor(
    public cols: number,
    public rows: number,
    optionsService: IOptionsService = new MockOptionsService()
  ) {
    this.buffers = new BufferSet(optionsService, this);
  }
  public resize(cols: number, rows: number): void {
    this.cols = cols;
    this.rows = rows;
  }
  public reset(): void {}
}

export class MockCoreMouseService implements ICoreMouseService {
  public areMouseEventsActive: boolean = false;
  public activeEncoding: string = '';
  public activeProtocol: string = '';
  public addEncoding(name: string): void {}
  public addProtocol(name: string): void {}
  public reset(): void {}
  public triggerMouseEvent(event: ICoreMouseEvent): boolean { return false; }
  public onProtocolChange: IEvent<CoreMouseEventType> = new EventEmitter<CoreMouseEventType>().event;
  public explainEvents(events: CoreMouseEventType): {[event: string]: boolean} {
    throw new Error('Method not implemented.');
  }
}

export class MockCharsetService implements ICharsetService {
  public serviceBrand: any;
  public charset: ICharset | undefined;
  public glevel: number = 0;
  public reset(): void {}
  public setgLevel(g: number): void {}
  public setgCharset(g: number, charset: ICharset): void {}
}

export class MockCoreService implements ICoreService {
  public serviceBrand: any;
  public isCursorInitialized: boolean = false;
  public isCursorHidden: boolean = false;
  public isFocused: boolean = false;
  public modes: IModes = {
    insertMode: false
  };
  public decPrivateModes: IDecPrivateModes = {
    applicationCursorKeys: false,
    applicationKeypad: false,
    bracketedPasteMode: false,
    origin: false,
<<<<<<< HEAD
    reverseWraparound: false,
=======
    sendFocus: false,
>>>>>>> a8bcfc62
    wraparound: true
  };
  public onData: IEvent<string> = new EventEmitter<string>().event;
  public onUserInput: IEvent<void> = new EventEmitter<void>().event;
  public onBinary: IEvent<string> = new EventEmitter<string>().event;
  public reset(): void {}
  public triggerDataEvent(data: string, wasUserInput?: boolean): void {}
  public triggerBinaryEvent(data: string): void {}
}

export class MockDirtyRowService implements IDirtyRowService {
  public serviceBrand: any;
  public start: number = 0;
  public end: number = 0;
  public clearRange(): void {}
  public markDirty(y: number): void {}
  public markRangeDirty(y1: number, y2: number): void {}
  public markAllDirty(): void {}
}

export class MockLogService implements ILogService {
  public serviceBrand: any;
  public debug(message: any, ...optionalParams: any[]): void {}
  public info(message: any, ...optionalParams: any[]): void {}
  public warn(message: any, ...optionalParams: any[]): void {}
  public error(message: any, ...optionalParams: any[]): void {}
}

export class MockOptionsService implements IOptionsService {
  public serviceBrand: any;
  public options: ITerminalOptions = clone(DEFAULT_OPTIONS);
  public onOptionChange: IEvent<string> = new EventEmitter<string>().event;
  constructor(testOptions?: IPartialTerminalOptions) {
    if (testOptions) {
      Object.keys(testOptions).forEach(key => this.options[key] = (<any>testOptions)[key]);
    }
  }
  public setOption<T>(key: string, value: T): void {
    throw new Error('Method not implemented.');
  }
  public getOption<T>(key: string): T {
    throw new Error('Method not implemented.');
  }
}

// defaults to V6 always to keep tests passing
export class MockUnicodeService implements IUnicodeService {
  public serviceBrand: any;
  private _provider = new UnicodeV6();
  public register(provider: IUnicodeVersionProvider): void {
    throw new Error('Method not implemented.');
  }
  public versions: string[] = [];
  public activeVersion: string = '';
  public onChange: IEvent<string> = new EventEmitter<string>().event;
  public wcwidth = (codepoint: number): number => this._provider.wcwidth(codepoint);
  public getStringCellWidth(s: string): number {
    throw new Error('Method not implemented.');
  }
}<|MERGE_RESOLUTION|>--- conflicted
+++ resolved
@@ -68,11 +68,8 @@
     applicationKeypad: false,
     bracketedPasteMode: false,
     origin: false,
-<<<<<<< HEAD
     reverseWraparound: false,
-=======
     sendFocus: false,
->>>>>>> a8bcfc62
     wraparound: true
   };
   public onData: IEvent<string> = new EventEmitter<string>().event;
