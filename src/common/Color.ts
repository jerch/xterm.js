--- conflicted
+++ resolved
@@ -128,12 +128,8 @@
    * environment.
    */
   export function toColor(css: string): IColor {
-<<<<<<< HEAD
+    // Formats: #rgb[a] and #rrggbb[aa]
     if (css.match(/#[\da-f]{3,8}/i)) {
-=======
-    // Formats: #rgb[a] and #rrggbb[aa]
-    if (css.match(/#[0-9a-f]{3,8}/i)) {
->>>>>>> d22f7c9e
       switch (css.length) {
         case 4: { // #rgb
           $r = parseInt(css.slice(1, 2).repeat(2), 16);
