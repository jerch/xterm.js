--- conflicted
+++ resolved
@@ -3,11 +3,7 @@
  * @license MIT
  */
 import { assert } from 'chai';
-<<<<<<< HEAD
-import { fillFallback, concat, utf32ToString } from './TypedArrayUtils';
-=======
 import { fillFallback, concat } from './TypedArrayUtils';
->>>>>>> 594797e0
 
 type TypedArray = Uint8Array | Uint16Array | Uint32Array | Uint8ClampedArray
   | Int8Array | Int16Array | Int32Array
@@ -98,15 +94,4 @@
     const merged = concat(a, b);
     deepEquals(merged, new Uint8Array([1, 2, 3, 4, 5, 6, 7, 8, 9, 0]));
   });
-<<<<<<< HEAD
-  it('utf16ToString', () => {
-    const s = 'abcdefg';
-    const data = new Uint16Array(s.length);
-    for (let i = 0; i < s.length; ++i) {
-      data[i] = s.charCodeAt(i);
-    }
-    assert.equal(utf32ToString(data), s);
-  });
-=======
->>>>>>> 594797e0
 });