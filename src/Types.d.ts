--- conflicted
+++ resolved
@@ -6,13 +6,8 @@
 import { ITerminalOptions as IPublicTerminalOptions, IDisposable, IMarker, ISelectionPosition, ILinkProvider } from 'xterm';
 import { ICharset, IAttributeData, CharData, CoreMouseEventType } from 'common/Types';
 import { IEvent, IEventEmitter } from 'common/EventEmitter';
-<<<<<<< HEAD
 import { IColorSet, ILinkifier, ILinkMatcherOptions, IViewport, ILinkifier2 } from 'browser/Types';
-import { IOptionsService } from 'common/services/Services';
-=======
-import { IColorSet, ILinkifier, ILinkMatcherOptions, IViewport } from 'browser/Types';
 import { IOptionsService, IUnicodeService } from 'common/services/Services';
->>>>>>> 22acf1ec
 import { IBuffer, IBufferSet } from 'common/buffer/Types';
 import { IParams, IFunctionIdentifier } from 'common/parser/Types';
 
