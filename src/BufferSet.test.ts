/**
 * @license MIT
 */
import { assert } from 'chai';
import { ITerminal } from './Interfaces';
import { BufferSet } from './BufferSet';
import { Buffer } from './Buffer';
import { MockTerminal } from './utils/TestUtils';

describe('BufferSet', () => {
  let terminal: ITerminal;
  let bufferSet: BufferSet;

  beforeEach(() => {
<<<<<<< HEAD
    terminal = <any>{
      cols: 80,
      rows: 24,
      options: {
        scrollback: 1000
      }
    };
=======
    terminal = new MockTerminal();
    terminal.cols = 80;
    terminal.rows = 24;
    terminal.scrollback = 1000;
>>>>>>> d4600384
    bufferSet = new BufferSet(terminal);
  });

  describe('constructor', () => {
    it('should create two different buffers: alt and normal', () => {
      assert.instanceOf(bufferSet.normal, Buffer);
      assert.instanceOf(bufferSet.alt, Buffer);
      assert.notEqual(bufferSet.normal, bufferSet.alt);
    });
  });

  describe('activateNormalBuffer', () => {
    beforeEach(() => {
      bufferSet.activateNormalBuffer();
    });

    it('should set the normal buffer as the currently active buffer', () => {
      assert.equal(bufferSet.active, bufferSet.normal);
    });
  });

  describe('activateAltBuffer', () => {
    beforeEach(() => {
      bufferSet.activateAltBuffer();
    });

    it('should set the alt buffer as the currently active buffer', () => {
      assert.equal(bufferSet.active, bufferSet.alt);
    });
  });
});<|MERGE_RESOLUTION|>--- conflicted
+++ resolved
@@ -12,20 +12,10 @@
   let bufferSet: BufferSet;
 
   beforeEach(() => {
-<<<<<<< HEAD
-    terminal = <any>{
-      cols: 80,
-      rows: 24,
-      options: {
-        scrollback: 1000
-      }
-    };
-=======
     terminal = new MockTerminal();
     terminal.cols = 80;
     terminal.rows = 24;
-    terminal.scrollback = 1000;
->>>>>>> d4600384
+    terminal.options.scrollback = 1000;
     bufferSet = new BufferSet(terminal);
   });
 
