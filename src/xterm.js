/**
 * xterm.js: xterm, in the browser
 * Copyright (c) 2014, SourceLair Limited <www.sourcelair.com> (MIT License)
 * Copyright (c) 2012-2013, Christopher Jeffrey (MIT License)
 * https://github.com/chjj/term.js
 *
 * Permission is hereby granted, free of charge, to any person obtaining a copy
 * of this software and associated documentation files (the "Software"), to deal
 * in the Software without restriction, including without limitation the rights
 * to use, copy, modify, merge, publish, distribute, sublicense, and/or sell
 * copies of the Software, and to permit persons to whom the Software is
 * furnished to do so, subject to the following conditions:
 *
 * The above copyright notice and this permission notice shall be included in
 * all copies or substantial portions of the Software.
 *
 * THE SOFTWARE IS PROVIDED "AS IS", WITHOUT WARRANTY OF ANY KIND, EXPRESS OR
 * IMPLIED, INCLUDING BUT NOT LIMITED TO THE WARRANTIES OF MERCHANTABILITY,
 * FITNESS FOR A PARTICULAR PURPOSE AND NONINFRINGEMENT. IN NO EVENT SHALL THE
 * AUTHORS OR COPYRIGHT HOLDERS BE LIABLE FOR ANY CLAIM, DAMAGES OR OTHER
 * LIABILITY, WHETHER IN AN ACTION OF CONTRACT, TORT OR OTHERWISE, ARISING FROM,
 * OUT OF OR IN CONNECTION WITH THE SOFTWARE OR THE USE OR OTHER DEALINGS IN
 * THE SOFTWARE.
 *
 * Originally forked from (with the author's permission):
 *   Fabrice Bellard's javascript vt100 for jslinux:
 *   http://bellard.org/jslinux/
 *   Copyright (c) 2011 Fabrice Bellard
 *   The original design remains. The terminal itself
 *   has been extended to include xterm CSI codes, among
 *   other features.
 */

import { CompositionHelper } from './CompositionHelper.js';
import { EventEmitter } from './EventEmitter.js';
import { Viewport } from './Viewport.js';

    /**
     * Terminal Emulation References:
     *   http://vt100.net/
     *   http://invisible-island.net/xterm/ctlseqs/ctlseqs.txt
     *   http://invisible-island.net/xterm/ctlseqs/ctlseqs.html
     *   http://invisible-island.net/vttest/
     *   http://www.inwap.com/pdp10/ansicode.txt
     *   http://linux.die.net/man/4/console_codes
     *   http://linux.die.net/man/7/urxvt
     */

    // Let it work inside Node.js for automated testing purposes.
    var document = (typeof window != 'undefined') ? window.document : null;

    /**
<<<<<<< HEAD
     * Represents the viewport of a terminal, the visible area within the larger buffer of output.
     * Logic for the virtual scroll bar is included in this object.
     * @param {Terminal} terminal The Terminal object.
     * @param {HTMLElement} viewportElement The DOM element acting as the viewport
     * @param {HTMLElement} charMeasureElement A DOM element used to measure the character size of
     *   the terminal.
     */
    function Viewport(terminal, viewportElement, scrollArea, charMeasureElement) {
      this.terminal = terminal;
      this.viewportElement = viewportElement;
      this.scrollArea = scrollArea;
      this.charMeasureElement = charMeasureElement;
      this.currentRowHeight = 0;
      this.lastRecordedBufferLength = 0;
      this.lastRecordedViewportHeight = 0;

      this.terminal.on('scroll', this.syncScrollArea.bind(this));
      this.terminal.on('resize', this.syncScrollArea.bind(this));
      this.viewportElement.addEventListener('scroll', this.onScroll.bind(this));

      this.syncScrollArea();
    }

    /**
     * Refreshes row height, setting line-height, viewport height and scroll area height if
     * necessary.
     * @param {number|undefined} charSize A character size measurement bounding rect object, if it
     *   doesn't exist it will be created.
     */
    Viewport.prototype.refresh = function(charSize) {
      var size = charSize || this.charMeasureElement.getBoundingClientRect();
      if (size.height > 0) {
        var rowHeightChanged = size.height !== this.currentRowHeight;
        if (rowHeightChanged) {
          this.currentRowHeight = size.height;
          this.viewportElement.style.lineHeight = size.height + 'px';
          this.terminal.rowContainer.style.lineHeight = size.height + 'px';
        }
        var viewportHeightChanged = this.lastRecordedViewportHeight !== this.terminal.rows;
        if (rowHeightChanged || viewportHeightChanged) {
          this.lastRecordedViewportHeight = this.terminal.rows;
          this.viewportElement.style.height = size.height * this.terminal.rows + 'px';
        }
        this.scrollArea.style.height = (size.height * this.lastRecordedBufferLength) + 'px';
      }
    };

    /**
     * Updates dimensions and synchronizes the scroll area if necessary.
     */
    Viewport.prototype.syncScrollArea = function() {
      if (this.isApplicationMode) {
        // Fix scroll bar in application mode
        this.lastRecordedBufferLength = this.terminal.rows;
        this.refresh();
        return;
      }

      if (this.lastRecordedBufferLength !== this.terminal.lines.length) {
        // If buffer height changed
        this.lastRecordedBufferLength = this.terminal.lines.length;
        this.refresh();
      } else if (this.lastRecordedViewportHeight !== this.terminal.rows) {
        // If viewport height changed
        this.refresh();
      } else {
        // If size has changed, refresh viewport
        var size = this.charMeasureElement.getBoundingClientRect();
        if (size.height !== this.currentRowHeight) {
          this.refresh(size);
        }
      }

      // Sync scrollTop
      var scrollTop = this.terminal.ydisp * this.currentRowHeight;
      if (this.viewportElement.scrollTop !== scrollTop) {
        this.viewportElement.scrollTop = scrollTop;
      }
    };

    /**
     * Sets the application mode of the viewport.
     * @param {boolean} isApplicationMode Sets whether the terminal is in application mode. true
     * for application mode (DECKPAM) and false for normal mode (DECKPNM).
     */
    Viewport.prototype.setApplicationMode = function(isApplicationMode) {
      this.isApplicationMode = isApplicationMode;
      this.syncScrollArea();
    };

    /**
     * Handles scroll events on the viewport, calculating the new viewport and requesting the
     * terminal to scroll to it.
     * @param {Event} ev The scroll event.
     */
    Viewport.prototype.onScroll = function(ev) {
      if (this.isApplicationMode) {
        // Scrolling via the scroll bar is disabled during application mode
        return;
      }
      var newRow = Math.round(this.viewportElement.scrollTop / this.currentRowHeight);
      var diff = newRow - this.terminal.ydisp;
      this.terminal.scrollDisp(diff, true);
    };

    /**
     * Handles mouse wheel events by adjusting the viewport's scrollTop and delegating the actual
     * scrolling to `onScroll`, this event needs to be attached manually by the consumer of
     * `Viewport`.
     * @param {WheelEvent} ev The mouse wheel event.
     */
    Viewport.prototype.onWheel = function(ev) {
      if (ev.deltaY === 0) {
        // Do nothing if it's not a vertical scroll event
        return;
      }
      // Fallback to WheelEvent.DOM_DELTA_PIXEL
      var multiplier = 1;
      if (ev.deltaMode === WheelEvent.DOM_DELTA_LINE) {
        multiplier = this.currentRowHeight;
      } else if (ev.deltaMode === WheelEvent.DOM_DELTA_PAGE) {
        multiplier = this.currentRowHeight * this.terminal.rows;
      }
      this.viewportElement.scrollTop += ev.deltaY * multiplier;
      // Prevent the page from scrolling when the terminal scrolls
      ev.preventDefault();
=======
     * Encapsulates the logic for handling compositionstart, compositionupdate and compositionend
     * events, displaying the in-progress composition to the UI and forwarding the final composition
     * to the handler.
     * @param {HTMLTextAreaElement} textarea The textarea that xterm uses for input.
     * @param {HTMLElement} compositionView The element to display the in-progress composition in.
     * @param {Terminal} terminal The Terminal to forward the finished composition to.
     */
    function CompositionHelper(textarea, compositionView, terminal) {
      this.textarea = textarea;
      this.compositionView = compositionView;
      this.terminal = terminal;

      // Whether input composition is currently happening, eg. via a mobile keyboard, speech input
      // or IME. This variable determines whether the compositionText should be displayed on the UI.
      this.isComposing = false;

      // The input currently being composed, eg. via a mobile keyboard, speech input or IME.
      this.compositionText = null;

      // The position within the input textarea's value of the current composition.
      this.compositionPosition = { start: null, end: null };

      // Whether a composition is in the process of being sent, setting this to false will cancel
      // any in-progress composition.
      this.isSendingComposition = false;
    }

    /**
     * Handles the compositionstart event, activating the composition view.
     */
    CompositionHelper.prototype.compositionstart = function() {
      this.isComposing = true;
      this.compositionPosition.start = this.textarea.value.length;
      this.compositionView.textContent = '';
      this.compositionView.classList.add('active');
    };

    /**
     * Handles the compositionupdate event, updating the composition view.
     * @param {CompositionEvent} ev The event.
     */
    CompositionHelper.prototype.compositionupdate = function(ev) {
      this.compositionView.textContent = ev.data;
      this.updateCompositionElements();
      var self = this;
      setTimeout(function() {
        self.compositionPosition.end = self.textarea.value.length;
      }, 0);
    };

    /**
     * Handles the compositionend event, hiding the composition view and sending the composition to
     * the handler.
     */
    CompositionHelper.prototype.compositionend = function() {
      this.finalizeComposition(true);
    };

    /**
     * Handles the keydown event, routing any necessary events to the CompositionHelper functions.
     * @return Whether the Terminal should continue processing the keydown event.
     */
    CompositionHelper.prototype.keydown = function(ev) {
      if (this.isComposing || this.isSendingComposition) {
        if (ev.keyCode === 229) {
          // Continue composing if the keyCode is the "composition character"
          return false;
        } else if (ev.keyCode === 16 || ev.keyCode === 17 || ev.keyCode === 18) {
          // Continue composing if the keyCode is a modifier key
          return false;
        } else {
          // Finish composition immediately. This is mainly here for the case where enter is
          // pressed and the handler needs to be triggered before the command is executed.
          this.finalizeComposition(false);
        }
      }

      if (ev.keyCode === 229) {
        // If the "composition character" is used but gets to this point it means a non-composition
        // character (eg. numbers and punctuation) was pressed when the IME was active.
        this.handleAnyTextareaChanges();
        return false;
      }

      return true;
    };

    /**
     * Finalizes the composition, resuming regular input actions. This is called when a composition
     * is ending.
     * @param {boolean} waitForPropogation Whether to wait for events to propogate before sending
     *   the input. This should be false if a non-composition keystroke is entered before the
     *   compositionend event is triggered, such as enter, so that the composition is send before
     *   the command is executed.
     */
    CompositionHelper.prototype.finalizeComposition = function(waitForPropogation) {
      this.compositionView.classList.remove('active');
      this.isComposing = false;
      this.clearTextareaPosition();

      if (!waitForPropogation) {
        // Cancel any delayed composition send requests and send the input immediately.
        this.isSendingComposition = false;
        var input = this.textarea.value.substring(this.compositionPosition.start, this.compositionPosition.end);
        this.terminal.handler(input);
      } else {
        // Make a deep copy of the composition position here as a new compositionstart event may
        // fire before the setTimeout executes.
        var currentCompositionPosition = {
          start: this.compositionPosition.start,
          end: this.compositionPosition.end,
        }

        // Since composition* events happen before the changes take place in the textarea on most
        // browsers, use a setTimeout with 0ms time to allow the native compositionend event to
        // complete. This ensures the correct character is retrieved, this solution was used
        // because:
        // - The compositionend event's data property is unreliable, at least on Chromium
        // - The last compositionupdate event's data property does not always accurately describe
        //   the character, a counter example being Korean where an ending consonsant can move to
        //   the following character if the following input is a vowel.
        var self = this;
        this.isSendingComposition = true;
        setTimeout(function () {
          // Ensure that the input has not already been sent
          if (self.isSendingComposition) {
            self.isSendingComposition = false;
            var input;
            if (self.isComposing) {
              // Use the end position to get the string if a new composition has started.
              input = self.textarea.value.substring(currentCompositionPosition.start, currentCompositionPosition.end);
            } else {
              // Don't use the end position here in order to pick up any characters after the
              // composition has finished, for example when typing a non-composition character
              // (eg. 2) after a composition character.
              input = self.textarea.value.substring(currentCompositionPosition.start);
            }
            self.terminal.handler(input);
          }
        }, 0);
      }
    };

    /**
     * Apply any changes made to the textarea after the current event chain is allowed to complete.
     * This should be called when not currently composing but a keydown event with the "composition
     * character" (229) is triggered, in order to allow non-composition text to be entered when an
     * IME is active.
     */
    CompositionHelper.prototype.handleAnyTextareaChanges = function() {
      var oldValue = this.textarea.value;
      var self = this;
      setTimeout(function() {
        // Ignore if a composition has started since the timeout
        if (!self.isComposing) {
          var newValue = self.textarea.value;
          var diff = newValue.replace(oldValue, '');
          if (diff.length > 0) {
            self.terminal.handler(diff);
          }
        }
      }, 0);
    };

    /**
     * Positions the composition view on top of the cursor and the textarea just below it (so the
     * IME helper dialog is positioned correctly).
     */
    CompositionHelper.prototype.updateCompositionElements = function(dontRecurse) {
      if (!this.isComposing) {
        return;
      }
      var cursor = this.terminal.element.querySelector('.terminal-cursor');
      if (cursor) {
        this.compositionView.style.left = cursor.offsetLeft + 'px';
        this.compositionView.style.top = cursor.offsetTop + 'px';
        var compositionViewBounds = this.compositionView.getBoundingClientRect();
        this.textarea.style.left = cursor.offsetLeft + compositionViewBounds.width + 'px';
        this.textarea.style.top = (cursor.offsetTop + cursor.offsetHeight) + 'px';
      }
      if (!dontRecurse) {
        setTimeout(this.updateCompositionElements.bind(this, true), 0);
      }
    };

    /**
     * Clears the textarea's position so that the cursor does not blink on IE.
     * @private
     */
    CompositionHelper.prototype.clearTextareaPosition = function() {
      this.textarea.style.left = '';
      this.textarea.style.top = '';
>>>>>>> 89f98183
    };

    /**
     * States
     */
    var normal = 0, escaped = 1, csi = 2, osc = 3, charset = 4, dcs = 5, ignore = 6;

    /**
     * Terminal
     */

    /**
     * Creates a new `Terminal` object.
     *
     * @param {object} options An object containing a set of options, the available options are:
     *   - cursorBlink (boolean): Whether the terminal cursor blinks
     *
     * @public
     * @class Xterm Xterm
     * @alias module:xterm/src/xterm
     */
    function Terminal(options) {
      var self = this;

      if (!(this instanceof Terminal)) {
        return new Terminal(arguments[0], arguments[1], arguments[2]);
      }

      self.cancel = Terminal.cancel;

      EventEmitter.call(this);

      if (typeof options === 'number') {
        options = {
          cols: arguments[0],
          rows: arguments[1],
          handler: arguments[2]
        };
      }

      options = options || {};


      Object.keys(Terminal.defaults).forEach(function(key) {
        if (options[key] == null) {
          options[key] = Terminal.options[key];

          if (Terminal[key] !== Terminal.defaults[key]) {
            options[key] = Terminal[key];
          }
        }
        self[key] = options[key];
      });

      if (options.colors.length === 8) {
        options.colors = options.colors.concat(Terminal._colors.slice(8));
      } else if (options.colors.length === 16) {
        options.colors = options.colors.concat(Terminal._colors.slice(16));
      } else if (options.colors.length === 10) {
        options.colors = options.colors.slice(0, -2).concat(
          Terminal._colors.slice(8, -2), options.colors.slice(-2));
      } else if (options.colors.length === 18) {
        options.colors = options.colors.concat(
          Terminal._colors.slice(16, -2), options.colors.slice(-2));
      }
      this.colors = options.colors;

      this.options = options;

      // this.context = options.context || window;
      // this.document = options.document || document;
      this.parent = options.body || options.parent
        || (document ? document.getElementsByTagName('body')[0] : null);

      this.cols = options.cols || options.geometry[0];
      this.rows = options.rows || options.geometry[1];

      if (options.handler) {
        this.on('data', options.handler);
      }

      /**
       * The scroll position of the y cursor, ie. ybase + y = the y position within the entire
       * buffer
       */
      this.ybase = 0;

      /**
       * The scroll position of the viewport
       */
      this.ydisp = 0;

      /**
       * The cursor's x position after ybase
       */
      this.x = 0;

      /**
       * The cursor's y position after ybase
       */
      this.y = 0;

      /**
       * Used to debounce the refresh function
       */
      this.isRefreshing = false;

      /**
       * Whether there is a full terminal refresh queued
       */

      this.cursorState = 0;
      this.cursorHidden = false;
      this.convertEol;
      this.state = 0;
      this.queue = '';
      this.scrollTop = 0;
      this.scrollBottom = this.rows - 1;
      this.customKeydownHandler = null;

      // modes
      this.applicationKeypad = false;
      this.applicationCursor = false;
      this.originMode = false;
      this.insertMode = false;
      this.wraparoundMode = true; // defaults: xterm - true, vt100 - false
      this.normal = null;

      // charset
      this.charset = null;
      this.gcharset = null;
      this.glevel = 0;
      this.charsets = [null];

      // mouse properties
      this.decLocator;
      this.x10Mouse;
      this.vt200Mouse;
      this.vt300Mouse;
      this.normalMouse;
      this.mouseEvents;
      this.sendFocus;
      this.utfMouse;
      this.sgrMouse;
      this.urxvtMouse;

      // misc
      this.element;
      this.children;
      this.refreshStart;
      this.refreshEnd;
      this.savedX;
      this.savedY;
      this.savedCols;

      // stream
      this.readable = true;
      this.writable = true;

      this.defAttr = (0 << 18) | (257 << 9) | (256 << 0);
      this.curAttr = this.defAttr;

      this.params = [];
      this.currentParam = 0;
      this.prefix = '';
      this.postfix = '';

      // leftover surrogate high from previous write invocation
      this.surrogate_high = '';

      /**
       * An array of all lines in the entire buffer, including the prompt. The lines are array of
       * characters which are 2-length arrays where [0] is an attribute and [1] is the character.
       */
      this.lines = [];
      var i = this.rows;
      while (i--) {
        this.lines.push(this.blankLine());
      }

      this.tabs;
      this.setupStops();
    }

    inherits(Terminal, EventEmitter);

		/**
		 * back_color_erase feature for xterm.
		 */
    Terminal.prototype.eraseAttr = function() {
      // if (this.is('screen')) return this.defAttr;
      return (this.defAttr & ~0x1ff) | (this.curAttr & 0x1ff);
    };

    /**
     * Colors
     */

    // Colors 0-15
    Terminal.tangoColors = [
      // dark:
      '#2e3436',
      '#cc0000',
      '#4e9a06',
      '#c4a000',
      '#3465a4',
      '#75507b',
      '#06989a',
      '#d3d7cf',
      // bright:
      '#555753',
      '#ef2929',
      '#8ae234',
      '#fce94f',
      '#729fcf',
      '#ad7fa8',
      '#34e2e2',
      '#eeeeec'
    ];

    // Colors 0-15 + 16-255
    // Much thanks to TooTallNate for writing this.
    Terminal.colors = (function() {
      var colors = Terminal.tangoColors.slice()
        , r = [0x00, 0x5f, 0x87, 0xaf, 0xd7, 0xff]
        , i;

      // 16-231
      i = 0;
      for (; i < 216; i++) {
        out(r[(i / 36) % 6 | 0], r[(i / 6) % 6 | 0], r[i % 6]);
      }

      // 232-255 (grey)
      i = 0;
      for (; i < 24; i++) {
        r = 8 + i * 10;
        out(r, r, r);
      }

      function out(r, g, b) {
        colors.push('#' + hex(r) + hex(g) + hex(b));
      }

      function hex(c) {
        c = c.toString(16);
        return c.length < 2 ? '0' + c : c;
      }

      return colors;
    })();

    Terminal._colors = Terminal.colors.slice();

    Terminal.vcolors = (function() {
      var out = []
        , colors = Terminal.colors
        , i = 0
        , color;

      for (; i < 256; i++) {
        color = parseInt(colors[i].substring(1), 16);
        out.push([
          (color >> 16) & 0xff,
          (color >> 8) & 0xff,
          color & 0xff
        ]);
      }

      return out;
    })();

    /**
     * Options
     */

    Terminal.defaults = {
      colors: Terminal.colors,
      theme: 'default',
      convertEol: false,
      termName: 'xterm',
      geometry: [80, 24],
      cursorBlink: false,
      visualBell: false,
      popOnBell: false,
      scrollback: 1000,
      screenKeys: false,
      debug: false,
      cancelEvents: false
      // programFeatures: false,
      // focusKeys: false,
    };

    Terminal.options = {};

    Terminal.focus = null;

    each(keys(Terminal.defaults), function(key) {
      Terminal[key] = Terminal.defaults[key];
      Terminal.options[key] = Terminal.defaults[key];
    });

    /**
     * Focus the terminal. Delegates focus handling to the terminal's DOM element.
     */
    Terminal.prototype.focus = function() {
      return this.textarea.focus();
    };

    /**
     * Binds the desired focus behavior on a given terminal object.
     *
     * @static
     */
    Terminal.bindFocus = function (term) {
      on(term.textarea, 'focus', function (ev) {
        if (term.sendFocus) {
          term.send('\x1b[I');
        }
        term.element.classList.add('focus');
        term.showCursor();
        Terminal.focus = term;
        term.emit('focus', {terminal: term});
      });
    };

    /**
     * Blur the terminal. Delegates blur handling to the terminal's DOM element.
     */
    Terminal.prototype.blur = function() {
      return this.textarea.blur();
    };

    /**
     * Binds the desired blur behavior on a given terminal object.
     *
     * @static
     */
    Terminal.bindBlur = function (term) {
      on(term.textarea, 'blur', function (ev) {
        term.refresh(term.y, term.y);
        if (term.sendFocus) {
          term.send('\x1b[O');
        }
        term.element.classList.remove('focus');
        Terminal.focus = null;
        term.emit('blur', {terminal: term});
      });
    };

    /**
     * Initialize default behavior
     */
    Terminal.prototype.initGlobal = function() {
      Terminal.bindPaste(this);
      Terminal.bindKeys(this);
      Terminal.bindCopy(this);
      Terminal.bindFocus(this);
      Terminal.bindBlur(this);
    };

    /**
     * Bind to paste event and allow both keyboard and right-click pasting, without having the
     * contentEditable value set to true.
     */
    Terminal.bindPaste = function(term) {
      on([term.textarea, term.element], 'paste', function(ev) {
        ev.stopPropagation();
        if (ev.clipboardData) {
          var text = ev.clipboardData.getData('text/plain');
          term.handler(text);
          term.textarea.value = '';
          return term.cancel(ev);
        }
      });
    };

    /**
     * Prepares text copied from terminal selection, to be saved in the clipboard by:
     *   1. stripping all trailing white spaces
     *   2. converting all non-breaking spaces to regular spaces
     * @param {string} text The copied text that needs processing for storing in clipboard
     * @returns {string}
     * @static
     */
    Terminal.prepareCopiedTextForClipboard = function (text) {
      var space = String.fromCharCode(32),
          nonBreakingSpace = String.fromCharCode(160),
          allNonBreakingSpaces = new RegExp(nonBreakingSpace, 'g'),
          processedText = text.split('\n').map(function (line) {
            /**
             * Strip all trailing white spaces and convert all non-breaking spaces to regular
             * spaces.
             */
            var processedLine = line.replace(/\s+$/g, '').replace(allNonBreakingSpaces, space);

            return processedLine;
          }).join('\n');

      return processedText;
    };

    /**
     * Apply key handling to the terminal
     */
    Terminal.bindKeys = function(term) {
      on(term.element, 'keydown', function(ev) {
        if (document.activeElement != this) {
          return;
         }
         term.keyDown(ev);
      }, true);

      on(term.element, 'keypress', function(ev) {
        if (document.activeElement != this) {
          return;
        }
        term.keyPress(ev);
      }, true);

      on(term.element, 'keyup', term.focus.bind(term));

      on(term.textarea, 'keydown', function(ev) {
        term.keyDown(ev);
      }, true);

      on(term.textarea, 'keypress', function(ev) {
        term.keyPress(ev);
        // Truncate the textarea's value, since it is not needed
        this.value = '';
      }, true);

      on(term.textarea, 'compositionstart', term.compositionHelper.compositionstart.bind(term.compositionHelper));
      on(term.textarea, 'compositionupdate', term.compositionHelper.compositionupdate.bind(term.compositionHelper));
      on(term.textarea, 'compositionend', term.compositionHelper.compositionend.bind(term.compositionHelper));
      term.on('refresh', term.compositionHelper.updateCompositionElements.bind(term.compositionHelper));
    };

    /**
     * Binds copy functionality to the given terminal.
     * @static
     */
    Terminal.bindCopy = function(term) {
      on(term.element, 'copy', function(ev) {
        return; // temporary
      });
    };


    /**
     * Insert the given row to the terminal or produce a new one
     * if no row argument is passed. Return the inserted row.
     * @param {HTMLElement} row (optional) The row to append to the terminal.
     */
    Terminal.prototype.insertRow = function (row) {
      if (typeof row != 'object') {
        row = document.createElement('div');
      }

      this.rowContainer.appendChild(row);
      this.children.push(row);

      return row;
    };

    /**
     * Opens the terminal within an element.
     *
     * @param {HTMLElement} parent The element to create the terminal within.
     */
    Terminal.prototype.open = function(parent) {
      var self=this, i=0, div;

      this.parent = parent || this.parent;

      if (!this.parent) {
        throw new Error('Terminal requires a parent element.');
      }

      /*
      * Grab global elements
      */
      this.context = this.parent.ownerDocument.defaultView;
      this.document = this.parent.ownerDocument;
      this.body = this.document.getElementsByTagName('body')[0];

      /*
      * Parse User-Agent
      */
      if (this.context.navigator && this.context.navigator.userAgent) {
        this.isMSIE = !!~this.context.navigator.userAgent.indexOf('MSIE');
      }

      /*
      * Find the users platform. We use this to interpret the meta key
      * and ISO third level shifts.
      * http://stackoverflow.com/questions/19877924/what-is-the-list-of-possible-values-for-navigator-platform-as-of-today
      */
      if (this.context.navigator && this.context.navigator.platform) {
        this.isMac = contains(
          this.context.navigator.platform,
          ['Macintosh', 'MacIntel', 'MacPPC', 'Mac68K']
        );
        this.isIpad = this.context.navigator.platform === 'iPad';
        this.isIphone = this.context.navigator.platform === 'iPhone';
        this.isMSWindows = contains(
          this.context.navigator.platform,
          ['Windows', 'Win16', 'Win32', 'WinCE']
        );
      }

      /*
      * Create main element container
      */
      this.element = this.document.createElement('div');
      this.element.classList.add('terminal');
      this.element.classList.add('xterm');
      this.element.classList.add('xterm-theme-' + this.theme);

      this.element.style.height
      this.element.setAttribute('tabindex', 0);

      this.viewportElement = document.createElement('div');
      this.viewportElement.classList.add('xterm-viewport');
      this.element.appendChild(this.viewportElement);
      this.viewportScrollArea = document.createElement('div');
      this.viewportScrollArea.classList.add('xterm-scroll-area');
      this.viewportElement.appendChild(this.viewportScrollArea);

      /*
      * Create the container that will hold the lines of the terminal and then
      * produce the lines the lines.
      */
      this.rowContainer = document.createElement('div');
      this.rowContainer.classList.add('xterm-rows');
      this.element.appendChild(this.rowContainer);
      this.children = [];

      /*
      * Create the container that will hold helpers like the textarea for
      * capturing DOM Events. Then produce the helpers.
      */
      this.helperContainer = document.createElement('div');
      this.helperContainer.classList.add('xterm-helpers');
      // TODO: This should probably be inserted once it's filled to prevent an additional layout
      this.element.appendChild(this.helperContainer);
      this.textarea = document.createElement('textarea');
      this.textarea.classList.add('xterm-helper-textarea');
      this.textarea.setAttribute('autocorrect', 'off');
      this.textarea.setAttribute('autocapitalize', 'off');
      this.textarea.setAttribute('spellcheck', 'false');
      this.textarea.tabIndex = 0;
      this.textarea.addEventListener('focus', function() {
        self.emit('focus', {terminal: self});
      });
      this.textarea.addEventListener('blur', function() {
        self.emit('blur', {terminal: self});
      });
      this.helperContainer.appendChild(this.textarea);

      this.compositionView = document.createElement('div');
      this.compositionView.classList.add('composition-view');
      this.compositionHelper = new CompositionHelper(this.textarea, this.compositionView, this);
      this.helperContainer.appendChild(this.compositionView);

      this.charMeasureElement = document.createElement('div');
      this.charMeasureElement.classList.add('xterm-char-measure-element');
      this.charMeasureElement.innerHTML = 'W';
      this.helperContainer.appendChild(this.charMeasureElement);

      for (; i < this.rows; i++) {
        this.insertRow();
      }
      this.parent.appendChild(this.element);

      this.viewport = new Viewport(this, this.viewportElement, this.viewportScrollArea, this.charMeasureElement);

      // Draw the screen.
      this.refresh(0, this.rows - 1);

      // Initialize global actions that
      // need to be taken on the document.
      this.initGlobal();

      // Ensure there is a Terminal.focus.
      this.focus();

      on(this.element, 'mouseup', function() {
        var selection = document.getSelection(),
            collapsed = selection.isCollapsed,
            isRange = typeof collapsed == 'boolean' ? !collapsed : selection.type == 'Range';
        if (!isRange) {
          self.focus();
        }
      });

      // Listen for mouse events and translate
      // them into terminal mouse protocols.
      this.bindMouse();

      // Figure out whether boldness affects
      // the character width of monospace fonts.
      if (Terminal.brokenBold == null) {
        Terminal.brokenBold = isBoldBroken(this.document);
      }

      this.emit('open');
    };


    /**
     * Attempts to load an add-on using CommonJS or RequireJS (whichever is available).
     * @param {string} addon The name of the addon to load
     * @static
     */
    Terminal.loadAddon = function(addon, callback) {
      if (typeof exports === 'object' && typeof module === 'object') {
        // CommonJS
        return require(__dirname + '/../addons/' + addon);
      } else if (typeof define == 'function') {
        // RequireJS
        return require(['../addons/' + addon + '/' + addon], callback);
      } else {
        console.error('Cannot load a module without a CommonJS or RequireJS environment.');
        return false;
      }
    };


    /**
     * XTerm mouse events
     * http://invisible-island.net/xterm/ctlseqs/ctlseqs.html#Mouse%20Tracking
     * To better understand these
     * the xterm code is very helpful:
     * Relevant files:
     *   button.c, charproc.c, misc.c
     * Relevant functions in xterm/button.c:
     *   BtnCode, EmitButtonCode, EditorButton, SendMousePosition
     */
    Terminal.prototype.bindMouse = function() {
      var el = this.element, self = this, pressed = 32;

      // mouseup, mousedown, wheel
      // left click: ^[[M 3<^[[M#3<
      // wheel up: ^[[M`3>
      function sendButton(ev) {
        var button
          , pos;

        // get the xterm-style button
        button = getButton(ev);

        // get mouse coordinates
        pos = getCoords(ev);
        if (!pos) return;

        sendEvent(button, pos);

        switch (ev.overrideType || ev.type) {
          case 'mousedown':
            pressed = button;
            break;
          case 'mouseup':
            // keep it at the left
            // button, just in case.
            pressed = 32;
            break;
          case 'wheel':
            // nothing. don't
            // interfere with
            // `pressed`.
            break;
        }
      }

      // motion example of a left click:
      // ^[[M 3<^[[M@4<^[[M@5<^[[M@6<^[[M@7<^[[M#7<
      function sendMove(ev) {
        var button = pressed
          , pos;

        pos = getCoords(ev);
        if (!pos) return;

        // buttons marked as motions
        // are incremented by 32
        button += 32;

        sendEvent(button, pos);
      }

      // encode button and
      // position to characters
      function encode(data, ch) {
        if (!self.utfMouse) {
          if (ch === 255) return data.push(0);
          if (ch > 127) ch = 127;
          data.push(ch);
        } else {
          if (ch === 2047) return data.push(0);
          if (ch < 127) {
            data.push(ch);
          } else {
            if (ch > 2047) ch = 2047;
            data.push(0xC0 | (ch >> 6));
            data.push(0x80 | (ch & 0x3F));
          }
        }
      }

      // send a mouse event:
      // regular/utf8: ^[[M Cb Cx Cy
      // urxvt: ^[[ Cb ; Cx ; Cy M
      // sgr: ^[[ Cb ; Cx ; Cy M/m
      // vt300: ^[[ 24(1/3/5)~ [ Cx , Cy ] \r
      // locator: CSI P e ; P b ; P r ; P c ; P p & w
      function sendEvent(button, pos) {
        // self.emit('mouse', {
        //   x: pos.x - 32,
        //   y: pos.x - 32,
        //   button: button
        // });

        if (self.vt300Mouse) {
          // NOTE: Unstable.
          // http://www.vt100.net/docs/vt3xx-gp/chapter15.html
          button &= 3;
          pos.x -= 32;
          pos.y -= 32;
          var data = '\x1b[24';
          if (button === 0) data += '1';
          else if (button === 1) data += '3';
          else if (button === 2) data += '5';
          else if (button === 3) return;
          else data += '0';
          data += '~[' + pos.x + ',' + pos.y + ']\r';
          self.send(data);
          return;
        }

        if (self.decLocator) {
          // NOTE: Unstable.
          button &= 3;
          pos.x -= 32;
          pos.y -= 32;
          if (button === 0) button = 2;
          else if (button === 1) button = 4;
          else if (button === 2) button = 6;
          else if (button === 3) button = 3;
          self.send('\x1b['
            + button
            + ';'
            + (button === 3 ? 4 : 0)
            + ';'
            + pos.y
            + ';'
            + pos.x
            + ';'
            + (pos.page || 0)
            + '&w');
          return;
        }

        if (self.urxvtMouse) {
          pos.x -= 32;
          pos.y -= 32;
          pos.x++;
          pos.y++;
          self.send('\x1b[' + button + ';' + pos.x + ';' + pos.y + 'M');
          return;
        }

        if (self.sgrMouse) {
          pos.x -= 32;
          pos.y -= 32;
          self.send('\x1b[<'
            + ((button & 3) === 3 ? button & ~3 : button)
            + ';'
            + pos.x
            + ';'
            + pos.y
            + ((button & 3) === 3 ? 'm' : 'M'));
          return;
        }

        var data = [];

        encode(data, button);
        encode(data, pos.x);
        encode(data, pos.y);

        self.send('\x1b[M' + String.fromCharCode.apply(String, data));
      }

      function getButton(ev) {
        var button
          , shift
          , meta
          , ctrl
          , mod;

        // two low bits:
        // 0 = left
        // 1 = middle
        // 2 = right
        // 3 = release
        // wheel up/down:
        // 1, and 2 - with 64 added
        switch (ev.overrideType || ev.type) {
          case 'mousedown':
            button = ev.button != null
              ? +ev.button
              : ev.which != null
                ? ev.which - 1
                : null;

            if (self.isMSIE) {
              button = button === 1 ? 0 : button === 4 ? 1 : button;
            }
            break;
          case 'mouseup':
            button = 3;
            break;
          case 'DOMMouseScroll':
            button = ev.detail < 0
              ? 64
              : 65;
            break;
          case 'wheel':
            button = ev.wheelDeltaY > 0
              ? 64
              : 65;
            break;
        }

        // next three bits are the modifiers:
        // 4 = shift, 8 = meta, 16 = control
        shift = ev.shiftKey ? 4 : 0;
        meta = ev.metaKey ? 8 : 0;
        ctrl = ev.ctrlKey ? 16 : 0;
        mod = shift | meta | ctrl;

        // no mods
        if (self.vt200Mouse) {
          // ctrl only
          mod &= ctrl;
        } else if (!self.normalMouse) {
          mod = 0;
        }

        // increment to SP
        button = (32 + (mod << 2)) + button;

        return button;
      }

      // mouse coordinates measured in cols/rows
      function getCoords(ev) {
        var x, y, w, h, el;

        // ignore browsers without pageX for now
        if (ev.pageX == null) return;

        x = ev.pageX;
        y = ev.pageY;
        el = self.element;

        // should probably check offsetParent
        // but this is more portable
        while (el && el !== self.document.documentElement) {
          x -= el.offsetLeft;
          y -= el.offsetTop;
          el = 'offsetParent' in el
            ? el.offsetParent
            : el.parentNode;
        }

        // convert to cols/rows
        w = self.element.clientWidth;
        h = self.element.clientHeight;
        x = Math.ceil((x / w) * self.cols);
        y = Math.ceil((y / h) * self.rows);

        // be sure to avoid sending
        // bad positions to the program
        if (x < 0) x = 0;
        if (x > self.cols) x = self.cols;
        if (y < 0) y = 0;
        if (y > self.rows) y = self.rows;

        // xterm sends raw bytes and
        // starts at 32 (SP) for each.
        x += 32;
        y += 32;

        return {
          x: x,
          y: y,
          type: 'wheel'
        };
      }

      on(el, 'mousedown', function(ev) {
        if (!self.mouseEvents) return;

        // send the button
        sendButton(ev);

        // ensure focus
        self.focus();

        // fix for odd bug
        //if (self.vt200Mouse && !self.normalMouse) {
        if (self.vt200Mouse) {
          ev.overrideType = 'mouseup';
          sendButton(ev);
          return self.cancel(ev);
        }

        // bind events
        if (self.normalMouse) on(self.document, 'mousemove', sendMove);

        // x10 compatibility mode can't send button releases
        if (!self.x10Mouse) {
          on(self.document, 'mouseup', function up(ev) {
            sendButton(ev);
            if (self.normalMouse) off(self.document, 'mousemove', sendMove);
            off(self.document, 'mouseup', up);
            return self.cancel(ev);
          });
        }

        return self.cancel(ev);
      });

      //if (self.normalMouse) {
      //  on(self.document, 'mousemove', sendMove);
      //}

      on(el, 'wheel', function(ev) {
        if (!self.mouseEvents) return;
        if (self.x10Mouse
            || self.vt300Mouse
            || self.decLocator) return;
        sendButton(ev);
        return self.cancel(ev);
      });

      // allow wheel scrolling in
      // the shell for example
      on(el, 'wheel', function(ev) {
        if (self.mouseEvents) return;
        if (self.applicationKeypad) return;
        self.viewport.onWheel(ev);
        return self.cancel(ev);
      });
    };

    /**
     * Destroys the terminal.
     */
    Terminal.prototype.destroy = function() {
      this.readable = false;
      this.writable = false;
      this._events = {};
      this.handler = function() {};
      this.write = function() {};
      if (this.element.parentNode) {
        this.element.parentNode.removeChild(this.element);
      }
      //this.emit('close');
    };


    /**
     * Flags used to render terminal text properly
     */
    Terminal.flags = {
      BOLD: 1,
      UNDERLINE: 2,
      BLINK: 4,
      INVERSE: 8,
      INVISIBLE: 16
    }

    /**
     * Refreshes (re-renders) terminal content within two rows (inclusive)
     *
     * Rendering Engine:
     *
     * In the screen buffer, each character is stored as a an array with a character
     * and a 32-bit integer:
     *   - First value: a utf-16 character.
     *   - Second value:
     *   - Next 9 bits: background color (0-511).
     *   - Next 9 bits: foreground color (0-511).
     *   - Next 14 bits: a mask for misc. flags:
     *     - 1=bold
     *     - 2=underline
     *     - 4=blink
     *     - 8=inverse
     *     - 16=invisible
     *
     * @param {number} start The row to start from (between 0 and terminal's height terminal - 1)
     * @param {number} end The row to end at (between fromRow and terminal's height terminal - 1)
     * @param {boolean} queue Whether the refresh should ran right now or be queued
     */
    Terminal.prototype.refresh = function(start, end, queue) {
      var self = this;

      // queue defaults to true
      queue = (typeof queue == 'undefined') ? true : queue;

      /**
       * The refresh queue allows refresh to execute only approximately 30 times a second. For
       * commands that pass a significant amount of output to the write function, this prevents the
       * terminal from maxing out the CPU and making the UI unresponsive. While commands can still
       * run beyond what they do on the terminal, it is far better with a debounce in place as
       * every single terminal manipulation does not need to be constructed in the DOM.
       *
       * A side-effect of this is that it makes ^C to interrupt a process seem more responsive.
       */
      if (queue) {
        // If refresh should be queued, order the refresh and return.
        if (this._refreshIsQueued) {
          // If a refresh has already been queued, just order a full refresh next
          this._fullRefreshNext = true;
        } else {
          setTimeout(function () {
            self.refresh(start, end, false);
          }, 34)
          this._refreshIsQueued = true;
        }
        return;
      }

      // If refresh should be run right now (not be queued), release the lock
      this._refreshIsQueued = false;

      // If multiple refreshes were requested, make a full refresh.
      if (this._fullRefreshNext) {
        start = 0;
        end = this.rows - 1;
        this._fullRefreshNext = false // reset lock
      }

      var x, y, i, line, out, ch, ch_width, width, data, attr, bg, fg, flags, row, parent, focused = document.activeElement;

      // If this is a big refresh, remove the terminal rows from the DOM for faster calculations
      if (end - start >= this.rows / 2) {
        parent = this.element.parentNode;
        if (parent) {
          this.element.removeChild(this.rowContainer);
        }
      }

      width = this.cols;
      y = start;

      if (end >= this.rows.length) {
        this.log('`end` is too large. Most likely a bad CSR.');
        end = this.rows.length - 1;
      }

      for (; y <= end; y++) {
        row = y + this.ydisp;

        line = this.lines[row];
        out = '';

        if (this.y === y - (this.ybase - this.ydisp)
            && this.cursorState
            && !this.cursorHidden) {
          x = this.x;
        } else {
          x = -1;
        }

        attr = this.defAttr;
        i = 0;

        for (; i < width; i++) {
          data = line[i][0];
          ch = line[i][1];
          ch_width = line[i][2];
          if (!ch_width)
            continue;

          if (i === x) data = -1;

          if (data !== attr) {
            if (attr !== this.defAttr) {
              out += '</span>';
            }
            if (data !== this.defAttr) {
              if (data === -1) {
                out += '<span class="reverse-video terminal-cursor';
                if (this.cursorBlink) {
                  out += ' blinking';
                }
                out += '">';
              } else {
                var classNames = [];

                bg = data & 0x1ff;
                fg = (data >> 9) & 0x1ff;
                flags = data >> 18;

                if (flags & Terminal.flags.BOLD) {
                  if (!Terminal.brokenBold) {
                    classNames.push('xterm-bold');
                  }
                  // See: XTerm*boldColors
                  if (fg < 8) fg += 8;
                }

                if (flags & Terminal.flags.UNDERLINE) {
                  classNames.push('xterm-underline');
                }

                if (flags & Terminal.flags.BLINK) {
                  classNames.push('xterm-blink');
                }

                /**
                 * If inverse flag is on, then swap the foreground and background variables.
                 */
                if (flags & Terminal.flags.INVERSE) {
                    /* One-line variable swap in JavaScript: http://stackoverflow.com/a/16201730 */
                    bg = [fg, fg = bg][0];
                    // Should inverse just be before the
                    // above boldColors effect instead?
                    if ((flags & 1) && fg < 8) fg += 8;
                }

                if (flags & Terminal.flags.INVISIBLE) {
                  classNames.push('xterm-hidden');
                }

                /**
                 * Weird situation: Invert flag used black foreground and white background results
                 * in invalid background color, positioned at the 256 index of the 256 terminal
                 * color map. Pin the colors manually in such a case.
                 *
                 * Source: https://github.com/sourcelair/xterm.js/issues/57
                 */
                if (flags & Terminal.flags.INVERSE) {
                  if (bg == 257) {
                    bg = 15;
                  }
                  if (fg == 256) {
                    fg = 0;
                  }
                }

                if (bg < 256) {
                  classNames.push('xterm-bg-color-' + bg);
                }

                if (fg < 256) {
                  classNames.push('xterm-color-' + fg);
                }

                out += '<span';
                if (classNames.length) {
                  out += ' class="' + classNames.join(' ') + '"';
                }
                out += '>';
              }
            }
          }

          switch (ch) {
            case '&':
              out += '&amp;';
              break;
            case '<':
              out += '&lt;';
              break;
            case '>':
              out += '&gt;';
              break;
            default:
              if (ch <= ' ') {
                out += '&nbsp;';
              } else {
                out += ch;
              }
              break;
          }

          attr = data;
        }

        if (attr !== this.defAttr) {
          out += '</span>';
        }

        this.children[y].innerHTML = out;
      }

      if (parent) {
        this.element.appendChild(this.rowContainer);
      }

      this.emit('refresh', {element: this.element, start: start, end: end});
    };

    /**
     * Display the cursor element
     */
    Terminal.prototype.showCursor = function() {
      if (!this.cursorState) {
        this.cursorState = 1;
        this.refresh(this.y, this.y);
      }
    };

    /**
     * Scroll the terminal
     */
    Terminal.prototype.scroll = function() {
      var row;

      if (++this.ybase === this.scrollback) {
        this.ybase = this.ybase / 2 | 0;
        this.lines = this.lines.slice(-(this.ybase + this.rows) + 1);
      }

      this.ydisp = this.ybase;

      // last line
      row = this.ybase + this.rows - 1;

      // subtract the bottom scroll region
      row -= this.rows - 1 - this.scrollBottom;

      if (row === this.lines.length) {
        // potential optimization:
        // pushing is faster than splicing
        // when they amount to the same
        // behavior.
        this.lines.push(this.blankLine());
      } else {
        // add our new line
        this.lines.splice(row, 0, this.blankLine());
      }

      if (this.scrollTop !== 0) {
        if (this.ybase !== 0) {
          this.ybase--;
          this.ydisp = this.ybase;
        }
        this.lines.splice(this.ybase + this.scrollTop, 1);
      }

      // this.maxRange();
      this.updateRange(this.scrollTop);
      this.updateRange(this.scrollBottom);

      this.emit('scroll', this.ydisp);
    };

    /**
     * Scroll the display of the terminal
     * @param {number} disp The number of lines to scroll down (negatives scroll up).
     * @param {boolean} suppressScrollEvent Don't emit the scroll event as scrollDisp. This is used
     * to avoid unwanted events being handled by the veiwport when the event was triggered from the
     * viewport originally.
     */
    Terminal.prototype.scrollDisp = function(disp, suppressScrollEvent) {
      this.ydisp += disp;

      if (this.ydisp > this.ybase) {
        this.ydisp = this.ybase;
      } else if (this.ydisp < 0) {
        this.ydisp = 0;
      }

      if (!suppressScrollEvent) {
        this.emit('scroll', this.ydisp);
      }

      this.refresh(0, this.rows - 1);
    };

    /**
     * Writes text to the terminal.
     * @param {string} text The text to write to the terminal.
     */
    Terminal.prototype.write = function(data) {
      var l = data.length, i = 0, j, cs, ch, code, low, ch_width, row;

      this.refreshStart = this.y;
      this.refreshEnd = this.y;

      if (this.ybase !== this.ydisp) {
        this.ydisp = this.ybase;
        this.emit('scroll', this.ydisp);
        this.maxRange();
      }

      // apply leftover surrogate high from last write
      if (this.surrogate_high) {
        data = this.surrogate_high + data;
        this.surrogate_high = '';
      }

      for (; i < l; i++) {
        ch = data[i];

        // FIXME: higher chars than 0xa0 are not allowed in escape sequences
        //        --> maybe move to default
        code = data.charCodeAt(i);
        if (0xD800 <= code && code <= 0xDBFF) {
          // we got a surrogate high
          // get surrogate low (next 2 bytes)
          low = data.charCodeAt(i+1);
          if (isNaN(low)) {
            // end of data stream, save surrogate high
            this.surrogate_high = ch;
            continue;
          }
          code = ((code - 0xD800) * 0x400) + (low - 0xDC00) + 0x10000;
          ch += data.charAt(i+1);
        }
        // surrogate low - already handled above
        if (0xDC00 <= code && code <= 0xDFFF)
          continue;

        switch (this.state) {
          case normal:
            switch (ch) {
              case '\x07':
                this.bell();
                break;

              // '\n', '\v', '\f'
              case '\n':
              case '\x0b':
              case '\x0c':
                if (this.convertEol) {
                  this.x = 0;
                }
                this.y++;
                if (this.y > this.scrollBottom) {
                  this.y--;
                  this.scroll();
                }
                break;

              // '\r'
              case '\r':
                this.x = 0;
                break;

              // '\b'
              case '\x08':
                if (this.x > 0) {
                  this.x--;
                }
                break;

              // '\t'
              case '\t':
                this.x = this.nextStop();
                break;

              // shift out
              case '\x0e':
                this.setgLevel(1);
                break;

              // shift in
              case '\x0f':
                this.setgLevel(0);
                break;

              // '\e'
              case '\x1b':
                this.state = escaped;
                break;

              default:
                // ' '
                // calculate print space
                // expensive call, therefore we save width in line buffer
                ch_width = wcwidth(code);

                if (ch >= ' ') {
                  if (this.charset && this.charset[ch]) {
                    ch = this.charset[ch];
                  }

                  row = this.y + this.ybase;

                  // insert combining char in last cell
                  // FIXME: needs handling after cursor jumps
                  if (!ch_width && this.x) {

                    // dont overflow left
                    if (this.lines[row][this.x-1]) {
                      if (!this.lines[row][this.x-1][2]) {

                        // found empty cell after fullwidth, need to go 2 cells back
                        if (this.lines[row][this.x-2])
                          this.lines[row][this.x-2][1] += ch;

                      } else {
                        this.lines[row][this.x-1][1] += ch;
                      }
                      this.updateRange(this.y);
                    }
                    break;
                  }

                  // goto next line if ch would overflow
                  // TODO: needs a global min terminal width of 2
                  if (this.x+ch_width-1 >= this.cols) {
                    // autowrap - DECAWM
                    if (this.wraparoundMode) {
                      this.x = 0;
                      this.y++;
                      if (this.y > this.scrollBottom) {
                        this.y--;
                        this.scroll();
                      }
                    } else {
                      this.x = this.cols-1;
                      if(ch_width===2)  // FIXME: check for xterm behavior
                        continue;
                    }
                  }
                  row = this.y + this.ybase;

                  // insert mode: move characters to right
                  if (this.insertMode) {
                    // do this twice for a fullwidth char
                    for (var moves=0; moves<ch_width; ++moves) {
                      // remove last cell, if it's width is 0
                      // we have to adjust the second last cell as well
                      var removed = this.lines[this.y + this.ybase].pop();
                      if (removed[2]===0
                          && this.lines[row][this.cols-2]
                          && this.lines[row][this.cols-2][2]===2)
                        this.lines[row][this.cols-2] = [this.curAttr, ' ', 1];

                      // insert empty cell at cursor
                      this.lines[row].splice(this.x, 0, [this.curAttr, ' ', 1]);
                    }
                  }

                  this.lines[row][this.x] = [this.curAttr, ch, ch_width];
                  this.x++;
                  this.updateRange(this.y);

                  // fullwidth char - set next cell width to zero and advance cursor
                  if (ch_width===2) {
                    this.lines[row][this.x] = [this.curAttr, '', 0];
                    this.x++;
                  }
                }
                break;
            }
            break;
          case escaped:
            switch (ch) {
              // ESC [ Control Sequence Introducer ( CSI is 0x9b).
              case '[':
                this.params = [];
                this.currentParam = 0;
                this.state = csi;
                break;

              // ESC ] Operating System Command ( OSC is 0x9d).
              case ']':
                this.params = [];
                this.currentParam = 0;
                this.state = osc;
                break;

              // ESC P Device Control String ( DCS is 0x90).
              case 'P':
                this.params = [];
                this.currentParam = 0;
                this.state = dcs;
                break;

              // ESC _ Application Program Command ( APC is 0x9f).
              case '_':
                this.state = ignore;
                break;

              // ESC ^ Privacy Message ( PM is 0x9e).
              case '^':
                this.state = ignore;
                break;

              // ESC c Full Reset (RIS).
              case 'c':
                this.reset();
                break;

              // ESC E Next Line ( NEL is 0x85).
              // ESC D Index ( IND is 0x84).
              case 'E':
                this.x = 0;
                ;
              case 'D':
                this.index();
                break;

              // ESC M Reverse Index ( RI is 0x8d).
              case 'M':
                this.reverseIndex();
                break;

              // ESC % Select default/utf-8 character set.
              // @ = default, G = utf-8
              case '%':
                //this.charset = null;
                this.setgLevel(0);
                this.setgCharset(0, Terminal.charsets.US);
                this.state = normal;
                i++;
                break;

              // ESC (,),*,+,-,. Designate G0-G2 Character Set.
              case '(': // <-- this seems to get all the attention
              case ')':
              case '*':
              case '+':
              case '-':
              case '.':
                switch (ch) {
                  case '(':
                    this.gcharset = 0;
                    break;
                  case ')':
                    this.gcharset = 1;
                    break;
                  case '*':
                    this.gcharset = 2;
                    break;
                  case '+':
                    this.gcharset = 3;
                    break;
                  case '-':
                    this.gcharset = 1;
                    break;
                  case '.':
                    this.gcharset = 2;
                    break;
                }
                this.state = charset;
                break;

              // Designate G3 Character Set (VT300).
              // A = ISO Latin-1 Supplemental.
              // Not implemented.
              case '/':
                this.gcharset = 3;
                this.state = charset;
                i--;
                break;

              // ESC N
              // Single Shift Select of G2 Character Set
              // ( SS2 is 0x8e). This affects next character only.
              case 'N':
                break;
              // ESC O
              // Single Shift Select of G3 Character Set
              // ( SS3 is 0x8f). This affects next character only.
              case 'O':
                break;
              // ESC n
              // Invoke the G2 Character Set as GL (LS2).
              case 'n':
                this.setgLevel(2);
                break;
              // ESC o
              // Invoke the G3 Character Set as GL (LS3).
              case 'o':
                this.setgLevel(3);
                break;
              // ESC |
              // Invoke the G3 Character Set as GR (LS3R).
              case '|':
                this.setgLevel(3);
                break;
              // ESC }
              // Invoke the G2 Character Set as GR (LS2R).
              case '}':
                this.setgLevel(2);
                break;
              // ESC ~
              // Invoke the G1 Character Set as GR (LS1R).
              case '~':
                this.setgLevel(1);
                break;

              // ESC 7 Save Cursor (DECSC).
              case '7':
                this.saveCursor();
                this.state = normal;
                break;

              // ESC 8 Restore Cursor (DECRC).
              case '8':
                this.restoreCursor();
                this.state = normal;
                break;

              // ESC # 3 DEC line height/width
              case '#':
                this.state = normal;
                i++;
                break;

              // ESC H Tab Set (HTS is 0x88).
              case 'H':
                this.tabSet();
                break;

              // ESC = Application Keypad (DECKPAM).
              case '=':
                this.log('Serial port requested application keypad.');
                this.applicationKeypad = true;
                this.viewport.setApplicationMode(true);
                this.state = normal;
                break;

              // ESC > Normal Keypad (DECKPNM).
              case '>':
                this.log('Switching back to normal keypad.');
                this.applicationKeypad = false;
                this.viewport.setApplicationMode(false);
                this.state = normal;
                break;

              default:
                this.state = normal;
                this.error('Unknown ESC control: %s.', ch);
                break;
            }
            break;

          case charset:
            switch (ch) {
              case '0': // DEC Special Character and Line Drawing Set.
                cs = Terminal.charsets.SCLD;
                break;
              case 'A': // UK
                cs = Terminal.charsets.UK;
                break;
              case 'B': // United States (USASCII).
                cs = Terminal.charsets.US;
                break;
              case '4': // Dutch
                cs = Terminal.charsets.Dutch;
                break;
              case 'C': // Finnish
              case '5':
                cs = Terminal.charsets.Finnish;
                break;
              case 'R': // French
                cs = Terminal.charsets.French;
                break;
              case 'Q': // FrenchCanadian
                cs = Terminal.charsets.FrenchCanadian;
                break;
              case 'K': // German
                cs = Terminal.charsets.German;
                break;
              case 'Y': // Italian
                cs = Terminal.charsets.Italian;
                break;
              case 'E': // NorwegianDanish
              case '6':
                cs = Terminal.charsets.NorwegianDanish;
                break;
              case 'Z': // Spanish
                cs = Terminal.charsets.Spanish;
                break;
              case 'H': // Swedish
              case '7':
                cs = Terminal.charsets.Swedish;
                break;
              case '=': // Swiss
                cs = Terminal.charsets.Swiss;
                break;
              case '/': // ISOLatin (actually /A)
                cs = Terminal.charsets.ISOLatin;
                i++;
                break;
              default: // Default
                cs = Terminal.charsets.US;
                break;
            }
            this.setgCharset(this.gcharset, cs);
            this.gcharset = null;
            this.state = normal;
            break;

          case osc:
            // OSC Ps ; Pt ST
            // OSC Ps ; Pt BEL
            //   Set Text Parameters.
            if (ch === '\x1b' || ch === '\x07') {
              if (ch === '\x1b') i++;

              this.params.push(this.currentParam);

              switch (this.params[0]) {
                case 0:
                case 1:
                case 2:
                  if (this.params[1]) {
                    this.title = this.params[1];
                    this.handleTitle(this.title);
                  }
                  break;
                case 3:
                  // set X property
                  break;
                case 4:
                case 5:
                  // change dynamic colors
                  break;
                case 10:
                case 11:
                case 12:
                case 13:
                case 14:
                case 15:
                case 16:
                case 17:
                case 18:
                case 19:
                  // change dynamic ui colors
                  break;
                case 46:
                  // change log file
                  break;
                case 50:
                  // dynamic font
                  break;
                case 51:
                  // emacs shell
                  break;
                case 52:
                  // manipulate selection data
                  break;
                case 104:
                case 105:
                case 110:
                case 111:
                case 112:
                case 113:
                case 114:
                case 115:
                case 116:
                case 117:
                case 118:
                  // reset colors
                  break;
              }

              this.params = [];
              this.currentParam = 0;
              this.state = normal;
            } else {
              if (!this.params.length) {
                if (ch >= '0' && ch <= '9') {
                  this.currentParam =
                    this.currentParam * 10 + ch.charCodeAt(0) - 48;
                } else if (ch === ';') {
                  this.params.push(this.currentParam);
                  this.currentParam = '';
                }
              } else {
                this.currentParam += ch;
              }
            }
            break;

          case csi:
            // '?', '>', '!'
            if (ch === '?' || ch === '>' || ch === '!') {
              this.prefix = ch;
              break;
            }

            // 0 - 9
            if (ch >= '0' && ch <= '9') {
              this.currentParam = this.currentParam * 10 + ch.charCodeAt(0) - 48;
              break;
            }

            // '$', '"', ' ', '\''
            if (ch === '$' || ch === '"' || ch === ' ' || ch === '\'') {
              this.postfix = ch;
              break;
            }

            this.params.push(this.currentParam);
            this.currentParam = 0;

            // ';'
            if (ch === ';') break;

            this.state = normal;

            switch (ch) {
              // CSI Ps A
              // Cursor Up Ps Times (default = 1) (CUU).
              case 'A':
                this.cursorUp(this.params);
                break;

              // CSI Ps B
              // Cursor Down Ps Times (default = 1) (CUD).
              case 'B':
                this.cursorDown(this.params);
                break;

              // CSI Ps C
              // Cursor Forward Ps Times (default = 1) (CUF).
              case 'C':
                this.cursorForward(this.params);
                break;

              // CSI Ps D
              // Cursor Backward Ps Times (default = 1) (CUB).
              case 'D':
                this.cursorBackward(this.params);
                break;

              // CSI Ps ; Ps H
              // Cursor Position [row;column] (default = [1,1]) (CUP).
              case 'H':
                this.cursorPos(this.params);
                break;

              // CSI Ps J  Erase in Display (ED).
              case 'J':
                this.eraseInDisplay(this.params);
                break;

              // CSI Ps K  Erase in Line (EL).
              case 'K':
                this.eraseInLine(this.params);
                break;

              // CSI Pm m  Character Attributes (SGR).
              case 'm':
                if (!this.prefix) {
                  this.charAttributes(this.params);
                }
                break;

              // CSI Ps n  Device Status Report (DSR).
              case 'n':
                if (!this.prefix) {
                  this.deviceStatus(this.params);
                }
                break;

              /**
               * Additions
               */

              // CSI Ps @
              // Insert Ps (Blank) Character(s) (default = 1) (ICH).
              case '@':
                this.insertChars(this.params);
                break;

              // CSI Ps E
              // Cursor Next Line Ps Times (default = 1) (CNL).
              case 'E':
                this.cursorNextLine(this.params);
                break;

              // CSI Ps F
              // Cursor Preceding Line Ps Times (default = 1) (CNL).
              case 'F':
                this.cursorPrecedingLine(this.params);
                break;

              // CSI Ps G
              // Cursor Character Absolute  [column] (default = [row,1]) (CHA).
              case 'G':
                this.cursorCharAbsolute(this.params);
                break;

              // CSI Ps L
              // Insert Ps Line(s) (default = 1) (IL).
              case 'L':
                this.insertLines(this.params);
                break;

              // CSI Ps M
              // Delete Ps Line(s) (default = 1) (DL).
              case 'M':
                this.deleteLines(this.params);
                break;

              // CSI Ps P
              // Delete Ps Character(s) (default = 1) (DCH).
              case 'P':
                this.deleteChars(this.params);
                break;

              // CSI Ps X
              // Erase Ps Character(s) (default = 1) (ECH).
              case 'X':
                this.eraseChars(this.params);
                break;

              // CSI Pm `  Character Position Absolute
              //   [column] (default = [row,1]) (HPA).
              case '`':
                this.charPosAbsolute(this.params);
                break;

              // 141 61 a * HPR -
              // Horizontal Position Relative
              case 'a':
                this.HPositionRelative(this.params);
                break;

              // CSI P s c
              // Send Device Attributes (Primary DA).
              // CSI > P s c
              // Send Device Attributes (Secondary DA)
              case 'c':
                this.sendDeviceAttributes(this.params);
                break;

              // CSI Pm d
              // Line Position Absolute  [row] (default = [1,column]) (VPA).
              case 'd':
                this.linePosAbsolute(this.params);
                break;

              // 145 65 e * VPR - Vertical Position Relative
              case 'e':
                this.VPositionRelative(this.params);
                break;

              // CSI Ps ; Ps f
              //   Horizontal and Vertical Position [row;column] (default =
              //   [1,1]) (HVP).
              case 'f':
                this.HVPosition(this.params);
                break;

              // CSI Pm h  Set Mode (SM).
              // CSI ? Pm h - mouse escape codes, cursor escape codes
              case 'h':
                this.setMode(this.params);
                break;

              // CSI Pm l  Reset Mode (RM).
              // CSI ? Pm l
              case 'l':
                this.resetMode(this.params);
                break;

              // CSI Ps ; Ps r
              //   Set Scrolling Region [top;bottom] (default = full size of win-
              //   dow) (DECSTBM).
              // CSI ? Pm r
              case 'r':
                this.setScrollRegion(this.params);
                break;

              // CSI s
              //   Save cursor (ANSI.SYS).
              case 's':
                this.saveCursor(this.params);
                break;

              // CSI u
              //   Restore cursor (ANSI.SYS).
              case 'u':
                this.restoreCursor(this.params);
                break;

              /**
               * Lesser Used
               */

              // CSI Ps I
              // Cursor Forward Tabulation Ps tab stops (default = 1) (CHT).
              case 'I':
                this.cursorForwardTab(this.params);
                break;

              // CSI Ps S  Scroll up Ps lines (default = 1) (SU).
              case 'S':
                this.scrollUp(this.params);
                break;

              // CSI Ps T  Scroll down Ps lines (default = 1) (SD).
              // CSI Ps ; Ps ; Ps ; Ps ; Ps T
              // CSI > Ps; Ps T
              case 'T':
                // if (this.prefix === '>') {
                //   this.resetTitleModes(this.params);
                //   break;
                // }
                // if (this.params.length > 2) {
                //   this.initMouseTracking(this.params);
                //   break;
                // }
                if (this.params.length < 2 && !this.prefix) {
                  this.scrollDown(this.params);
                }
                break;

              // CSI Ps Z
              // Cursor Backward Tabulation Ps tab stops (default = 1) (CBT).
              case 'Z':
                this.cursorBackwardTab(this.params);
                break;

              // CSI Ps b  Repeat the preceding graphic character Ps times (REP).
              case 'b':
                this.repeatPrecedingCharacter(this.params);
                break;

              // CSI Ps g  Tab Clear (TBC).
              case 'g':
                this.tabClear(this.params);
                break;

              // CSI Pm i  Media Copy (MC).
              // CSI ? Pm i
              // case 'i':
              //   this.mediaCopy(this.params);
              //   break;

              // CSI Pm m  Character Attributes (SGR).
              // CSI > Ps; Ps m
              // case 'm': // duplicate
              //   if (this.prefix === '>') {
              //     this.setResources(this.params);
              //   } else {
              //     this.charAttributes(this.params);
              //   }
              //   break;

              // CSI Ps n  Device Status Report (DSR).
              // CSI > Ps n
              // case 'n': // duplicate
              //   if (this.prefix === '>') {
              //     this.disableModifiers(this.params);
              //   } else {
              //     this.deviceStatus(this.params);
              //   }
              //   break;

              // CSI > Ps p  Set pointer mode.
              // CSI ! p   Soft terminal reset (DECSTR).
              // CSI Ps$ p
              //   Request ANSI mode (DECRQM).
              // CSI ? Ps$ p
              //   Request DEC private mode (DECRQM).
              // CSI Ps ; Ps " p
              case 'p':
                switch (this.prefix) {
                  // case '>':
                  //   this.setPointerMode(this.params);
                  //   break;
                  case '!':
                    this.softReset(this.params);
                    break;
                  // case '?':
                  //   if (this.postfix === '$') {
                  //     this.requestPrivateMode(this.params);
                  //   }
                  //   break;
                  // default:
                  //   if (this.postfix === '"') {
                  //     this.setConformanceLevel(this.params);
                  //   } else if (this.postfix === '$') {
                  //     this.requestAnsiMode(this.params);
                  //   }
                  //   break;
                }
                break;

              // CSI Ps q  Load LEDs (DECLL).
              // CSI Ps SP q
              // CSI Ps " q
              // case 'q':
              //   if (this.postfix === ' ') {
              //     this.setCursorStyle(this.params);
              //     break;
              //   }
              //   if (this.postfix === '"') {
              //     this.setCharProtectionAttr(this.params);
              //     break;
              //   }
              //   this.loadLEDs(this.params);
              //   break;

              // CSI Ps ; Ps r
              //   Set Scrolling Region [top;bottom] (default = full size of win-
              //   dow) (DECSTBM).
              // CSI ? Pm r
              // CSI Pt; Pl; Pb; Pr; Ps$ r
              // case 'r': // duplicate
              //   if (this.prefix === '?') {
              //     this.restorePrivateValues(this.params);
              //   } else if (this.postfix === '$') {
              //     this.setAttrInRectangle(this.params);
              //   } else {
              //     this.setScrollRegion(this.params);
              //   }
              //   break;

              // CSI s     Save cursor (ANSI.SYS).
              // CSI ? Pm s
              // case 's': // duplicate
              //   if (this.prefix === '?') {
              //     this.savePrivateValues(this.params);
              //   } else {
              //     this.saveCursor(this.params);
              //   }
              //   break;

              // CSI Ps ; Ps ; Ps t
              // CSI Pt; Pl; Pb; Pr; Ps$ t
              // CSI > Ps; Ps t
              // CSI Ps SP t
              // case 't':
              //   if (this.postfix === '$') {
              //     this.reverseAttrInRectangle(this.params);
              //   } else if (this.postfix === ' ') {
              //     this.setWarningBellVolume(this.params);
              //   } else {
              //     if (this.prefix === '>') {
              //       this.setTitleModeFeature(this.params);
              //     } else {
              //       this.manipulateWindow(this.params);
              //     }
              //   }
              //   break;

              // CSI u     Restore cursor (ANSI.SYS).
              // CSI Ps SP u
              // case 'u': // duplicate
              //   if (this.postfix === ' ') {
              //     this.setMarginBellVolume(this.params);
              //   } else {
              //     this.restoreCursor(this.params);
              //   }
              //   break;

              // CSI Pt; Pl; Pb; Pr; Pp; Pt; Pl; Pp$ v
              // case 'v':
              //   if (this.postfix === '$') {
              //     this.copyRectagle(this.params);
              //   }
              //   break;

              // CSI Pt ; Pl ; Pb ; Pr ' w
              // case 'w':
              //   if (this.postfix === '\'') {
              //     this.enableFilterRectangle(this.params);
              //   }
              //   break;

              // CSI Ps x  Request Terminal Parameters (DECREQTPARM).
              // CSI Ps x  Select Attribute Change Extent (DECSACE).
              // CSI Pc; Pt; Pl; Pb; Pr$ x
              // case 'x':
              //   if (this.postfix === '$') {
              //     this.fillRectangle(this.params);
              //   } else {
              //     this.requestParameters(this.params);
              //     //this.__(this.params);
              //   }
              //   break;

              // CSI Ps ; Pu ' z
              // CSI Pt; Pl; Pb; Pr$ z
              // case 'z':
              //   if (this.postfix === '\'') {
              //     this.enableLocatorReporting(this.params);
              //   } else if (this.postfix === '$') {
              //     this.eraseRectangle(this.params);
              //   }
              //   break;

              // CSI Pm ' {
              // CSI Pt; Pl; Pb; Pr$ {
              // case '{':
              //   if (this.postfix === '\'') {
              //     this.setLocatorEvents(this.params);
              //   } else if (this.postfix === '$') {
              //     this.selectiveEraseRectangle(this.params);
              //   }
              //   break;

              // CSI Ps ' |
              // case '|':
              //   if (this.postfix === '\'') {
              //     this.requestLocatorPosition(this.params);
              //   }
              //   break;

              // CSI P m SP }
              // Insert P s Column(s) (default = 1) (DECIC), VT420 and up.
              // case '}':
              //   if (this.postfix === ' ') {
              //     this.insertColumns(this.params);
              //   }
              //   break;

              // CSI P m SP ~
              // Delete P s Column(s) (default = 1) (DECDC), VT420 and up
              // case '~':
              //   if (this.postfix === ' ') {
              //     this.deleteColumns(this.params);
              //   }
              //   break;

              default:
                this.error('Unknown CSI code: %s.', ch);
                break;
            }

            this.prefix = '';
            this.postfix = '';
            break;

          case dcs:
            if (ch === '\x1b' || ch === '\x07') {
              if (ch === '\x1b') i++;

              switch (this.prefix) {
                // User-Defined Keys (DECUDK).
                case '':
                  break;

                // Request Status String (DECRQSS).
                // test: echo -e '\eP$q"p\e\\'
                case '$q':
                  var pt = this.currentParam
                    , valid = false;

                  switch (pt) {
                    // DECSCA
                    case '"q':
                      pt = '0"q';
                      break;

                    // DECSCL
                    case '"p':
                      pt = '61"p';
                      break;

                    // DECSTBM
                    case 'r':
                      pt = ''
                        + (this.scrollTop + 1)
                        + ';'
                        + (this.scrollBottom + 1)
                        + 'r';
                      break;

                    // SGR
                    case 'm':
                      pt = '0m';
                      break;

                    default:
                      this.error('Unknown DCS Pt: %s.', pt);
                      pt = '';
                      break;
                  }

                  this.send('\x1bP' + +valid + '$r' + pt + '\x1b\\');
                  break;

                // Set Termcap/Terminfo Data (xterm, experimental).
                case '+p':
                  break;

                // Request Termcap/Terminfo String (xterm, experimental)
                // Regular xterm does not even respond to this sequence.
                // This can cause a small glitch in vim.
                // test: echo -ne '\eP+q6b64\e\\'
                case '+q':
                  var pt = this.currentParam
                    , valid = false;

                  this.send('\x1bP' + +valid + '+r' + pt + '\x1b\\');
                  break;

                default:
                  this.error('Unknown DCS prefix: %s.', this.prefix);
                  break;
              }

              this.currentParam = 0;
              this.prefix = '';
              this.state = normal;
            } else if (!this.currentParam) {
              if (!this.prefix && ch !== '$' && ch !== '+') {
                this.currentParam = ch;
              } else if (this.prefix.length === 2) {
                this.currentParam = ch;
              } else {
                this.prefix += ch;
              }
            } else {
              this.currentParam += ch;
            }
            break;

          case ignore:
            // For PM and APC.
            if (ch === '\x1b' || ch === '\x07') {
              if (ch === '\x1b') i++;
              this.state = normal;
            }
            break;
        }
      }

      this.updateRange(this.y);
      this.refresh(this.refreshStart, this.refreshEnd);
    };

    /**
     * Writes text to the terminal, followed by a break line character (\n).
     * @param {string} text The text to write to the terminal.
     */
    Terminal.prototype.writeln = function(data) {
      this.write(data + '\r\n');
    };

    /**
     * Attaches a custom keydown handler which is run before keys are processed, giving consumers of
     * xterm.js ultimate control as to what keys should be processed by the terminal and what keys
     * should not.
     * @param {function} customKeydownHandler The custom KeyboardEvent handler to attach. This is a
     *   function that takes a KeyboardEvent, allowing consumers to stop propogation and/or prevent
     *   the default action. The function returns whether the event should be processed by xterm.js.
     */
    Terminal.prototype.attachCustomKeydownHandler = function(customKeydownHandler) {
      this.customKeydownHandler = customKeydownHandler;
    }

    /**
     * Handle a keydown event
     * Key Resources:
     *   - https://developer.mozilla.org/en-US/docs/DOM/KeyboardEvent
     * @param {KeyboardEvent} ev The keydown event to be handled.
     */
    Terminal.prototype.keyDown = function(ev) {
      if (this.customKeydownHandler && this.customKeydownHandler(ev) === false) {
        return false;
      }

      if (!this.compositionHelper.keydown.bind(this.compositionHelper)(ev)) {
        return false;
      }

      var self = this;
      var result = this.evaluateKeyEscapeSequence(ev);

      if (result.scrollDisp) {
        this.scrollDisp(result.scrollDisp);
        return this.cancel(ev);
      }

      if (isThirdLevelShift(this, ev)) {
        return true;
      }

      if (result.cancel ) {
        // The event is canceled at the end already, is this necessary?
        this.cancel(ev, true);
      }

      if (!result.key) {
        return true;
      }

      this.emit('keydown', ev);
      this.emit('key', result.key, ev);
      this.showCursor();
      this.handler(result.key);

      return this.cancel(ev, true);
    };

    /**
     * Returns an object that determines how a KeyboardEvent should be handled. The key of the
     * returned value is the new key code to pass to the PTY.
     *
     * Reference: http://invisible-island.net/xterm/ctlseqs/ctlseqs.html
     * @param {KeyboardEvent} ev The keyboard event to be translated to key escape sequence.
     */
    Terminal.prototype.evaluateKeyEscapeSequence = function(ev) {
      var result = {
        // Whether to cancel event propogation (NOTE: this may not be needed since the event is
        // canceled at the end of keyDown
        cancel: false,
        // The new key even to emit
        key: undefined,
        // The number of characters to scroll, if this is defined it will cancel the event
        scrollDisp: undefined
      };
      var modifiers = ev.shiftKey << 0 | ev.altKey << 1 | ev.ctrlKey << 2 | ev.metaKey << 3;
      switch (ev.keyCode) {
        // backspace
        case 8:
          if (ev.shiftKey) {
            result.key = '\x08'; // ^H
            break;
          }
          result.key = '\x7f'; // ^?
          break;
        // tab
        case 9:
          if (ev.shiftKey) {
            result.key = '\x1b[Z';
            break;
          }
          result.key = '\t';
          result.cancel = true;
          break;
        // return/enter
        case 13:
          result.key = '\r';
          result.cancel = true;
          break;
        // escape
        case 27:
          result.key = '\x1b';
          result.cancel = true;
          break;
        // left-arrow
        case 37:
          if (modifiers) {
            result.key = '\x1b[1;' + (modifiers + 1) + 'D';
            // HACK: Make Alt + left-arrow behave like Ctrl + left-arrow: move one word backwards
            // http://unix.stackexchange.com/a/108106
            if (result.key == '\x1b[1;3D') {
              result.key = '\x1b[1;5D';
            }
          } else if (this.applicationCursor) {
            result.key = '\x1bOD';
          } else {
            result.key = '\x1b[D';
          }
          break;
        // right-arrow
        case 39:
          if (modifiers) {
            result.key = '\x1b[1;' + (modifiers + 1) + 'C';
            // HACK: Make Alt + right-arrow behave like Ctrl + right-arrow: move one word forward
            // http://unix.stackexchange.com/a/108106
            if (result.key == '\x1b[1;3C') {
              result.key = '\x1b[1;5C';
            }
          } else if (this.applicationCursor) {
            result.key = '\x1bOC';
          } else {
            result.key = '\x1b[C';
          }
          break;
        // up-arrow
        case 38:
          if (modifiers) {
            result.key = '\x1b[1;' + (modifiers + 1) + 'A';
            // HACK: Make Alt + up-arrow behave like Ctrl + up-arrow
            // http://unix.stackexchange.com/a/108106
            if (result.key == '\x1b[1;3A') {
              result.key = '\x1b[1;5A';
            }
          } else if (this.applicationCursor) {
            result.key = '\x1bOA';
          } else {
            result.key = '\x1b[A';
          }
          break;
        // down-arrow
        case 40:
          if (modifiers) {
            result.key = '\x1b[1;' + (modifiers + 1) + 'B';
            // HACK: Make Alt + down-arrow behave like Ctrl + down-arrow
            // http://unix.stackexchange.com/a/108106
            if (result.key == '\x1b[1;3B') {
              result.key = '\x1b[1;5B';
            }
          } else if (this.applicationCursor) {
            result.key = '\x1bOB';
          } else {
            result.key = '\x1b[B';
          }
          break;
        // insert
        case 45:
          if (!ev.shiftKey && !ev.ctrlKey) {
            // <Ctrl> or <Shift> + <Insert> are used to
            // copy-paste on some systems.
            result.key = '\x1b[2~';
          }
          break;
        // delete
        case 46: result.key = '\x1b[3~'; break;
        // home
        case 36:
          if (modifiers)
            result.key = '\x1b[1;' + (modifiers + 1) + 'H';
          else if (this.applicationCursor)
            result.key = '\x1bOH';
          else
            result.key = '\x1b[H';
          break;
        // end
        case 35:
          if (modifiers)
            result.key = '\x1b[1;' + (modifiers + 1) + 'F';
          else if (this.applicationCursor)
            result.key = '\x1bOF';
          else
            result.key = '\x1b[F';
          break;
        // page up
        case 33:
          if (ev.shiftKey) {
            result.scrollDisp = -(this.rows - 1);
          } else {
            result.key = '\x1b[5~';
          }
          break;
        // page down
        case 34:
          if (ev.shiftKey) {
            result.scrollDisp = this.rows - 1;
          } else {
            result.key = '\x1b[6~';
          }
          break;
        // F1-F12
        case 112: result.key = '\x1bOP'; break;
        case 113: result.key = '\x1bOQ'; break;
        case 114: result.key = '\x1bOR'; break;
        case 115: result.key = '\x1bOS'; break;
        case 116: result.key = '\x1b[15~'; break;
        case 117: result.key = '\x1b[17~'; break;
        case 118: result.key = '\x1b[18~'; break;
        case 119: result.key = '\x1b[19~'; break;
        case 120: result.key = '\x1b[20~'; break;
        case 121: result.key = '\x1b[21~'; break;
        case 122: result.key = '\x1b[23~'; break;
        case 123: result.key = '\x1b[24~'; break;
        default:
          // a-z and space
          if (ev.ctrlKey && !ev.shiftKey && !ev.altKey && !ev.metaKey) {
            if (ev.keyCode >= 65 && ev.keyCode <= 90) {
              result.key = String.fromCharCode(ev.keyCode - 64);
            } else if (ev.keyCode === 32) {
              // NUL
              result.key = String.fromCharCode(0);
            } else if (ev.keyCode >= 51 && ev.keyCode <= 55) {
              // escape, file sep, group sep, record sep, unit sep
              result.key = String.fromCharCode(ev.keyCode - 51 + 27);
            } else if (ev.keyCode === 56) {
              // delete
              result.key = String.fromCharCode(127);
            } else if (ev.keyCode === 219) {
              // ^[ - escape
              result.key = String.fromCharCode(27);
            } else if (ev.keyCode === 221) {
              // ^] - group sep
              result.key = String.fromCharCode(29);
            }
          } else if (!this.isMac && ev.altKey && !ev.ctrlKey && !ev.metaKey) {
            // On Mac this is a third level shift. Use <Esc> instead.
            if (ev.keyCode >= 65 && ev.keyCode <= 90) {
              result.key = '\x1b' + String.fromCharCode(ev.keyCode + 32);
            } else if (ev.keyCode === 192) {
              result.key = '\x1b`';
            } else if (ev.keyCode >= 48 && ev.keyCode <= 57) {
              result.key = '\x1b' + (ev.keyCode - 48);
            }
          }
          break;
      }
      return result;
    };

    /**
     * Set the G level of the terminal
     * @param g
     */
    Terminal.prototype.setgLevel = function(g) {
      this.glevel = g;
      this.charset = this.charsets[g];
    };

    /**
     * Set the charset for the given G level of the terminal
     * @param g
     * @param charset
     */
    Terminal.prototype.setgCharset = function(g, charset) {
      this.charsets[g] = charset;
      if (this.glevel === g) {
        this.charset = charset;
      }
    };

    /**
     * Handle a keypress event.
     * Key Resources:
     *   - https://developer.mozilla.org/en-US/docs/DOM/KeyboardEvent
     * @param {KeyboardEvent} ev The keypress event to be handled.
     */
    Terminal.prototype.keyPress = function(ev) {
      var key;

      this.cancel(ev);

      if (ev.charCode) {
        key = ev.charCode;
      } else if (ev.which == null) {
        key = ev.keyCode;
      } else if (ev.which !== 0 && ev.charCode !== 0) {
        key = ev.which;
      } else {
        return false;
      }

      if (!key || (
        (ev.altKey || ev.ctrlKey || ev.metaKey) && !isThirdLevelShift(this, ev)
      )) {
        return false;
      }

      key = String.fromCharCode(key);

      this.emit('keypress', key, ev);
      this.emit('key', key, ev);
      this.showCursor();
      this.handler(key);

      return false;
    };

    /**
     * Send data for handling to the terminal
     * @param {string} data
     */
    Terminal.prototype.send = function(data) {
      var self = this;

      if (!this.queue) {
        setTimeout(function() {
          self.handler(self.queue);
          self.queue = '';
        }, 1);
      }

      this.queue += data;
    };

    /**
     * Ring the bell.
     * Note: We could do sweet things with webaudio here
     */
    Terminal.prototype.bell = function() {
      if (!this.visualBell) return;
      var self = this;
      this.element.style.borderColor = 'white';
      setTimeout(function() {
        self.element.style.borderColor = '';
      }, 10);
      if (this.popOnBell) this.focus();
    };

    /**
     * Log the current state to the console.
     */
    Terminal.prototype.log = function() {
      if (!this.debug) return;
      if (!this.context.console || !this.context.console.log) return;
      var args = Array.prototype.slice.call(arguments);
      this.context.console.log.apply(this.context.console, args);
    };

    /**
     * Log the current state as error to the console.
     */
    Terminal.prototype.error = function() {
      if (!this.debug) return;
      if (!this.context.console || !this.context.console.error) return;
      var args = Array.prototype.slice.call(arguments);
      this.context.console.error.apply(this.context.console, args);
    };

    /**
     * Resizes the terminal.
     *
     * @param {number} x The number of columns to resize to.
     * @param {number} y The number of rows to resize to.
     */
    Terminal.prototype.resize = function(x, y) {
      var line
        , el
        , i
        , j
        , ch
        , addToY;

      if (x === this.cols && y === this.rows) {
        return;
      }

      if (x < 1) x = 1;
      if (y < 1) y = 1;

      // resize cols
      j = this.cols;
      if (j < x) {
        ch = [this.defAttr, ' ', 1]; // does xterm use the default attr?
        i = this.lines.length;
        while (i--) {
          while (this.lines[i].length < x) {
            this.lines[i].push(ch);
          }
        }
      } else { // (j > x)
        i = this.lines.length;
        while (i--) {
          while (this.lines[i].length > x) {
            this.lines[i].pop();
          }
        }
      }
      this.setupStops(j);
      this.cols = x;

      // resize rows
      j = this.rows;
      addToY = 0;
      if (j < y) {
        el = this.element;
        while (j++ < y) {
          // y is rows, not this.y
          if (this.lines.length < y + this.ybase) {
            if (this.ybase > 0 && this.lines.length <= this.ybase + this.y + addToY + 1) {
              // There is room above the buffer and there are no empty elements below the line,
              // scroll up
              this.ybase--;
              addToY++
              if (this.ydisp > 0) {
                // Viewport is at the top of the buffer, must increase downwards
                this.ydisp--;
              }
            } else {
              // Add a blank line if there is no buffer left at the top to scroll to, or if there
              // are blank lines after the cursor
              this.lines.push(this.blankLine());
            }
          }
          if (this.children.length < y) {
            this.insertRow();
          }
        }
      } else { // (j > y)
        while (j-- > y) {
          if (this.lines.length > y + this.ybase) {
            if (this.lines.length > this.ybase + this.y + 1) {
              // The line is a blank line below the cursor, remove it
              this.lines.pop();
            } else {
              // The line is the cursor, scroll down
              this.ybase++;
              this.ydisp++;
            }
          }
          if (this.children.length > y) {
            el = this.children.shift();
            if (!el) continue;
            el.parentNode.removeChild(el);
          }
        }
      }
      this.rows = y;

      /*
      *  Make sure that the cursor stays on screen
      */
      if (this.y >= y) {
        this.y = y - 1;
      }
      if (addToY) {
        this.y += addToY;
      }

      if (this.x >= x) {
        this.x = x - 1;
      }

      this.scrollTop = 0;
      this.scrollBottom = y - 1;

      this.refresh(0, this.rows - 1);

      this.normal = null;

      this.emit('resize', {terminal: this, cols: x, rows: y});
    };

    /**
     * Updates the range of rows to refresh
     * @param {number} y The number of rows to refresh next.
     */
    Terminal.prototype.updateRange = function(y) {
      if (y < this.refreshStart) this.refreshStart = y;
      if (y > this.refreshEnd) this.refreshEnd = y;
      // if (y > this.refreshEnd) {
      //   this.refreshEnd = y;
      //   if (y > this.rows - 1) {
      //     this.refreshEnd = this.rows - 1;
      //   }
      // }
    };

    /**
     * Set the range of refreshing to the maximyum value
     */
    Terminal.prototype.maxRange = function() {
      this.refreshStart = 0;
      this.refreshEnd = this.rows - 1;
    };



    /**
     * Setup the tab stops.
     * @param {number} i
     */
    Terminal.prototype.setupStops = function(i) {
      if (i != null) {
        if (!this.tabs[i]) {
          i = this.prevStop(i);
        }
      } else {
        this.tabs = {};
        i = 0;
      }

      for (; i < this.cols; i += 8) {
        this.tabs[i] = true;
      }
    };


    /**
     * Move the cursor to the previous tab stop from the given position (default is current).
     * @param {number} x The position to move the cursor to the previous tab stop.
     */
    Terminal.prototype.prevStop = function(x) {
      if (x == null) x = this.x;
      while (!this.tabs[--x] && x > 0);
      return x >= this.cols
        ? this.cols - 1
        : x < 0 ? 0 : x;
    };


    /**
     * Move the cursor one tab stop forward from the given position (default is current).
     * @param {number} x The position to move the cursor one tab stop forward.
     */
    Terminal.prototype.nextStop = function(x) {
      if (x == null) x = this.x;
      while (!this.tabs[++x] && x < this.cols);
      return x >= this.cols
        ? this.cols - 1
        : x < 0 ? 0 : x;
    };


    /**
     * Erase in the identified line everything from "x" to the end of the line (right).
     * @param {number} x The column from which to start erasing to the end of the line.
     * @param {number} y The line in which to operate.
     */
    Terminal.prototype.eraseRight = function(x, y) {
      var line = this.lines[this.ybase + y]
        , ch = [this.eraseAttr(), ' ', 1]; // xterm


      for (; x < this.cols; x++) {
        line[x] = ch;
      }

      this.updateRange(y);
    };



    /**
     * Erase in the identified line everything from "x" to the start of the line (left).
     * @param {number} x The column from which to start erasing to the start of the line.
     * @param {number} y The line in which to operate.
     */
    Terminal.prototype.eraseLeft = function(x, y) {
      var line = this.lines[this.ybase + y]
        , ch = [this.eraseAttr(), ' ', 1]; // xterm

      x++;
      while (x--) line[x] = ch;

      this.updateRange(y);
    };


    /**
     * Erase all content in the given line
     * @param {number} y The line to erase all of its contents.
     */
    Terminal.prototype.eraseLine = function(y) {
      this.eraseRight(0, y);
    };


    /**
     * Return the data array of a blank line/
     * @param {number} cur First bunch of data for each "blank" character.
     */
    Terminal.prototype.blankLine = function(cur) {
      var attr = cur
        ? this.eraseAttr()
        : this.defAttr;

      var ch = [attr, ' ', 1]  // width defaults to 1 halfwidth character
        , line = []
        , i = 0;

      for (; i < this.cols; i++) {
        line[i] = ch;
      }

      return line;
    };


    /**
     * If cur return the back color xterm feature attribute. Else return defAttr.
     * @param {object} cur
     */
    Terminal.prototype.ch = function(cur) {
      return cur
        ? [this.eraseAttr(), ' ', 1]
        : [this.defAttr, ' ', 1];
    };


    /**
     * Evaluate if the current erminal is the given argument.
     * @param {object} term The terminal to evaluate
     */
    Terminal.prototype.is = function(term) {
      var name = this.termName;
      return (name + '').indexOf(term) === 0;
    };


    /**
     * Emit the 'data' event and populate the given data.
     * @param {string} data The data to populate in the event.
     */
    Terminal.prototype.handler = function(data) {
      this.emit('data', data);
    };


    /**
     * Emit the 'title' event and populate the given title.
     * @param {string} title The title to populate in the event.
     */
    Terminal.prototype.handleTitle = function(title) {
      this.emit('title', title);
    };


    /**
     * ESC
     */

    /**
     * ESC D Index (IND is 0x84).
     */
    Terminal.prototype.index = function() {
      this.y++;
      if (this.y > this.scrollBottom) {
        this.y--;
        this.scroll();
      }
      this.state = normal;
    };


    /**
     * ESC M Reverse Index (RI is 0x8d).
     */
    Terminal.prototype.reverseIndex = function() {
      var j;
      this.y--;
      if (this.y < this.scrollTop) {
        this.y++;
        // possibly move the code below to term.reverseScroll();
        // test: echo -ne '\e[1;1H\e[44m\eM\e[0m'
        // blankLine(true) is xterm/linux behavior
        this.lines.splice(this.y + this.ybase, 0, this.blankLine(true));
        j = this.rows - 1 - this.scrollBottom;
        this.lines.splice(this.rows - 1 + this.ybase - j + 1, 1);
        // this.maxRange();
        this.updateRange(this.scrollTop);
        this.updateRange(this.scrollBottom);
      }
      this.state = normal;
    };


    /**
     * ESC c Full Reset (RIS).
     */
    Terminal.prototype.reset = function() {
      this.options.rows = this.rows;
      this.options.cols = this.cols;
      var customKeydownHandler = this.customKeydownHandler;
      Terminal.call(this, this.options);
      this.customKeydownHandler = customKeydownHandler;
      this.refresh(0, this.rows - 1);
    };


    /**
     * ESC H Tab Set (HTS is 0x88).
     */
    Terminal.prototype.tabSet = function() {
      this.tabs[this.x] = true;
      this.state = normal;
    };


    /**
     * CSI
     */

    /**
     * CSI Ps A
     * Cursor Up Ps Times (default = 1) (CUU).
     */
    Terminal.prototype.cursorUp = function(params) {
      var param = params[0];
      if (param < 1) param = 1;
      this.y -= param;
      if (this.y < 0) this.y = 0;
    };


    /**
     * CSI Ps B
     * Cursor Down Ps Times (default = 1) (CUD).
     */
    Terminal.prototype.cursorDown = function(params) {
      var param = params[0];
      if (param < 1) param = 1;
      this.y += param;
      if (this.y >= this.rows) {
        this.y = this.rows - 1;
      }
    };


    /**
     * CSI Ps C
     * Cursor Forward Ps Times (default = 1) (CUF).
     */
    Terminal.prototype.cursorForward = function(params) {
      var param = params[0];
      if (param < 1) param = 1;
      this.x += param;
      if (this.x >= this.cols) {
        this.x = this.cols - 1;
      }
    };


    /**
     * CSI Ps D
     * Cursor Backward Ps Times (default = 1) (CUB).
     */
    Terminal.prototype.cursorBackward = function(params) {
      var param = params[0];
      if (param < 1) param = 1;
      this.x -= param;
      if (this.x < 0) this.x = 0;
    };


    /**
     * CSI Ps ; Ps H
     * Cursor Position [row;column] (default = [1,1]) (CUP).
     */
    Terminal.prototype.cursorPos = function(params) {
      var row, col;

      row = params[0] - 1;

      if (params.length >= 2) {
        col = params[1] - 1;
      } else {
        col = 0;
      }

      if (row < 0) {
        row = 0;
      } else if (row >= this.rows) {
        row = this.rows - 1;
      }

      if (col < 0) {
        col = 0;
      } else if (col >= this.cols) {
        col = this.cols - 1;
      }

      this.x = col;
      this.y = row;
    };


    /**
     * CSI Ps J  Erase in Display (ED).
     *     Ps = 0  -> Erase Below (default).
     *     Ps = 1  -> Erase Above.
     *     Ps = 2  -> Erase All.
     *     Ps = 3  -> Erase Saved Lines (xterm).
     * CSI ? Ps J
     *   Erase in Display (DECSED).
     *     Ps = 0  -> Selective Erase Below (default).
     *     Ps = 1  -> Selective Erase Above.
     *     Ps = 2  -> Selective Erase All.
     */
    Terminal.prototype.eraseInDisplay = function(params) {
      var j;
      switch (params[0]) {
        case 0:
          this.eraseRight(this.x, this.y);
          j = this.y + 1;
          for (; j < this.rows; j++) {
            this.eraseLine(j);
          }
          break;
        case 1:
          this.eraseLeft(this.x, this.y);
          j = this.y;
          while (j--) {
            this.eraseLine(j);
          }
          break;
        case 2:
          j = this.rows;
          while (j--) this.eraseLine(j);
          break;
        case 3:
          ; // no saved lines
          break;
      }
    };


    /**
     * CSI Ps K  Erase in Line (EL).
     *     Ps = 0  -> Erase to Right (default).
     *     Ps = 1  -> Erase to Left.
     *     Ps = 2  -> Erase All.
     * CSI ? Ps K
     *   Erase in Line (DECSEL).
     *     Ps = 0  -> Selective Erase to Right (default).
     *     Ps = 1  -> Selective Erase to Left.
     *     Ps = 2  -> Selective Erase All.
     */
    Terminal.prototype.eraseInLine = function(params) {
      switch (params[0]) {
        case 0:
          this.eraseRight(this.x, this.y);
          break;
        case 1:
          this.eraseLeft(this.x, this.y);
          break;
        case 2:
          this.eraseLine(this.y);
          break;
      }
    };


   	/**
     * CSI Pm m  Character Attributes (SGR).
     *     Ps = 0  -> Normal (default).
     *     Ps = 1  -> Bold.
     *     Ps = 4  -> Underlined.
     *     Ps = 5  -> Blink (appears as Bold).
     *     Ps = 7  -> Inverse.
     *     Ps = 8  -> Invisible, i.e., hidden (VT300).
     *     Ps = 2 2  -> Normal (neither bold nor faint).
     *     Ps = 2 4  -> Not underlined.
     *     Ps = 2 5  -> Steady (not blinking).
     *     Ps = 2 7  -> Positive (not inverse).
     *     Ps = 2 8  -> Visible, i.e., not hidden (VT300).
     *     Ps = 3 0  -> Set foreground color to Black.
     *     Ps = 3 1  -> Set foreground color to Red.
     *     Ps = 3 2  -> Set foreground color to Green.
     *     Ps = 3 3  -> Set foreground color to Yellow.
     *     Ps = 3 4  -> Set foreground color to Blue.
     *     Ps = 3 5  -> Set foreground color to Magenta.
     *     Ps = 3 6  -> Set foreground color to Cyan.
     *     Ps = 3 7  -> Set foreground color to White.
     *     Ps = 3 9  -> Set foreground color to default (original).
     *     Ps = 4 0  -> Set background color to Black.
     *     Ps = 4 1  -> Set background color to Red.
     *     Ps = 4 2  -> Set background color to Green.
     *     Ps = 4 3  -> Set background color to Yellow.
     *     Ps = 4 4  -> Set background color to Blue.
     *     Ps = 4 5  -> Set background color to Magenta.
     *     Ps = 4 6  -> Set background color to Cyan.
     *     Ps = 4 7  -> Set background color to White.
     *     Ps = 4 9  -> Set background color to default (original).
		 *
     *   If 16-color support is compiled, the following apply.  Assume
     *   that xterm's resources are set so that the ISO color codes are
     *   the first 8 of a set of 16.  Then the aixterm colors are the
     *   bright versions of the ISO colors:
     *     Ps = 9 0  -> Set foreground color to Black.
     *     Ps = 9 1  -> Set foreground color to Red.
     *     Ps = 9 2  -> Set foreground color to Green.
     *     Ps = 9 3  -> Set foreground color to Yellow.
     *     Ps = 9 4  -> Set foreground color to Blue.
     *     Ps = 9 5  -> Set foreground color to Magenta.
     *     Ps = 9 6  -> Set foreground color to Cyan.
     *     Ps = 9 7  -> Set foreground color to White.
     *     Ps = 1 0 0  -> Set background color to Black.
     *     Ps = 1 0 1  -> Set background color to Red.
     *     Ps = 1 0 2  -> Set background color to Green.
     *     Ps = 1 0 3  -> Set background color to Yellow.
     *     Ps = 1 0 4  -> Set background color to Blue.
     *     Ps = 1 0 5  -> Set background color to Magenta.
     *     Ps = 1 0 6  -> Set background color to Cyan.
     *     Ps = 1 0 7  -> Set background color to White.
		 *
     *   If xterm is compiled with the 16-color support disabled, it
     *   supports the following, from rxvt:
     *     Ps = 1 0 0  -> Set foreground and background color to
     *     default.
		 *
     *   If 88- or 256-color support is compiled, the following apply.
     *     Ps = 3 8  ; 5  ; Ps -> Set foreground color to the second
     *     Ps.
     *     Ps = 4 8  ; 5  ; Ps -> Set background color to the second
     *     Ps.
     */
    Terminal.prototype.charAttributes = function(params) {
      // Optimize a single SGR0.
      if (params.length === 1 && params[0] === 0) {
        this.curAttr = this.defAttr;
        return;
      }

      var l = params.length
        , i = 0
        , flags = this.curAttr >> 18
        , fg = (this.curAttr >> 9) & 0x1ff
        , bg = this.curAttr & 0x1ff
        , p;

      for (; i < l; i++) {
        p = params[i];
        if (p >= 30 && p <= 37) {
          // fg color 8
          fg = p - 30;
        } else if (p >= 40 && p <= 47) {
          // bg color 8
          bg = p - 40;
        } else if (p >= 90 && p <= 97) {
          // fg color 16
          p += 8;
          fg = p - 90;
        } else if (p >= 100 && p <= 107) {
          // bg color 16
          p += 8;
          bg = p - 100;
        } else if (p === 0) {
          // default
          flags = this.defAttr >> 18;
          fg = (this.defAttr >> 9) & 0x1ff;
          bg = this.defAttr & 0x1ff;
          // flags = 0;
          // fg = 0x1ff;
          // bg = 0x1ff;
        } else if (p === 1) {
          // bold text
          flags |= 1;
        } else if (p === 4) {
          // underlined text
          flags |= 2;
        } else if (p === 5) {
          // blink
          flags |= 4;
        } else if (p === 7) {
          // inverse and positive
          // test with: echo -e '\e[31m\e[42mhello\e[7mworld\e[27mhi\e[m'
          flags |= 8;
        } else if (p === 8) {
          // invisible
          flags |= 16;
        } else if (p === 22) {
          // not bold
          flags &= ~1;
        } else if (p === 24) {
          // not underlined
          flags &= ~2;
        } else if (p === 25) {
          // not blink
          flags &= ~4;
        } else if (p === 27) {
          // not inverse
          flags &= ~8;
        } else if (p === 28) {
          // not invisible
          flags &= ~16;
        } else if (p === 39) {
          // reset fg
          fg = (this.defAttr >> 9) & 0x1ff;
        } else if (p === 49) {
          // reset bg
          bg = this.defAttr & 0x1ff;
        } else if (p === 38) {
          // fg color 256
          if (params[i + 1] === 2) {
            i += 2;
            fg = matchColor(
              params[i] & 0xff,
              params[i + 1] & 0xff,
              params[i + 2] & 0xff);
            if (fg === -1) fg = 0x1ff;
            i += 2;
          } else if (params[i + 1] === 5) {
            i += 2;
            p = params[i] & 0xff;
            fg = p;
          }
        } else if (p === 48) {
          // bg color 256
          if (params[i + 1] === 2) {
            i += 2;
            bg = matchColor(
              params[i] & 0xff,
              params[i + 1] & 0xff,
              params[i + 2] & 0xff);
            if (bg === -1) bg = 0x1ff;
            i += 2;
          } else if (params[i + 1] === 5) {
            i += 2;
            p = params[i] & 0xff;
            bg = p;
          }
        } else if (p === 100) {
          // reset fg/bg
          fg = (this.defAttr >> 9) & 0x1ff;
          bg = this.defAttr & 0x1ff;
        } else {
          this.error('Unknown SGR attribute: %d.', p);
        }
      }

      this.curAttr = (flags << 18) | (fg << 9) | bg;
    };


   	/**
     * CSI Ps n  Device Status Report (DSR).
     *     Ps = 5  -> Status Report.  Result (``OK'') is
     *   CSI 0 n
     *     Ps = 6  -> Report Cursor Position (CPR) [row;column].
     *   Result is
     *   CSI r ; c R
     * CSI ? Ps n
     *   Device Status Report (DSR, DEC-specific).
     *     Ps = 6  -> Report Cursor Position (CPR) [row;column] as CSI
     *     ? r ; c R (assumes page is zero).
     *     Ps = 1 5  -> Report Printer status as CSI ? 1 0  n  (ready).
     *     or CSI ? 1 1  n  (not ready).
     *     Ps = 2 5  -> Report UDK status as CSI ? 2 0  n  (unlocked)
     *     or CSI ? 2 1  n  (locked).
     *     Ps = 2 6  -> Report Keyboard status as
     *   CSI ? 2 7  ;  1  ;  0  ;  0  n  (North American).
     *   The last two parameters apply to VT400 & up, and denote key-
     *   board ready and LK01 respectively.
     *     Ps = 5 3  -> Report Locator status as
     *   CSI ? 5 3  n  Locator available, if compiled-in, or
     *   CSI ? 5 0  n  No Locator, if not.
     */
    Terminal.prototype.deviceStatus = function(params) {
      if (!this.prefix) {
        switch (params[0]) {
          case 5:
            // status report
            this.send('\x1b[0n');
            break;
          case 6:
            // cursor position
            this.send('\x1b['
              + (this.y + 1)
              + ';'
              + (this.x + 1)
              + 'R');
            break;
        }
      } else if (this.prefix === '?') {
        // modern xterm doesnt seem to
        // respond to any of these except ?6, 6, and 5
        switch (params[0]) {
          case 6:
            // cursor position
            this.send('\x1b[?'
              + (this.y + 1)
              + ';'
              + (this.x + 1)
              + 'R');
            break;
          case 15:
            // no printer
            // this.send('\x1b[?11n');
            break;
          case 25:
            // dont support user defined keys
            // this.send('\x1b[?21n');
            break;
          case 26:
            // north american keyboard
            // this.send('\x1b[?27;1;0;0n');
            break;
          case 53:
            // no dec locator/mouse
            // this.send('\x1b[?50n');
            break;
        }
      }
    };


    /**
     * Additions
     */

   	/**
     * CSI Ps @
     * Insert Ps (Blank) Character(s) (default = 1) (ICH).
     */
    Terminal.prototype.insertChars = function(params) {
      var param, row, j, ch;

      param = params[0];
      if (param < 1) param = 1;

      row = this.y + this.ybase;
      j = this.x;
      ch = [this.eraseAttr(), ' ', 1]; // xterm

      while (param-- && j < this.cols) {
        this.lines[row].splice(j++, 0, ch);
        this.lines[row].pop();
      }
    };

   	/**
     * CSI Ps E
     * Cursor Next Line Ps Times (default = 1) (CNL).
     * same as CSI Ps B ?
     */
    Terminal.prototype.cursorNextLine = function(params) {
      var param = params[0];
      if (param < 1) param = 1;
      this.y += param;
      if (this.y >= this.rows) {
        this.y = this.rows - 1;
      }
      this.x = 0;
    };


    /**
     * CSI Ps F
     * Cursor Preceding Line Ps Times (default = 1) (CNL).
     * reuse CSI Ps A ?
     */
    Terminal.prototype.cursorPrecedingLine = function(params) {
      var param = params[0];
      if (param < 1) param = 1;
      this.y -= param;
      if (this.y < 0) this.y = 0;
      this.x = 0;
    };


    /**
     * CSI Ps G
     * Cursor Character Absolute  [column] (default = [row,1]) (CHA).
     */
    Terminal.prototype.cursorCharAbsolute = function(params) {
      var param = params[0];
      if (param < 1) param = 1;
      this.x = param - 1;
    };


    /**
     * CSI Ps L
     * Insert Ps Line(s) (default = 1) (IL).
     */
    Terminal.prototype.insertLines = function(params) {
      var param, row, j;

      param = params[0];
      if (param < 1) param = 1;
      row = this.y + this.ybase;

      j = this.rows - 1 - this.scrollBottom;
      j = this.rows - 1 + this.ybase - j + 1;

      while (param--) {
        // test: echo -e '\e[44m\e[1L\e[0m'
        // blankLine(true) - xterm/linux behavior
        this.lines.splice(row, 0, this.blankLine(true));
        this.lines.splice(j, 1);
      }

      // this.maxRange();
      this.updateRange(this.y);
      this.updateRange(this.scrollBottom);
    };


    /**
     * CSI Ps M
     * Delete Ps Line(s) (default = 1) (DL).
     */
    Terminal.prototype.deleteLines = function(params) {
      var param, row, j;

      param = params[0];
      if (param < 1) param = 1;
      row = this.y + this.ybase;

      j = this.rows - 1 - this.scrollBottom;
      j = this.rows - 1 + this.ybase - j;

      while (param--) {
        // test: echo -e '\e[44m\e[1M\e[0m'
        // blankLine(true) - xterm/linux behavior
        this.lines.splice(j + 1, 0, this.blankLine(true));
        this.lines.splice(row, 1);
      }

      // this.maxRange();
      this.updateRange(this.y);
      this.updateRange(this.scrollBottom);
    };


    /**
     * CSI Ps P
     * Delete Ps Character(s) (default = 1) (DCH).
     */
    Terminal.prototype.deleteChars = function(params) {
      var param, row, ch;

      param = params[0];
      if (param < 1) param = 1;

      row = this.y + this.ybase;
      ch = [this.eraseAttr(), ' ', 1]; // xterm

      while (param--) {
        this.lines[row].splice(this.x, 1);
        this.lines[row].push(ch);
      }
    };

    /**
     * CSI Ps X
     * Erase Ps Character(s) (default = 1) (ECH).
     */
    Terminal.prototype.eraseChars = function(params) {
      var param, row, j, ch;

      param = params[0];
      if (param < 1) param = 1;

      row = this.y + this.ybase;
      j = this.x;
      ch = [this.eraseAttr(), ' ', 1]; // xterm

      while (param-- && j < this.cols) {
        this.lines[row][j++] = ch;
      }
    };

    /**
     * CSI Pm `  Character Position Absolute
     *   [column] (default = [row,1]) (HPA).
     */
    Terminal.prototype.charPosAbsolute = function(params) {
      var param = params[0];
      if (param < 1) param = 1;
      this.x = param - 1;
      if (this.x >= this.cols) {
        this.x = this.cols - 1;
      }
    };


    /**
     * 141 61 a * HPR -
     * Horizontal Position Relative
     * reuse CSI Ps C ?
     */
    Terminal.prototype.HPositionRelative = function(params) {
      var param = params[0];
      if (param < 1) param = 1;
      this.x += param;
      if (this.x >= this.cols) {
        this.x = this.cols - 1;
      }
    };


    /**
     * CSI Ps c  Send Device Attributes (Primary DA).
     *     Ps = 0  or omitted -> request attributes from terminal.  The
     *     response depends on the decTerminalID resource setting.
     *     -> CSI ? 1 ; 2 c  (``VT100 with Advanced Video Option'')
     *     -> CSI ? 1 ; 0 c  (``VT101 with No Options'')
     *     -> CSI ? 6 c  (``VT102'')
     *     -> CSI ? 6 0 ; 1 ; 2 ; 6 ; 8 ; 9 ; 1 5 ; c  (``VT220'')
     *   The VT100-style response parameters do not mean anything by
     *   themselves.  VT220 parameters do, telling the host what fea-
     *   tures the terminal supports:
     *     Ps = 1  -> 132-columns.
     *     Ps = 2  -> Printer.
     *     Ps = 6  -> Selective erase.
     *     Ps = 8  -> User-defined keys.
     *     Ps = 9  -> National replacement character sets.
     *     Ps = 1 5  -> Technical characters.
     *     Ps = 2 2  -> ANSI color, e.g., VT525.
     *     Ps = 2 9  -> ANSI text locator (i.e., DEC Locator mode).
     * CSI > Ps c
     *   Send Device Attributes (Secondary DA).
     *     Ps = 0  or omitted -> request the terminal's identification
     *     code.  The response depends on the decTerminalID resource set-
     *     ting.  It should apply only to VT220 and up, but xterm extends
     *     this to VT100.
     *     -> CSI  > Pp ; Pv ; Pc c
     *   where Pp denotes the terminal type
     *     Pp = 0  -> ``VT100''.
     *     Pp = 1  -> ``VT220''.
     *   and Pv is the firmware version (for xterm, this was originally
     *   the XFree86 patch number, starting with 95).  In a DEC termi-
     *   nal, Pc indicates the ROM cartridge registration number and is
     *   always zero.
     * More information:
     *   xterm/charproc.c - line 2012, for more information.
     *   vim responds with ^[[?0c or ^[[?1c after the terminal's response (?)
		 */
    Terminal.prototype.sendDeviceAttributes = function(params) {
      if (params[0] > 0) return;

      if (!this.prefix) {
        if (this.is('xterm')
            || this.is('rxvt-unicode')
            || this.is('screen')) {
          this.send('\x1b[?1;2c');
        } else if (this.is('linux')) {
          this.send('\x1b[?6c');
        }
      } else if (this.prefix === '>') {
        // xterm and urxvt
        // seem to spit this
        // out around ~370 times (?).
        if (this.is('xterm')) {
          this.send('\x1b[>0;276;0c');
        } else if (this.is('rxvt-unicode')) {
          this.send('\x1b[>85;95;0c');
        } else if (this.is('linux')) {
          // not supported by linux console.
          // linux console echoes parameters.
          this.send(params[0] + 'c');
        } else if (this.is('screen')) {
          this.send('\x1b[>83;40003;0c');
        }
      }
    };


    /**
     * CSI Pm d
     * Line Position Absolute  [row] (default = [1,column]) (VPA).
     */
    Terminal.prototype.linePosAbsolute = function(params) {
      var param = params[0];
      if (param < 1) param = 1;
      this.y = param - 1;
      if (this.y >= this.rows) {
        this.y = this.rows - 1;
      }
    };


    /**
     * 145 65 e * VPR - Vertical Position Relative
     * reuse CSI Ps B ?
     */
    Terminal.prototype.VPositionRelative = function(params) {
      var param = params[0];
      if (param < 1) param = 1;
      this.y += param;
      if (this.y >= this.rows) {
        this.y = this.rows - 1;
      }
    };


    /**
     * CSI Ps ; Ps f
     *   Horizontal and Vertical Position [row;column] (default =
     *   [1,1]) (HVP).
     */
    Terminal.prototype.HVPosition = function(params) {
      if (params[0] < 1) params[0] = 1;
      if (params[1] < 1) params[1] = 1;

      this.y = params[0] - 1;
      if (this.y >= this.rows) {
        this.y = this.rows - 1;
      }

      this.x = params[1] - 1;
      if (this.x >= this.cols) {
        this.x = this.cols - 1;
      }
    };


    /**
     * CSI Pm h  Set Mode (SM).
     *     Ps = 2  -> Keyboard Action Mode (AM).
     *     Ps = 4  -> Insert Mode (IRM).
     *     Ps = 1 2  -> Send/receive (SRM).
     *     Ps = 2 0  -> Automatic Newline (LNM).
     * CSI ? Pm h
     *   DEC Private Mode Set (DECSET).
     *     Ps = 1  -> Application Cursor Keys (DECCKM).
     *     Ps = 2  -> Designate USASCII for character sets G0-G3
     *     (DECANM), and set VT100 mode.
     *     Ps = 3  -> 132 Column Mode (DECCOLM).
     *     Ps = 4  -> Smooth (Slow) Scroll (DECSCLM).
     *     Ps = 5  -> Reverse Video (DECSCNM).
     *     Ps = 6  -> Origin Mode (DECOM).
     *     Ps = 7  -> Wraparound Mode (DECAWM).
     *     Ps = 8  -> Auto-repeat Keys (DECARM).
     *     Ps = 9  -> Send Mouse X & Y on button press.  See the sec-
     *     tion Mouse Tracking.
     *     Ps = 1 0  -> Show toolbar (rxvt).
     *     Ps = 1 2  -> Start Blinking Cursor (att610).
     *     Ps = 1 8  -> Print form feed (DECPFF).
     *     Ps = 1 9  -> Set print extent to full screen (DECPEX).
     *     Ps = 2 5  -> Show Cursor (DECTCEM).
     *     Ps = 3 0  -> Show scrollbar (rxvt).
     *     Ps = 3 5  -> Enable font-shifting functions (rxvt).
     *     Ps = 3 8  -> Enter Tektronix Mode (DECTEK).
     *     Ps = 4 0  -> Allow 80 -> 132 Mode.
     *     Ps = 4 1  -> more(1) fix (see curses resource).
     *     Ps = 4 2  -> Enable Nation Replacement Character sets (DECN-
     *     RCM).
     *     Ps = 4 4  -> Turn On Margin Bell.
     *     Ps = 4 5  -> Reverse-wraparound Mode.
     *     Ps = 4 6  -> Start Logging.  This is normally disabled by a
     *     compile-time option.
     *     Ps = 4 7  -> Use Alternate Screen Buffer.  (This may be dis-
     *     abled by the titeInhibit resource).
     *     Ps = 6 6  -> Application keypad (DECNKM).
     *     Ps = 6 7  -> Backarrow key sends backspace (DECBKM).
     *     Ps = 1 0 0 0  -> Send Mouse X & Y on button press and
     *     release.  See the section Mouse Tracking.
     *     Ps = 1 0 0 1  -> Use Hilite Mouse Tracking.
     *     Ps = 1 0 0 2  -> Use Cell Motion Mouse Tracking.
     *     Ps = 1 0 0 3  -> Use All Motion Mouse Tracking.
     *     Ps = 1 0 0 4  -> Send FocusIn/FocusOut events.
     *     Ps = 1 0 0 5  -> Enable Extended Mouse Mode.
     *     Ps = 1 0 1 0  -> Scroll to bottom on tty output (rxvt).
     *     Ps = 1 0 1 1  -> Scroll to bottom on key press (rxvt).
     *     Ps = 1 0 3 4  -> Interpret "meta" key, sets eighth bit.
     *     (enables the eightBitInput resource).
     *     Ps = 1 0 3 5  -> Enable special modifiers for Alt and Num-
     *     Lock keys.  (This enables the numLock resource).
     *     Ps = 1 0 3 6  -> Send ESC   when Meta modifies a key.  (This
     *     enables the metaSendsEscape resource).
     *     Ps = 1 0 3 7  -> Send DEL from the editing-keypad Delete
     *     key.
     *     Ps = 1 0 3 9  -> Send ESC  when Alt modifies a key.  (This
     *     enables the altSendsEscape resource).
     *     Ps = 1 0 4 0  -> Keep selection even if not highlighted.
     *     (This enables the keepSelection resource).
     *     Ps = 1 0 4 1  -> Use the CLIPBOARD selection.  (This enables
     *     the selectToClipboard resource).
     *     Ps = 1 0 4 2  -> Enable Urgency window manager hint when
     *     Control-G is received.  (This enables the bellIsUrgent
     *     resource).
     *     Ps = 1 0 4 3  -> Enable raising of the window when Control-G
     *     is received.  (enables the popOnBell resource).
     *     Ps = 1 0 4 7  -> Use Alternate Screen Buffer.  (This may be
     *     disabled by the titeInhibit resource).
     *     Ps = 1 0 4 8  -> Save cursor as in DECSC.  (This may be dis-
     *     abled by the titeInhibit resource).
     *     Ps = 1 0 4 9  -> Save cursor as in DECSC and use Alternate
     *     Screen Buffer, clearing it first.  (This may be disabled by
     *     the titeInhibit resource).  This combines the effects of the 1
     *     0 4 7  and 1 0 4 8  modes.  Use this with terminfo-based
     *     applications rather than the 4 7  mode.
     *     Ps = 1 0 5 0  -> Set terminfo/termcap function-key mode.
     *     Ps = 1 0 5 1  -> Set Sun function-key mode.
     *     Ps = 1 0 5 2  -> Set HP function-key mode.
     *     Ps = 1 0 5 3  -> Set SCO function-key mode.
     *     Ps = 1 0 6 0  -> Set legacy keyboard emulation (X11R6).
     *     Ps = 1 0 6 1  -> Set VT220 keyboard emulation.
     *     Ps = 2 0 0 4  -> Set bracketed paste mode.
     * Modes:
     *   http: *vt100.net/docs/vt220-rm/chapter4.html
     */
    Terminal.prototype.setMode = function(params) {
      if (typeof params === 'object') {
        var l = params.length
          , i = 0;

        for (; i < l; i++) {
          this.setMode(params[i]);
        }

        return;
      }

      if (!this.prefix) {
        switch (params) {
          case 4:
            this.insertMode = true;
            break;
          case 20:
            //this.convertEol = true;
            break;
        }
      } else if (this.prefix === '?') {
        switch (params) {
          case 1:
            this.applicationCursor = true;
            break;
          case 2:
            this.setgCharset(0, Terminal.charsets.US);
            this.setgCharset(1, Terminal.charsets.US);
            this.setgCharset(2, Terminal.charsets.US);
            this.setgCharset(3, Terminal.charsets.US);
            // set VT100 mode here
            break;
          case 3: // 132 col mode
            this.savedCols = this.cols;
            this.resize(132, this.rows);
            break;
          case 6:
            this.originMode = true;
            break;
          case 7:
            this.wraparoundMode = true;
            break;
          case 12:
            // this.cursorBlink = true;
            break;
          case 66:
            this.log('Serial port requested application keypad.');
            this.applicationKeypad = true;
            this.viewport.setApplicationMode(true);
            break;
          case 9: // X10 Mouse
            // no release, no motion, no wheel, no modifiers.
          case 1000: // vt200 mouse
            // no motion.
            // no modifiers, except control on the wheel.
          case 1002: // button event mouse
          case 1003: // any event mouse
            // any event - sends motion events,
            // even if there is no button held down.
            this.x10Mouse = params === 9;
            this.vt200Mouse = params === 1000;
            this.normalMouse = params > 1000;
            this.mouseEvents = true;
            this.element.style.cursor = 'default';
            this.log('Binding to mouse events.');
            break;
          case 1004: // send focusin/focusout events
            // focusin: ^[[I
            // focusout: ^[[O
            this.sendFocus = true;
            break;
          case 1005: // utf8 ext mode mouse
            this.utfMouse = true;
            // for wide terminals
            // simply encodes large values as utf8 characters
            break;
          case 1006: // sgr ext mode mouse
            this.sgrMouse = true;
            // for wide terminals
            // does not add 32 to fields
            // press: ^[[<b;x;yM
            // release: ^[[<b;x;ym
            break;
          case 1015: // urxvt ext mode mouse
            this.urxvtMouse = true;
            // for wide terminals
            // numbers for fields
            // press: ^[[b;x;yM
            // motion: ^[[b;x;yT
            break;
          case 25: // show cursor
            this.cursorHidden = false;
            break;
          case 1049: // alt screen buffer cursor
            //this.saveCursor();
            ; // FALL-THROUGH
          case 47: // alt screen buffer
          case 1047: // alt screen buffer
            if (!this.normal) {
              var normal = {
                lines: this.lines,
                ybase: this.ybase,
                ydisp: this.ydisp,
                x: this.x,
                y: this.y,
                scrollTop: this.scrollTop,
                scrollBottom: this.scrollBottom,
                tabs: this.tabs
                // XXX save charset(s) here?
                // charset: this.charset,
                // glevel: this.glevel,
                // charsets: this.charsets
              };
              this.reset();
              this.normal = normal;
              this.showCursor();
            }
            break;
        }
      }
    };

    /**
     * CSI Pm l  Reset Mode (RM).
     *     Ps = 2  -> Keyboard Action Mode (AM).
     *     Ps = 4  -> Replace Mode (IRM).
     *     Ps = 1 2  -> Send/receive (SRM).
     *     Ps = 2 0  -> Normal Linefeed (LNM).
     * CSI ? Pm l
     *   DEC Private Mode Reset (DECRST).
     *     Ps = 1  -> Normal Cursor Keys (DECCKM).
     *     Ps = 2  -> Designate VT52 mode (DECANM).
     *     Ps = 3  -> 80 Column Mode (DECCOLM).
     *     Ps = 4  -> Jump (Fast) Scroll (DECSCLM).
     *     Ps = 5  -> Normal Video (DECSCNM).
     *     Ps = 6  -> Normal Cursor Mode (DECOM).
     *     Ps = 7  -> No Wraparound Mode (DECAWM).
     *     Ps = 8  -> No Auto-repeat Keys (DECARM).
     *     Ps = 9  -> Don't send Mouse X & Y on button press.
     *     Ps = 1 0  -> Hide toolbar (rxvt).
     *     Ps = 1 2  -> Stop Blinking Cursor (att610).
     *     Ps = 1 8  -> Don't print form feed (DECPFF).
     *     Ps = 1 9  -> Limit print to scrolling region (DECPEX).
     *     Ps = 2 5  -> Hide Cursor (DECTCEM).
     *     Ps = 3 0  -> Don't show scrollbar (rxvt).
     *     Ps = 3 5  -> Disable font-shifting functions (rxvt).
     *     Ps = 4 0  -> Disallow 80 -> 132 Mode.
     *     Ps = 4 1  -> No more(1) fix (see curses resource).
     *     Ps = 4 2  -> Disable Nation Replacement Character sets (DEC-
     *     NRCM).
     *     Ps = 4 4  -> Turn Off Margin Bell.
     *     Ps = 4 5  -> No Reverse-wraparound Mode.
     *     Ps = 4 6  -> Stop Logging.  (This is normally disabled by a
     *     compile-time option).
     *     Ps = 4 7  -> Use Normal Screen Buffer.
     *     Ps = 6 6  -> Numeric keypad (DECNKM).
     *     Ps = 6 7  -> Backarrow key sends delete (DECBKM).
     *     Ps = 1 0 0 0  -> Don't send Mouse X & Y on button press and
     *     release.  See the section Mouse Tracking.
     *     Ps = 1 0 0 1  -> Don't use Hilite Mouse Tracking.
     *     Ps = 1 0 0 2  -> Don't use Cell Motion Mouse Tracking.
     *     Ps = 1 0 0 3  -> Don't use All Motion Mouse Tracking.
     *     Ps = 1 0 0 4  -> Don't send FocusIn/FocusOut events.
     *     Ps = 1 0 0 5  -> Disable Extended Mouse Mode.
     *     Ps = 1 0 1 0  -> Don't scroll to bottom on tty output
     *     (rxvt).
     *     Ps = 1 0 1 1  -> Don't scroll to bottom on key press (rxvt).
     *     Ps = 1 0 3 4  -> Don't interpret "meta" key.  (This disables
     *     the eightBitInput resource).
     *     Ps = 1 0 3 5  -> Disable special modifiers for Alt and Num-
     *     Lock keys.  (This disables the numLock resource).
     *     Ps = 1 0 3 6  -> Don't send ESC  when Meta modifies a key.
     *     (This disables the metaSendsEscape resource).
     *     Ps = 1 0 3 7  -> Send VT220 Remove from the editing-keypad
     *     Delete key.
     *     Ps = 1 0 3 9  -> Don't send ESC  when Alt modifies a key.
     *     (This disables the altSendsEscape resource).
     *     Ps = 1 0 4 0  -> Do not keep selection when not highlighted.
     *     (This disables the keepSelection resource).
     *     Ps = 1 0 4 1  -> Use the PRIMARY selection.  (This disables
     *     the selectToClipboard resource).
     *     Ps = 1 0 4 2  -> Disable Urgency window manager hint when
     *     Control-G is received.  (This disables the bellIsUrgent
     *     resource).
     *     Ps = 1 0 4 3  -> Disable raising of the window when Control-
     *     G is received.  (This disables the popOnBell resource).
     *     Ps = 1 0 4 7  -> Use Normal Screen Buffer, clearing screen
     *     first if in the Alternate Screen.  (This may be disabled by
     *     the titeInhibit resource).
     *     Ps = 1 0 4 8  -> Restore cursor as in DECRC.  (This may be
     *     disabled by the titeInhibit resource).
     *     Ps = 1 0 4 9  -> Use Normal Screen Buffer and restore cursor
     *     as in DECRC.  (This may be disabled by the titeInhibit
     *     resource).  This combines the effects of the 1 0 4 7  and 1 0
     *     4 8  modes.  Use this with terminfo-based applications rather
     *     than the 4 7  mode.
     *     Ps = 1 0 5 0  -> Reset terminfo/termcap function-key mode.
     *     Ps = 1 0 5 1  -> Reset Sun function-key mode.
     *     Ps = 1 0 5 2  -> Reset HP function-key mode.
     *     Ps = 1 0 5 3  -> Reset SCO function-key mode.
     *     Ps = 1 0 6 0  -> Reset legacy keyboard emulation (X11R6).
     *     Ps = 1 0 6 1  -> Reset keyboard emulation to Sun/PC style.
     *     Ps = 2 0 0 4  -> Reset bracketed paste mode.
     */
    Terminal.prototype.resetMode = function(params) {
      if (typeof params === 'object') {
        var l = params.length
          , i = 0;

        for (; i < l; i++) {
          this.resetMode(params[i]);
        }

        return;
      }

      if (!this.prefix) {
        switch (params) {
          case 4:
            this.insertMode = false;
            break;
          case 20:
            //this.convertEol = false;
            break;
        }
      } else if (this.prefix === '?') {
        switch (params) {
          case 1:
            this.applicationCursor = false;
            break;
          case 3:
            if (this.cols === 132 && this.savedCols) {
              this.resize(this.savedCols, this.rows);
            }
            delete this.savedCols;
            break;
          case 6:
            this.originMode = false;
            break;
          case 7:
            this.wraparoundMode = false;
            break;
          case 12:
            // this.cursorBlink = false;
            break;
          case 66:
            this.log('Switching back to normal keypad.');
            this.viewport.setApplicationMode(false);
            this.applicationKeypad = false;
            break;
          case 9: // X10 Mouse
          case 1000: // vt200 mouse
          case 1002: // button event mouse
          case 1003: // any event mouse
            this.x10Mouse = false;
            this.vt200Mouse = false;
            this.normalMouse = false;
            this.mouseEvents = false;
            this.element.style.cursor = '';
            break;
          case 1004: // send focusin/focusout events
            this.sendFocus = false;
            break;
          case 1005: // utf8 ext mode mouse
            this.utfMouse = false;
            break;
          case 1006: // sgr ext mode mouse
            this.sgrMouse = false;
            break;
          case 1015: // urxvt ext mode mouse
            this.urxvtMouse = false;
            break;
          case 25: // hide cursor
            this.cursorHidden = true;
            break;
          case 1049: // alt screen buffer cursor
            ; // FALL-THROUGH
          case 47: // normal screen buffer
          case 1047: // normal screen buffer - clearing it first
            if (this.normal) {
              this.lines = this.normal.lines;
              this.ybase = this.normal.ybase;
              this.ydisp = this.normal.ydisp;
              this.x = this.normal.x;
              this.y = this.normal.y;
              this.scrollTop = this.normal.scrollTop;
              this.scrollBottom = this.normal.scrollBottom;
              this.tabs = this.normal.tabs;
              this.normal = null;
              // if (params === 1049) {
              //   this.x = this.savedX;
              //   this.y = this.savedY;
              // }
              this.refresh(0, this.rows - 1);
              this.showCursor();
            }
            break;
        }
      }
    };


    /**
     * CSI Ps ; Ps r
     *   Set Scrolling Region [top;bottom] (default = full size of win-
     *   dow) (DECSTBM).
     * CSI ? Pm r
     */
    Terminal.prototype.setScrollRegion = function(params) {
      if (this.prefix) return;
      this.scrollTop = (params[0] || 1) - 1;
      this.scrollBottom = (params[1] || this.rows) - 1;
      this.x = 0;
      this.y = 0;
    };


    /**
     * CSI s
     *   Save cursor (ANSI.SYS).
     */
    Terminal.prototype.saveCursor = function(params) {
      this.savedX = this.x;
      this.savedY = this.y;
    };


    /**
     * CSI u
     *   Restore cursor (ANSI.SYS).
     */
    Terminal.prototype.restoreCursor = function(params) {
      this.x = this.savedX || 0;
      this.y = this.savedY || 0;
    };


    /**
     * Lesser Used
     */

    /**
     * CSI Ps I
     *   Cursor Forward Tabulation Ps tab stops (default = 1) (CHT).
     */
    Terminal.prototype.cursorForwardTab = function(params) {
      var param = params[0] || 1;
      while (param--) {
        this.x = this.nextStop();
      }
    };


    /**
     * CSI Ps S  Scroll up Ps lines (default = 1) (SU).
     */
    Terminal.prototype.scrollUp = function(params) {
      var param = params[0] || 1;
      while (param--) {
        this.lines.splice(this.ybase + this.scrollTop, 1);
        this.lines.splice(this.ybase + this.scrollBottom, 0, this.blankLine());
      }
      // this.maxRange();
      this.updateRange(this.scrollTop);
      this.updateRange(this.scrollBottom);
    };


    /**
     * CSI Ps T  Scroll down Ps lines (default = 1) (SD).
     */
    Terminal.prototype.scrollDown = function(params) {
      var param = params[0] || 1;
      while (param--) {
        this.lines.splice(this.ybase + this.scrollBottom, 1);
        this.lines.splice(this.ybase + this.scrollTop, 0, this.blankLine());
      }
      // this.maxRange();
      this.updateRange(this.scrollTop);
      this.updateRange(this.scrollBottom);
    };


    /**
     * CSI Ps ; Ps ; Ps ; Ps ; Ps T
     *   Initiate highlight mouse tracking.  Parameters are
     *   [func;startx;starty;firstrow;lastrow].  See the section Mouse
     *   Tracking.
     */
    Terminal.prototype.initMouseTracking = function(params) {
      // Relevant: DECSET 1001
    };


    /**
     * CSI > Ps; Ps T
     *   Reset one or more features of the title modes to the default
     *   value.  Normally, "reset" disables the feature.  It is possi-
     *   ble to disable the ability to reset features by compiling a
     *   different default for the title modes into xterm.
     *     Ps = 0  -> Do not set window/icon labels using hexadecimal.
     *     Ps = 1  -> Do not query window/icon labels using hexadeci-
     *     mal.
     *     Ps = 2  -> Do not set window/icon labels using UTF-8.
     *     Ps = 3  -> Do not query window/icon labels using UTF-8.
     *   (See discussion of "Title Modes").
     */
    Terminal.prototype.resetTitleModes = function(params) {
      ;
    };


    /**
     * CSI Ps Z  Cursor Backward Tabulation Ps tab stops (default = 1) (CBT).
     */
    Terminal.prototype.cursorBackwardTab = function(params) {
      var param = params[0] || 1;
      while (param--) {
        this.x = this.prevStop();
      }
    };


    /**
     * CSI Ps b  Repeat the preceding graphic character Ps times (REP).
     */
    Terminal.prototype.repeatPrecedingCharacter = function(params) {
      var param = params[0] || 1
        , line = this.lines[this.ybase + this.y]
        , ch = line[this.x - 1] || [this.defAttr, ' ', 1];

      while (param--) line[this.x++] = ch;
    };


    /**
     * CSI Ps g  Tab Clear (TBC).
     *     Ps = 0  -> Clear Current Column (default).
     *     Ps = 3  -> Clear All.
     * Potentially:
     *   Ps = 2  -> Clear Stops on Line.
     *   http://vt100.net/annarbor/aaa-ug/section6.html
     */
    Terminal.prototype.tabClear = function(params) {
      var param = params[0];
      if (param <= 0) {
        delete this.tabs[this.x];
      } else if (param === 3) {
        this.tabs = {};
      }
    };


    /**
     * CSI Pm i  Media Copy (MC).
     *     Ps = 0  -> Print screen (default).
     *     Ps = 4  -> Turn off printer controller mode.
     *     Ps = 5  -> Turn on printer controller mode.
     * CSI ? Pm i
     *   Media Copy (MC, DEC-specific).
     *     Ps = 1  -> Print line containing cursor.
     *     Ps = 4  -> Turn off autoprint mode.
     *     Ps = 5  -> Turn on autoprint mode.
     *     Ps = 1  0  -> Print composed display, ignores DECPEX.
     *     Ps = 1  1  -> Print all pages.
     */
    Terminal.prototype.mediaCopy = function(params) {
      ;
    };


    /**
     * CSI > Ps; Ps m
     *   Set or reset resource-values used by xterm to decide whether
     *   to construct escape sequences holding information about the
     *   modifiers pressed with a given key.  The first parameter iden-
     *   tifies the resource to set/reset.  The second parameter is the
     *   value to assign to the resource.  If the second parameter is
     *   omitted, the resource is reset to its initial value.
     *     Ps = 1  -> modifyCursorKeys.
     *     Ps = 2  -> modifyFunctionKeys.
     *     Ps = 4  -> modifyOtherKeys.
     *   If no parameters are given, all resources are reset to their
     *   initial values.
     */
    Terminal.prototype.setResources = function(params) {
      ;
    };


    /**
     * CSI > Ps n
     *   Disable modifiers which may be enabled via the CSI > Ps; Ps m
     *   sequence.  This corresponds to a resource value of "-1", which
     *   cannot be set with the other sequence.  The parameter identi-
     *   fies the resource to be disabled:
     *     Ps = 1  -> modifyCursorKeys.
     *     Ps = 2  -> modifyFunctionKeys.
     *     Ps = 4  -> modifyOtherKeys.
     *   If the parameter is omitted, modifyFunctionKeys is disabled.
     *   When modifyFunctionKeys is disabled, xterm uses the modifier
     *   keys to make an extended sequence of functions rather than
     *   adding a parameter to each function key to denote the modi-
     *   fiers.
     */
    Terminal.prototype.disableModifiers = function(params) {
      ;
    };


    /**
     * CSI > Ps p
     *   Set resource value pointerMode.  This is used by xterm to
     *   decide whether to hide the pointer cursor as the user types.
     *   Valid values for the parameter:
     *     Ps = 0  -> never hide the pointer.
     *     Ps = 1  -> hide if the mouse tracking mode is not enabled.
     *     Ps = 2  -> always hide the pointer.  If no parameter is
     *     given, xterm uses the default, which is 1 .
     */
    Terminal.prototype.setPointerMode = function(params) {
      ;
    };


		/**
     * CSI ! p   Soft terminal reset (DECSTR).
     * http://vt100.net/docs/vt220-rm/table4-10.html
     */
    Terminal.prototype.softReset = function(params) {
      this.cursorHidden = false;
      this.insertMode = false;
      this.originMode = false;
      this.wraparoundMode = false; // autowrap
      this.applicationKeypad = false; // ?
      this.applicationCursor = false;
      this.scrollTop = 0;
      this.scrollBottom = this.rows - 1;
      this.curAttr = this.defAttr;
      this.x = this.y = 0; // ?
      this.charset = null;
      this.glevel = 0; // ??
      this.charsets = [null]; // ??
    };


    /**
     * CSI Ps$ p
     *   Request ANSI mode (DECRQM).  For VT300 and up, reply is
     *     CSI Ps; Pm$ y
     *   where Ps is the mode number as in RM, and Pm is the mode
     *   value:
     *     0 - not recognized
     *     1 - set
     *     2 - reset
     *     3 - permanently set
     *     4 - permanently reset
     */
    Terminal.prototype.requestAnsiMode = function(params) {
      ;
    };


    /**
     * CSI ? Ps$ p
     *   Request DEC private mode (DECRQM).  For VT300 and up, reply is
     *     CSI ? Ps; Pm$ p
     *   where Ps is the mode number as in DECSET, Pm is the mode value
     *   as in the ANSI DECRQM.
     */
    Terminal.prototype.requestPrivateMode = function(params) {
      ;
    };


    /**
     * CSI Ps ; Ps " p
     *   Set conformance level (DECSCL).  Valid values for the first
     *   parameter:
     *     Ps = 6 1  -> VT100.
     *     Ps = 6 2  -> VT200.
     *     Ps = 6 3  -> VT300.
     *   Valid values for the second parameter:
     *     Ps = 0  -> 8-bit controls.
     *     Ps = 1  -> 7-bit controls (always set for VT100).
     *     Ps = 2  -> 8-bit controls.
     */
    Terminal.prototype.setConformanceLevel = function(params) {
      ;
    };


    /**
     * CSI Ps q  Load LEDs (DECLL).
     *     Ps = 0  -> Clear all LEDS (default).
     *     Ps = 1  -> Light Num Lock.
     *     Ps = 2  -> Light Caps Lock.
     *     Ps = 3  -> Light Scroll Lock.
     *     Ps = 2  1  -> Extinguish Num Lock.
     *     Ps = 2  2  -> Extinguish Caps Lock.
     *     Ps = 2  3  -> Extinguish Scroll Lock.
     */
    Terminal.prototype.loadLEDs = function(params) {
      ;
    };


    /**
     * CSI Ps SP q
     *   Set cursor style (DECSCUSR, VT520).
     *     Ps = 0  -> blinking block.
     *     Ps = 1  -> blinking block (default).
     *     Ps = 2  -> steady block.
     *     Ps = 3  -> blinking underline.
     *     Ps = 4  -> steady underline.
     */
    Terminal.prototype.setCursorStyle = function(params) {
      ;
    };


    /**
     * CSI Ps " q
     *   Select character protection attribute (DECSCA).  Valid values
     *   for the parameter:
     *     Ps = 0  -> DECSED and DECSEL can erase (default).
     *     Ps = 1  -> DECSED and DECSEL cannot erase.
     *     Ps = 2  -> DECSED and DECSEL can erase.
     */
    Terminal.prototype.setCharProtectionAttr = function(params) {
      ;
    };


    /**
     * CSI ? Pm r
     *   Restore DEC Private Mode Values.  The value of Ps previously
     *   saved is restored.  Ps values are the same as for DECSET.
     */
    Terminal.prototype.restorePrivateValues = function(params) {
      ;
    };


    /**
     * CSI Pt; Pl; Pb; Pr; Ps$ r
     *   Change Attributes in Rectangular Area (DECCARA), VT400 and up.
     *     Pt; Pl; Pb; Pr denotes the rectangle.
     *     Ps denotes the SGR attributes to change: 0, 1, 4, 5, 7.
     * NOTE: xterm doesn't enable this code by default.
     */
    Terminal.prototype.setAttrInRectangle = function(params) {
      var t = params[0]
        , l = params[1]
        , b = params[2]
        , r = params[3]
        , attr = params[4];

      var line
        , i;

      for (; t < b + 1; t++) {
        line = this.lines[this.ybase + t];
        for (i = l; i < r; i++) {
          line[i] = [attr, line[i][1]];
        }
      }

      // this.maxRange();
      this.updateRange(params[0]);
      this.updateRange(params[2]);
    };


    /**
     * CSI Pc; Pt; Pl; Pb; Pr$ x
     *   Fill Rectangular Area (DECFRA), VT420 and up.
     *     Pc is the character to use.
     *     Pt; Pl; Pb; Pr denotes the rectangle.
     * NOTE: xterm doesn't enable this code by default.
     */
    Terminal.prototype.fillRectangle = function(params) {
      var ch = params[0]
        , t = params[1]
        , l = params[2]
        , b = params[3]
        , r = params[4];

      var line
        , i;

      for (; t < b + 1; t++) {
        line = this.lines[this.ybase + t];
        for (i = l; i < r; i++) {
          line[i] = [line[i][0], String.fromCharCode(ch)];
        }
      }

      // this.maxRange();
      this.updateRange(params[1]);
      this.updateRange(params[3]);
    };


    /**
     * CSI Ps ; Pu ' z
     *   Enable Locator Reporting (DECELR).
     *   Valid values for the first parameter:
     *     Ps = 0  -> Locator disabled (default).
     *     Ps = 1  -> Locator enabled.
     *     Ps = 2  -> Locator enabled for one report, then disabled.
     *   The second parameter specifies the coordinate unit for locator
     *   reports.
     *   Valid values for the second parameter:
     *     Pu = 0  <- or omitted -> default to character cells.
     *     Pu = 1  <- device physical pixels.
     *     Pu = 2  <- character cells.
     */
    Terminal.prototype.enableLocatorReporting = function(params) {
      var val = params[0] > 0;
      //this.mouseEvents = val;
      //this.decLocator = val;
    };


    /**
     * CSI Pt; Pl; Pb; Pr$ z
     *   Erase Rectangular Area (DECERA), VT400 and up.
     *     Pt; Pl; Pb; Pr denotes the rectangle.
     * NOTE: xterm doesn't enable this code by default.
     */
    Terminal.prototype.eraseRectangle = function(params) {
      var t = params[0]
        , l = params[1]
        , b = params[2]
        , r = params[3];

      var line
        , i
        , ch;

      ch = [this.eraseAttr(), ' ', 1]; // xterm?

      for (; t < b + 1; t++) {
        line = this.lines[this.ybase + t];
        for (i = l; i < r; i++) {
          line[i] = ch;
        }
      }

      // this.maxRange();
      this.updateRange(params[0]);
      this.updateRange(params[2]);
    };


    /**
     * CSI P m SP }
     * Insert P s Column(s) (default = 1) (DECIC), VT420 and up.
     * NOTE: xterm doesn't enable this code by default.
     */
    Terminal.prototype.insertColumns = function() {
      var param = params[0]
        , l = this.ybase + this.rows
        , ch = [this.eraseAttr(), ' ', 1] // xterm?
        , i;

      while (param--) {
        for (i = this.ybase; i < l; i++) {
          this.lines[i].splice(this.x + 1, 0, ch);
          this.lines[i].pop();
        }
      }

      this.maxRange();
    };


    /**
     * CSI P m SP ~
     * Delete P s Column(s) (default = 1) (DECDC), VT420 and up
     * NOTE: xterm doesn't enable this code by default.
     */
    Terminal.prototype.deleteColumns = function() {
      var param = params[0]
        , l = this.ybase + this.rows
        , ch = [this.eraseAttr(), ' ', 1] // xterm?
        , i;

      while (param--) {
        for (i = this.ybase; i < l; i++) {
          this.lines[i].splice(this.x, 1);
          this.lines[i].push(ch);
        }
      }

      this.maxRange();
    };

    /**
     * Character Sets
     */

    Terminal.charsets = {};

    // DEC Special Character and Line Drawing Set.
    // http://vt100.net/docs/vt102-ug/table5-13.html
    // A lot of curses apps use this if they see TERM=xterm.
    // testing: echo -e '\e(0a\e(B'
    // The xterm output sometimes seems to conflict with the
    // reference above. xterm seems in line with the reference
    // when running vttest however.
    // The table below now uses xterm's output from vttest.
    Terminal.charsets.SCLD = { // (0
      '`': '\u25c6', // '◆'
      'a': '\u2592', // '▒'
      'b': '\u0009', // '\t'
      'c': '\u000c', // '\f'
      'd': '\u000d', // '\r'
      'e': '\u000a', // '\n'
      'f': '\u00b0', // '°'
      'g': '\u00b1', // '±'
      'h': '\u2424', // '\u2424' (NL)
      'i': '\u000b', // '\v'
      'j': '\u2518', // '┘'
      'k': '\u2510', // '┐'
      'l': '\u250c', // '┌'
      'm': '\u2514', // '└'
      'n': '\u253c', // '┼'
      'o': '\u23ba', // '⎺'
      'p': '\u23bb', // '⎻'
      'q': '\u2500', // '─'
      'r': '\u23bc', // '⎼'
      's': '\u23bd', // '⎽'
      't': '\u251c', // '├'
      'u': '\u2524', // '┤'
      'v': '\u2534', // '┴'
      'w': '\u252c', // '┬'
      'x': '\u2502', // '│'
      'y': '\u2264', // '≤'
      'z': '\u2265', // '≥'
      '{': '\u03c0', // 'π'
      '|': '\u2260', // '≠'
      '}': '\u00a3', // '£'
      '~': '\u00b7'  // '·'
    };

    Terminal.charsets.UK = null; // (A
    Terminal.charsets.US = null; // (B (USASCII)
    Terminal.charsets.Dutch = null; // (4
    Terminal.charsets.Finnish = null; // (C or (5
    Terminal.charsets.French = null; // (R
    Terminal.charsets.FrenchCanadian = null; // (Q
    Terminal.charsets.German = null; // (K
    Terminal.charsets.Italian = null; // (Y
    Terminal.charsets.NorwegianDanish = null; // (E or (6
    Terminal.charsets.Spanish = null; // (Z
    Terminal.charsets.Swedish = null; // (H or (7
    Terminal.charsets.Swiss = null; // (=
    Terminal.charsets.ISOLatin = null; // /A

    /**
     * Helpers
     */

    function contains(el, arr) {
      for (var i = 0; i < arr.length; i += 1) {
        if (el === arr[i]) {
          return true;
        }
      }
      return false;
    }

    function on(el, type, handler, capture) {
      if (!Array.isArray(el)) {
        el = [el];
      }
      el.forEach(function (element) {
        element.addEventListener(type, handler, capture || false);
      });
    }

    function off(el, type, handler, capture) {
      el.removeEventListener(type, handler, capture || false);
    }

    function cancel(ev, force) {
      if (!this.cancelEvents && !force) {
        return;
      }
      ev.preventDefault();
      ev.stopPropagation();
      return false;
    }

    function inherits(child, parent) {
      function f() {
        this.constructor = child;
      }
      f.prototype = parent.prototype;
      child.prototype = new f;
    }

    // if bold is broken, we can't
    // use it in the terminal.
    function isBoldBroken(document) {
      var body = document.getElementsByTagName('body')[0];
      var el = document.createElement('span');
      el.innerHTML = 'hello world';
      body.appendChild(el);
      var w1 = el.scrollWidth;
      el.style.fontWeight = 'bold';
      var w2 = el.scrollWidth;
      body.removeChild(el);
      return w1 !== w2;
    }

    function indexOf(obj, el) {
      var i = obj.length;
      while (i--) {
        if (obj[i] === el) return i;
      }
      return -1;
    }

  function isThirdLevelShift(term, ev) {
      var thirdLevelKey =
          (term.isMac && ev.altKey && !ev.ctrlKey && !ev.metaKey) ||
          (term.isMSWindows && ev.altKey && ev.ctrlKey && !ev.metaKey);

    	if (ev.type == 'keypress') {
        return thirdLevelKey;
      }

      // Don't invoke for arrows, pageDown, home, backspace, etc. (on non-keypress events)
      return thirdLevelKey && (!ev.keyCode || ev.keyCode > 47);
    }

    function matchColor(r1, g1, b1) {
      var hash = (r1 << 16) | (g1 << 8) | b1;

      if (matchColor._cache[hash] != null) {
        return matchColor._cache[hash];
      }

      var ldiff = Infinity
        , li = -1
        , i = 0
        , c
        , r2
        , g2
        , b2
        , diff;

      for (; i < Terminal.vcolors.length; i++) {
        c = Terminal.vcolors[i];
        r2 = c[0];
        g2 = c[1];
        b2 = c[2];

        diff = matchColor.distance(r1, g1, b1, r2, g2, b2);

        if (diff === 0) {
          li = i;
          break;
        }

        if (diff < ldiff) {
          ldiff = diff;
          li = i;
        }
      }

      return matchColor._cache[hash] = li;
    }

    matchColor._cache = {};

    // http://stackoverflow.com/questions/1633828
    matchColor.distance = function(r1, g1, b1, r2, g2, b2) {
      return Math.pow(30 * (r1 - r2), 2)
        + Math.pow(59 * (g1 - g2), 2)
        + Math.pow(11 * (b1 - b2), 2);
    };

    function each(obj, iter, con) {
      if (obj.forEach) return obj.forEach(iter, con);
      for (var i = 0; i < obj.length; i++) {
        iter.call(con, obj[i], i, obj);
      }
    }

    function keys(obj) {
      if (Object.keys) return Object.keys(obj);
      var key, keys = [];
      for (key in obj) {
        if (Object.prototype.hasOwnProperty.call(obj, key)) {
          keys.push(key);
        }
      }
      return keys;
    }

    var wcwidth = (function(opts) {
      // extracted from https://www.cl.cam.ac.uk/%7Emgk25/ucs/wcwidth.c
      // combining characters
      var COMBINING = [
        [0x0300, 0x036F], [0x0483, 0x0486], [0x0488, 0x0489],
        [0x0591, 0x05BD], [0x05BF, 0x05BF], [0x05C1, 0x05C2],
        [0x05C4, 0x05C5], [0x05C7, 0x05C7], [0x0600, 0x0603],
        [0x0610, 0x0615], [0x064B, 0x065E], [0x0670, 0x0670],
        [0x06D6, 0x06E4], [0x06E7, 0x06E8], [0x06EA, 0x06ED],
        [0x070F, 0x070F], [0x0711, 0x0711], [0x0730, 0x074A],
        [0x07A6, 0x07B0], [0x07EB, 0x07F3], [0x0901, 0x0902],
        [0x093C, 0x093C], [0x0941, 0x0948], [0x094D, 0x094D],
        [0x0951, 0x0954], [0x0962, 0x0963], [0x0981, 0x0981],
        [0x09BC, 0x09BC], [0x09C1, 0x09C4], [0x09CD, 0x09CD],
        [0x09E2, 0x09E3], [0x0A01, 0x0A02], [0x0A3C, 0x0A3C],
        [0x0A41, 0x0A42], [0x0A47, 0x0A48], [0x0A4B, 0x0A4D],
        [0x0A70, 0x0A71], [0x0A81, 0x0A82], [0x0ABC, 0x0ABC],
        [0x0AC1, 0x0AC5], [0x0AC7, 0x0AC8], [0x0ACD, 0x0ACD],
        [0x0AE2, 0x0AE3], [0x0B01, 0x0B01], [0x0B3C, 0x0B3C],
        [0x0B3F, 0x0B3F], [0x0B41, 0x0B43], [0x0B4D, 0x0B4D],
        [0x0B56, 0x0B56], [0x0B82, 0x0B82], [0x0BC0, 0x0BC0],
        [0x0BCD, 0x0BCD], [0x0C3E, 0x0C40], [0x0C46, 0x0C48],
        [0x0C4A, 0x0C4D], [0x0C55, 0x0C56], [0x0CBC, 0x0CBC],
        [0x0CBF, 0x0CBF], [0x0CC6, 0x0CC6], [0x0CCC, 0x0CCD],
        [0x0CE2, 0x0CE3], [0x0D41, 0x0D43], [0x0D4D, 0x0D4D],
        [0x0DCA, 0x0DCA], [0x0DD2, 0x0DD4], [0x0DD6, 0x0DD6],
        [0x0E31, 0x0E31], [0x0E34, 0x0E3A], [0x0E47, 0x0E4E],
        [0x0EB1, 0x0EB1], [0x0EB4, 0x0EB9], [0x0EBB, 0x0EBC],
        [0x0EC8, 0x0ECD], [0x0F18, 0x0F19], [0x0F35, 0x0F35],
        [0x0F37, 0x0F37], [0x0F39, 0x0F39], [0x0F71, 0x0F7E],
        [0x0F80, 0x0F84], [0x0F86, 0x0F87], [0x0F90, 0x0F97],
        [0x0F99, 0x0FBC], [0x0FC6, 0x0FC6], [0x102D, 0x1030],
        [0x1032, 0x1032], [0x1036, 0x1037], [0x1039, 0x1039],
        [0x1058, 0x1059], [0x1160, 0x11FF], [0x135F, 0x135F],
        [0x1712, 0x1714], [0x1732, 0x1734], [0x1752, 0x1753],
        [0x1772, 0x1773], [0x17B4, 0x17B5], [0x17B7, 0x17BD],
        [0x17C6, 0x17C6], [0x17C9, 0x17D3], [0x17DD, 0x17DD],
        [0x180B, 0x180D], [0x18A9, 0x18A9], [0x1920, 0x1922],
        [0x1927, 0x1928], [0x1932, 0x1932], [0x1939, 0x193B],
        [0x1A17, 0x1A18], [0x1B00, 0x1B03], [0x1B34, 0x1B34],
        [0x1B36, 0x1B3A], [0x1B3C, 0x1B3C], [0x1B42, 0x1B42],
        [0x1B6B, 0x1B73], [0x1DC0, 0x1DCA], [0x1DFE, 0x1DFF],
        [0x200B, 0x200F], [0x202A, 0x202E], [0x2060, 0x2063],
        [0x206A, 0x206F], [0x20D0, 0x20EF], [0x302A, 0x302F],
        [0x3099, 0x309A], [0xA806, 0xA806], [0xA80B, 0xA80B],
        [0xA825, 0xA826], [0xFB1E, 0xFB1E], [0xFE00, 0xFE0F],
        [0xFE20, 0xFE23], [0xFEFF, 0xFEFF], [0xFFF9, 0xFFFB],
        [0x10A01, 0x10A03], [0x10A05, 0x10A06], [0x10A0C, 0x10A0F],
        [0x10A38, 0x10A3A], [0x10A3F, 0x10A3F], [0x1D167, 0x1D169],
        [0x1D173, 0x1D182], [0x1D185, 0x1D18B], [0x1D1AA, 0x1D1AD],
        [0x1D242, 0x1D244], [0xE0001, 0xE0001], [0xE0020, 0xE007F],
        [0xE0100, 0xE01EF]
      ];
      // binary search
      function bisearch(ucs) {
        var min = 0;
        var max = COMBINING.length - 1;
        var mid;
        if (ucs < COMBINING[0][0] || ucs > COMBINING[max][1])
          return false;
        while (max >= min) {
          mid = Math.floor((min + max) / 2);
          if (ucs > COMBINING[mid][1])
            min = mid + 1;
          else if (ucs < COMBINING[mid][0])
            max = mid - 1;
          else
            return true;
        }
        return false;
      }
      function wcwidth(ucs) {
        // test for 8-bit control characters
        if (ucs === 0)
          return opts.nul;
        if (ucs < 32 || (ucs >= 0x7f && ucs < 0xa0))
          return opts.control;
        // binary search in table of non-spacing characters
        if (bisearch(ucs))
          return 0;
        // if we arrive here, ucs is not a combining or C0/C1 control character
        return 1 +
          (
            ucs >= 0x1100 &&
            (
              ucs <= 0x115f ||                // Hangul Jamo init. consonants
              ucs == 0x2329 ||
              ucs == 0x232a ||
              (ucs >= 0x2e80 && ucs <= 0xa4cf && ucs != 0x303f) ||  // CJK..Yi
              (ucs >= 0xac00 && ucs <= 0xd7a3) ||    // Hangul Syllables
              (ucs >= 0xf900 && ucs <= 0xfaff) ||    // CJK Compat Ideographs
              (ucs >= 0xfe10 && ucs <= 0xfe19) ||    // Vertical forms
              (ucs >= 0xfe30 && ucs <= 0xfe6f) ||    // CJK Compat Forms
              (ucs >= 0xff00 && ucs <= 0xff60) ||    // Fullwidth Forms
              (ucs >= 0xffe0 && ucs <= 0xffe6) ||
              (ucs >= 0x20000 && ucs <= 0x2fffd) ||
              (ucs >= 0x30000 && ucs <= 0x3fffd)
            )
          );
      }
      return wcwidth;
    })({nul: 0, control: 0});  // configurable options

    /**
     * Expose
     */

    Terminal.EventEmitter = EventEmitter;
    Terminal.CompositionHelper = CompositionHelper;
    Terminal.Viewport = Viewport;
    Terminal.inherits = inherits;

    /**
     * Adds an event listener to the terminal.
     *
     * @param {string} event The name of the event. TODO: Document all event types
     * @param {function} callback The function to call when the event is triggered.
     */
    Terminal.on = on;
    Terminal.off = off;
    Terminal.cancel = cancel;

module.exports = Terminal;<|MERGE_RESOLUTION|>--- conflicted
+++ resolved
@@ -48,330 +48,6 @@
 
     // Let it work inside Node.js for automated testing purposes.
     var document = (typeof window != 'undefined') ? window.document : null;
-
-    /**
-<<<<<<< HEAD
-     * Represents the viewport of a terminal, the visible area within the larger buffer of output.
-     * Logic for the virtual scroll bar is included in this object.
-     * @param {Terminal} terminal The Terminal object.
-     * @param {HTMLElement} viewportElement The DOM element acting as the viewport
-     * @param {HTMLElement} charMeasureElement A DOM element used to measure the character size of
-     *   the terminal.
-     */
-    function Viewport(terminal, viewportElement, scrollArea, charMeasureElement) {
-      this.terminal = terminal;
-      this.viewportElement = viewportElement;
-      this.scrollArea = scrollArea;
-      this.charMeasureElement = charMeasureElement;
-      this.currentRowHeight = 0;
-      this.lastRecordedBufferLength = 0;
-      this.lastRecordedViewportHeight = 0;
-
-      this.terminal.on('scroll', this.syncScrollArea.bind(this));
-      this.terminal.on('resize', this.syncScrollArea.bind(this));
-      this.viewportElement.addEventListener('scroll', this.onScroll.bind(this));
-
-      this.syncScrollArea();
-    }
-
-    /**
-     * Refreshes row height, setting line-height, viewport height and scroll area height if
-     * necessary.
-     * @param {number|undefined} charSize A character size measurement bounding rect object, if it
-     *   doesn't exist it will be created.
-     */
-    Viewport.prototype.refresh = function(charSize) {
-      var size = charSize || this.charMeasureElement.getBoundingClientRect();
-      if (size.height > 0) {
-        var rowHeightChanged = size.height !== this.currentRowHeight;
-        if (rowHeightChanged) {
-          this.currentRowHeight = size.height;
-          this.viewportElement.style.lineHeight = size.height + 'px';
-          this.terminal.rowContainer.style.lineHeight = size.height + 'px';
-        }
-        var viewportHeightChanged = this.lastRecordedViewportHeight !== this.terminal.rows;
-        if (rowHeightChanged || viewportHeightChanged) {
-          this.lastRecordedViewportHeight = this.terminal.rows;
-          this.viewportElement.style.height = size.height * this.terminal.rows + 'px';
-        }
-        this.scrollArea.style.height = (size.height * this.lastRecordedBufferLength) + 'px';
-      }
-    };
-
-    /**
-     * Updates dimensions and synchronizes the scroll area if necessary.
-     */
-    Viewport.prototype.syncScrollArea = function() {
-      if (this.isApplicationMode) {
-        // Fix scroll bar in application mode
-        this.lastRecordedBufferLength = this.terminal.rows;
-        this.refresh();
-        return;
-      }
-
-      if (this.lastRecordedBufferLength !== this.terminal.lines.length) {
-        // If buffer height changed
-        this.lastRecordedBufferLength = this.terminal.lines.length;
-        this.refresh();
-      } else if (this.lastRecordedViewportHeight !== this.terminal.rows) {
-        // If viewport height changed
-        this.refresh();
-      } else {
-        // If size has changed, refresh viewport
-        var size = this.charMeasureElement.getBoundingClientRect();
-        if (size.height !== this.currentRowHeight) {
-          this.refresh(size);
-        }
-      }
-
-      // Sync scrollTop
-      var scrollTop = this.terminal.ydisp * this.currentRowHeight;
-      if (this.viewportElement.scrollTop !== scrollTop) {
-        this.viewportElement.scrollTop = scrollTop;
-      }
-    };
-
-    /**
-     * Sets the application mode of the viewport.
-     * @param {boolean} isApplicationMode Sets whether the terminal is in application mode. true
-     * for application mode (DECKPAM) and false for normal mode (DECKPNM).
-     */
-    Viewport.prototype.setApplicationMode = function(isApplicationMode) {
-      this.isApplicationMode = isApplicationMode;
-      this.syncScrollArea();
-    };
-
-    /**
-     * Handles scroll events on the viewport, calculating the new viewport and requesting the
-     * terminal to scroll to it.
-     * @param {Event} ev The scroll event.
-     */
-    Viewport.prototype.onScroll = function(ev) {
-      if (this.isApplicationMode) {
-        // Scrolling via the scroll bar is disabled during application mode
-        return;
-      }
-      var newRow = Math.round(this.viewportElement.scrollTop / this.currentRowHeight);
-      var diff = newRow - this.terminal.ydisp;
-      this.terminal.scrollDisp(diff, true);
-    };
-
-    /**
-     * Handles mouse wheel events by adjusting the viewport's scrollTop and delegating the actual
-     * scrolling to `onScroll`, this event needs to be attached manually by the consumer of
-     * `Viewport`.
-     * @param {WheelEvent} ev The mouse wheel event.
-     */
-    Viewport.prototype.onWheel = function(ev) {
-      if (ev.deltaY === 0) {
-        // Do nothing if it's not a vertical scroll event
-        return;
-      }
-      // Fallback to WheelEvent.DOM_DELTA_PIXEL
-      var multiplier = 1;
-      if (ev.deltaMode === WheelEvent.DOM_DELTA_LINE) {
-        multiplier = this.currentRowHeight;
-      } else if (ev.deltaMode === WheelEvent.DOM_DELTA_PAGE) {
-        multiplier = this.currentRowHeight * this.terminal.rows;
-      }
-      this.viewportElement.scrollTop += ev.deltaY * multiplier;
-      // Prevent the page from scrolling when the terminal scrolls
-      ev.preventDefault();
-=======
-     * Encapsulates the logic for handling compositionstart, compositionupdate and compositionend
-     * events, displaying the in-progress composition to the UI and forwarding the final composition
-     * to the handler.
-     * @param {HTMLTextAreaElement} textarea The textarea that xterm uses for input.
-     * @param {HTMLElement} compositionView The element to display the in-progress composition in.
-     * @param {Terminal} terminal The Terminal to forward the finished composition to.
-     */
-    function CompositionHelper(textarea, compositionView, terminal) {
-      this.textarea = textarea;
-      this.compositionView = compositionView;
-      this.terminal = terminal;
-
-      // Whether input composition is currently happening, eg. via a mobile keyboard, speech input
-      // or IME. This variable determines whether the compositionText should be displayed on the UI.
-      this.isComposing = false;
-
-      // The input currently being composed, eg. via a mobile keyboard, speech input or IME.
-      this.compositionText = null;
-
-      // The position within the input textarea's value of the current composition.
-      this.compositionPosition = { start: null, end: null };
-
-      // Whether a composition is in the process of being sent, setting this to false will cancel
-      // any in-progress composition.
-      this.isSendingComposition = false;
-    }
-
-    /**
-     * Handles the compositionstart event, activating the composition view.
-     */
-    CompositionHelper.prototype.compositionstart = function() {
-      this.isComposing = true;
-      this.compositionPosition.start = this.textarea.value.length;
-      this.compositionView.textContent = '';
-      this.compositionView.classList.add('active');
-    };
-
-    /**
-     * Handles the compositionupdate event, updating the composition view.
-     * @param {CompositionEvent} ev The event.
-     */
-    CompositionHelper.prototype.compositionupdate = function(ev) {
-      this.compositionView.textContent = ev.data;
-      this.updateCompositionElements();
-      var self = this;
-      setTimeout(function() {
-        self.compositionPosition.end = self.textarea.value.length;
-      }, 0);
-    };
-
-    /**
-     * Handles the compositionend event, hiding the composition view and sending the composition to
-     * the handler.
-     */
-    CompositionHelper.prototype.compositionend = function() {
-      this.finalizeComposition(true);
-    };
-
-    /**
-     * Handles the keydown event, routing any necessary events to the CompositionHelper functions.
-     * @return Whether the Terminal should continue processing the keydown event.
-     */
-    CompositionHelper.prototype.keydown = function(ev) {
-      if (this.isComposing || this.isSendingComposition) {
-        if (ev.keyCode === 229) {
-          // Continue composing if the keyCode is the "composition character"
-          return false;
-        } else if (ev.keyCode === 16 || ev.keyCode === 17 || ev.keyCode === 18) {
-          // Continue composing if the keyCode is a modifier key
-          return false;
-        } else {
-          // Finish composition immediately. This is mainly here for the case where enter is
-          // pressed and the handler needs to be triggered before the command is executed.
-          this.finalizeComposition(false);
-        }
-      }
-
-      if (ev.keyCode === 229) {
-        // If the "composition character" is used but gets to this point it means a non-composition
-        // character (eg. numbers and punctuation) was pressed when the IME was active.
-        this.handleAnyTextareaChanges();
-        return false;
-      }
-
-      return true;
-    };
-
-    /**
-     * Finalizes the composition, resuming regular input actions. This is called when a composition
-     * is ending.
-     * @param {boolean} waitForPropogation Whether to wait for events to propogate before sending
-     *   the input. This should be false if a non-composition keystroke is entered before the
-     *   compositionend event is triggered, such as enter, so that the composition is send before
-     *   the command is executed.
-     */
-    CompositionHelper.prototype.finalizeComposition = function(waitForPropogation) {
-      this.compositionView.classList.remove('active');
-      this.isComposing = false;
-      this.clearTextareaPosition();
-
-      if (!waitForPropogation) {
-        // Cancel any delayed composition send requests and send the input immediately.
-        this.isSendingComposition = false;
-        var input = this.textarea.value.substring(this.compositionPosition.start, this.compositionPosition.end);
-        this.terminal.handler(input);
-      } else {
-        // Make a deep copy of the composition position here as a new compositionstart event may
-        // fire before the setTimeout executes.
-        var currentCompositionPosition = {
-          start: this.compositionPosition.start,
-          end: this.compositionPosition.end,
-        }
-
-        // Since composition* events happen before the changes take place in the textarea on most
-        // browsers, use a setTimeout with 0ms time to allow the native compositionend event to
-        // complete. This ensures the correct character is retrieved, this solution was used
-        // because:
-        // - The compositionend event's data property is unreliable, at least on Chromium
-        // - The last compositionupdate event's data property does not always accurately describe
-        //   the character, a counter example being Korean where an ending consonsant can move to
-        //   the following character if the following input is a vowel.
-        var self = this;
-        this.isSendingComposition = true;
-        setTimeout(function () {
-          // Ensure that the input has not already been sent
-          if (self.isSendingComposition) {
-            self.isSendingComposition = false;
-            var input;
-            if (self.isComposing) {
-              // Use the end position to get the string if a new composition has started.
-              input = self.textarea.value.substring(currentCompositionPosition.start, currentCompositionPosition.end);
-            } else {
-              // Don't use the end position here in order to pick up any characters after the
-              // composition has finished, for example when typing a non-composition character
-              // (eg. 2) after a composition character.
-              input = self.textarea.value.substring(currentCompositionPosition.start);
-            }
-            self.terminal.handler(input);
-          }
-        }, 0);
-      }
-    };
-
-    /**
-     * Apply any changes made to the textarea after the current event chain is allowed to complete.
-     * This should be called when not currently composing but a keydown event with the "composition
-     * character" (229) is triggered, in order to allow non-composition text to be entered when an
-     * IME is active.
-     */
-    CompositionHelper.prototype.handleAnyTextareaChanges = function() {
-      var oldValue = this.textarea.value;
-      var self = this;
-      setTimeout(function() {
-        // Ignore if a composition has started since the timeout
-        if (!self.isComposing) {
-          var newValue = self.textarea.value;
-          var diff = newValue.replace(oldValue, '');
-          if (diff.length > 0) {
-            self.terminal.handler(diff);
-          }
-        }
-      }, 0);
-    };
-
-    /**
-     * Positions the composition view on top of the cursor and the textarea just below it (so the
-     * IME helper dialog is positioned correctly).
-     */
-    CompositionHelper.prototype.updateCompositionElements = function(dontRecurse) {
-      if (!this.isComposing) {
-        return;
-      }
-      var cursor = this.terminal.element.querySelector('.terminal-cursor');
-      if (cursor) {
-        this.compositionView.style.left = cursor.offsetLeft + 'px';
-        this.compositionView.style.top = cursor.offsetTop + 'px';
-        var compositionViewBounds = this.compositionView.getBoundingClientRect();
-        this.textarea.style.left = cursor.offsetLeft + compositionViewBounds.width + 'px';
-        this.textarea.style.top = (cursor.offsetTop + cursor.offsetHeight) + 'px';
-      }
-      if (!dontRecurse) {
-        setTimeout(this.updateCompositionElements.bind(this, true), 0);
-      }
-    };
-
-    /**
-     * Clears the textarea's position so that the cursor does not blink on IE.
-     * @private
-     */
-    CompositionHelper.prototype.clearTextareaPosition = function() {
-      this.textarea.style.left = '';
-      this.textarea.style.top = '';
->>>>>>> 89f98183
-    };
 
     /**
      * States
