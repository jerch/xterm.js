--- conflicted
+++ resolved
@@ -400,13 +400,7 @@
       }
 
       this.showCursor();
-<<<<<<< HEAD
       this.element.focus();
-
-=======
-      this.textarea.focus();
-      Terminal.focus = this;
->>>>>>> 4babc92d
     };
 
     Terminal.prototype.blur = function() {
