--- conflicted
+++ resolved
@@ -3,11 +3,7 @@
  * @license MIT
  */
 
-<<<<<<< HEAD
-import { ITerminal, IBufferSet, IBuffer } from './Types';
-=======
-import { ITerminal, IBufferSet, IAttributeData } from './Types';
->>>>>>> 25745777
+import { ITerminal, IBufferSet, IAttributeData, IBuffer } from './Types';
 import { Buffer } from './Buffer';
 import { EventEmitter2, IEvent } from './common/EventEmitter2';
 
