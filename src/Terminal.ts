/**
 * Copyright (c) 2014 The xterm.js authors. All rights reserved.
 * Copyright (c) 2012-2013, Christopher Jeffrey (MIT License)
 * @license MIT
 *
 * Originally forked from (with the author's permission):
 *   Fabrice Bellard's javascript vt100 for jslinux:
 *   http://bellard.org/jslinux/
 *   Copyright (c) 2011 Fabrice Bellard
 *   The original design remains. The terminal itself
 *   has been extended to include xterm CSI codes, among
 *   other features.
 *
 * Terminal Emulation References:
 *   http://vt100.net/
 *   http://invisible-island.net/xterm/ctlseqs/ctlseqs.txt
 *   http://invisible-island.net/xterm/ctlseqs/ctlseqs.html
 *   http://invisible-island.net/vttest/
 *   http://www.inwap.com/pdp10/ansicode.txt
 *   http://linux.die.net/man/4/console_codes
 *   http://linux.die.net/man/7/urxvt
 */

import { BufferSet } from './BufferSet';
import { Buffer, MAX_BUFFER_SIZE } from './Buffer';
import { CompositionHelper } from './CompositionHelper';
import { EventEmitter } from './EventEmitter';
import { Viewport } from './Viewport';
import { rightClickHandler, moveTextAreaUnderMouseCursor, pasteHandler, copyHandler } from './handlers/Clipboard';
import { CircularList } from './utils/CircularList';
import { C0 } from './EscapeSequences';
import { InputHandler } from './InputHandler';
import { Parser } from './Parser';
import { Renderer } from './renderer/Renderer';
import { Linkifier } from './Linkifier';
import { SelectionManager } from './SelectionManager';
import { CharMeasure } from './utils/CharMeasure';
import * as Browser from './shared/utils/Browser';
import { MouseHelper } from './utils/MouseHelper';
import { CHARSETS } from './Charsets';
import { CustomKeyEventHandler, LinkMatcherHandler, LinkMatcherValidationCallback, CharData, LineData } from './Types';
import { ITerminal, IBrowser, ICharset, ITerminalOptions, IInputHandlingTerminal, ILinkMatcherOptions, IViewport, ICompositionHelper, ITheme, ILinkifier } from './Interfaces';
import { BELL_SOUND } from './utils/Sounds';
import { DEFAULT_ANSI_COLORS } from './renderer/ColorManager';
import { IMouseZoneManager } from './input/Interfaces';
import { MouseZoneManager } from './input/MouseZoneManager';
import { IRenderer } from './renderer/Interfaces';

// Let it work inside Node.js for automated testing purposes.
const document = (typeof window !== 'undefined') ? window.document : null;

/**
 * The amount of write requests to queue before sending an XOFF signal to the
 * pty process. This number must be small in order for ^C and similar sequences
 * to be responsive.
 */
const WRITE_BUFFER_PAUSE_THRESHOLD = 5;

/**
 * The number of writes to perform in a single batch before allowing the
 * renderer to catch up with a 0ms setTimeout.
 */
const WRITE_BATCH_SIZE = 300;

const DEFAULT_OPTIONS: ITerminalOptions = {
  cols: 80,
  rows: 24,
  convertEol: false,
  termName: 'xterm',
  cursorBlink: false,
  cursorStyle: 'block',
  bellSound: BELL_SOUND,
  bellStyle: 'none',
  enableBold: true,
  fontFamily: 'courier-new, courier, monospace',
  fontSize: 15,
  fontWeight: 'normal',
  fontWeightBold: 'bold',
  lineHeight: 1.0,
  letterSpacing: 0,
  scrollback: 1000,
  screenKeys: false,
  debug: false,
  macOptionIsMeta: false,
  cancelEvents: false,
  disableStdin: false,
  useFlowControl: false,
  allowTransparency: false,
  tabStopWidth: 8,
  theme: null
  // programFeatures: false,
  // focusKeys: false,
};

export class Terminal extends EventEmitter implements ITerminal, IInputHandlingTerminal {
  public textarea: HTMLTextAreaElement;
  public element: HTMLElement;

  /**
   * The HTMLElement that the terminal is created in, set by Terminal.open.
   */
  private parent: HTMLElement;
  private context: Window;
  private document: Document;
  private body: HTMLBodyElement;
  private viewportScrollArea: HTMLElement;
  private viewportElement: HTMLElement;
  private helperContainer: HTMLElement;
  private compositionView: HTMLElement;
  private charSizeStyleElement: HTMLStyleElement;
  private bellAudioElement: HTMLAudioElement;
  private visualBellTimer: number;

  public browser: IBrowser = <any>Browser;

  public options: ITerminalOptions;
  private colors: any;

  // TODO: This can be changed to an enum or boolean, 0 and 1 seem to be the only options
  public cursorState: number;
  public cursorHidden: boolean;
  public convertEol: boolean;

  private sendDataQueue: string;
  private customKeyEventHandler: CustomKeyEventHandler;

  // modes
  public applicationKeypad: boolean;
  public applicationCursor: boolean;
  public originMode: boolean;
  public insertMode: boolean;
  public wraparoundMode: boolean; // defaults: xterm - true, vt100 - false
  public bracketedPasteMode: boolean;

  // charset
  // The current charset
  public charset: ICharset;
  public gcharset: number;
  public glevel: number;
  public charsets: ICharset[];

  // mouse properties
  private decLocator: boolean; // This is unstable and never set
  public x10Mouse: boolean;
  public vt200Mouse: boolean;
  private vt300Mouse: boolean; // This is unstable and never set
  public normalMouse: boolean;
  public mouseEvents: boolean;
  public sendFocus: boolean;
  public utfMouse: boolean;
  public sgrMouse: boolean;
  public urxvtMouse: boolean;

  // misc
  private refreshStart: number;
  private refreshEnd: number;
  public savedCols: number;

  // stream
  private readable: boolean;
  private writable: boolean;

  public defAttr: number;
  public curAttr: number;

  public params: (string | number)[];
  public currentParam: string | number;
  public prefix: string;
  public postfix: string;

  // user input states
  public writeBuffer: string[];
  private writeInProgress: boolean;

  /**
   * Whether _xterm.js_ sent XOFF in order to catch up with the pty process.
   * This is a distinct state from writeStopped so that if the user requested
   * XOFF via ^S that it will not automatically resume when the writeBuffer goes
   * below threshold.
   */
  private xoffSentToCatchUp: boolean;

  /** Whether writing has been stopped as a result of XOFF */
  private writeStopped: boolean;

  // leftover surrogate high from previous write invocation
  private surrogateHigh: string;

  // Store if user went browsing history in scrollback
  private userScrolling: boolean;

  private inputHandler: InputHandler;
  private parser: Parser;
  public renderer: IRenderer;
  public selectionManager: SelectionManager;
  public linkifier: ILinkifier;
  public buffers: BufferSet;
  public viewport: IViewport;
  private compositionHelper: ICompositionHelper;
  public charMeasure: CharMeasure;
  private _mouseZoneManager: IMouseZoneManager;
  public mouseHelper: MouseHelper;

  public cols: number;
  public rows: number;

  /**
   * Creates a new `Terminal` object.
   *
   * @param {object} options An object containing a set of options, the available options are:
   *   - `cursorBlink` (boolean): Whether the terminal cursor blinks
   *   - `cols` (number): The number of columns of the terminal (horizontal size)
   *   - `rows` (number): The number of rows of the terminal (vertical size)
   *
   * @public
   * @class Xterm Xterm
   * @alias module:xterm/src/xterm
   */
  constructor(
    options: ITerminalOptions = {}
  ) {
    super();
    this.options = options;
    this.setup();
  }

  private setup(): void {
    Object.keys(DEFAULT_OPTIONS).forEach((key) => {
      if (this.options[key] == null) {
        this.options[key] = DEFAULT_OPTIONS[key];
      }
      // TODO: We should move away from duplicate options on the Terminal object
      this[key] = this.options[key];
    });

    // this.context = options.context || window;
    // this.document = options.document || document;
    // TODO: WHy not document.body?
    this.parent = document ? document.body : null;

    this.cols = this.options.cols;
    this.rows = this.options.rows;

    if (this.options.handler) {
      this.on('data', this.options.handler);
    }

    this.cursorState = 0;
    this.cursorHidden = false;
    this.sendDataQueue = '';
    this.customKeyEventHandler = null;

    // modes
    this.applicationKeypad = false;
    this.applicationCursor = false;
    this.originMode = false;
    this.insertMode = false;
    this.wraparoundMode = true; // defaults: xterm - true, vt100 - false
    this.bracketedPasteMode = false;

    // charset
    this.charset = null;
    this.gcharset = null;
    this.glevel = 0;
    // TODO: Can this be just []?
    this.charsets = [null];

    this.readable = true;
    this.writable = true;

    this.defAttr = (0 << 18) | (257 << 9) | (256 << 0);
    this.curAttr = (0 << 18) | (257 << 9) | (256 << 0);

    this.params = [];
    this.currentParam = 0;
    this.prefix = '';
    this.postfix = '';

    // user input states
    this.writeBuffer = [];
    this.writeInProgress = false;

    this.xoffSentToCatchUp = false;
    this.writeStopped = false;
    this.surrogateHigh = '';
    this.userScrolling = false;

    this.inputHandler = new InputHandler(this);
    this.parser = new Parser(this.inputHandler, this);
    // Reuse renderer if the Terminal is being recreated via a reset call.
    this.renderer = this.renderer || null;
    this.selectionManager = this.selectionManager || null;
    this.linkifier = this.linkifier || new Linkifier(this);
    this._mouseZoneManager = this._mouseZoneManager || null;

    // Create the terminal's buffers and set the current buffer
    this.buffers = new BufferSet(this);
    if (this.selectionManager) {
      this.selectionManager.clearSelection();
      this.selectionManager.initBuffersListeners();
    }
  }

  /**
   * Convenience property to active buffer.
   */
  public get buffer(): Buffer {
    return this.buffers.active;
  }

  /**
   * back_color_erase feature for xterm.
   */
  public eraseAttr(): number {
    // if (this.is('screen')) return this.defAttr;
    return (this.defAttr & ~0x1ff) | (this.curAttr & 0x1ff);
  }

  /**
   * Focus the terminal. Delegates focus handling to the terminal's DOM element.
   */
  public focus(): void {
    if (this.textarea) {
      this.textarea.focus();
    }
  }

  public get isFocused(): boolean {
    return document.activeElement === this.textarea;
  }

  /**
   * Retrieves an option's value from the terminal.
   * @param {string} key The option key.
   */
  public getOption(key: string): any {
    if (!(key in DEFAULT_OPTIONS)) {
      throw new Error('No option with key "' + key + '"');
    }

    if (typeof this.options[key] !== 'undefined') {
      return this.options[key];
    }

    return this[key];
  }

  /**
   * Sets an option on the terminal.
   * @param {string} key The option key.
   * @param {any} value The option value.
   */
  public setOption(key: string, value: any): void {
    if (!(key in DEFAULT_OPTIONS)) {
      throw new Error('No option with key "' + key + '"');
    }
    switch (key) {
      case 'bellStyle':
        if (!value) {
          value = 'none';
        }
        break;
      case 'cursorStyle':
        if (!value) {
          value = 'block';
        }
        break;
      case 'fontWeight':
        if (!value) {
          value = 'normal';
        }
        break;
      case 'fontWeightBold':
        if (!value) {
          value = 'bold';
        }
        break;
      case 'lineHeight':
        if (value < 1) {
          console.warn(`${key} cannot be less than 1, value: ${value}`);
          return;
        }
      case 'tabStopWidth':
        if (value < 1) {
          console.warn(`${key} cannot be less than 1, value: ${value}`);
          return;
        }
        break;
      case 'theme':
        // If open has been called we do not want to set options.theme as the
        // source of truth is owned by the renderer.
        if (this.renderer) {
          this._setTheme(<ITheme>value);
          return;
        }
        break;
      case 'scrollback':
        value = Math.min(value, MAX_BUFFER_SIZE);

        if (value < 0) {
          console.warn(`${key} cannot be less than 0, value: ${value}`);
          return;
        }
        if (this.options[key] !== value) {
          const newBufferLength = this.rows + value;
          if (this.buffer.lines.length > newBufferLength) {
            const amountToTrim = this.buffer.lines.length - newBufferLength;
            const needsRefresh = (this.buffer.ydisp - amountToTrim < 0);
            this.buffer.lines.trimStart(amountToTrim);
            this.buffer.ybase = Math.max(this.buffer.ybase - amountToTrim, 0);
            this.buffer.ydisp = Math.max(this.buffer.ydisp - amountToTrim, 0);
            if (needsRefresh) {
              this.refresh(0, this.rows - 1);
            }
          }
        }
        break;
    }
    this[key] = value;
    this.options[key] = value;
    switch (key) {
      case 'fontFamily':
      case 'fontSize':
        // When the font changes the size of the cells may change which requires a renderer clear
        this.renderer.clear();
        this.charMeasure.measure(this.options);
        break;
      case 'enableBold':
      case 'letterSpacing':
      case 'lineHeight':
      case 'fontWeight':
      case 'fontWeightBold':
        const didCharSizeChange = (key === 'fontWeight' || key === 'fontWeightBold' || key === 'enableBold');

        // When the font changes the size of the cells may change which requires a renderer clear
        this.renderer.clear();
        this.renderer.onResize(this.cols, this.rows, didCharSizeChange);
        this.refresh(0, this.rows - 1);
      case 'scrollback':
        this.buffers.resize(this.cols, this.rows);
        this.viewport.syncScrollArea();
        break;
      case 'tabStopWidth': this.buffers.setupTabStops(); break;
      case 'bellSound':
      case 'bellStyle': this.syncBellSound(); break;
    }
    // Inform renderer of changes
    if (this.renderer) {
      this.renderer.onOptionsChanged();
    }
  }

  /**
   * Binds the desired focus behavior on a given terminal object.
   */
  private _onTextAreaFocus(): void {
    if (this.sendFocus) {
      this.send(C0.ESC + '[I');
    }
    this.element.classList.add('focus');
    this.showCursor();
    this.emit('focus');
  }

  /**
   * Blur the terminal, calling the blur function on the terminal's underlying
   * textarea.
   */
  public blur(): void {
    return this.textarea.blur();
  }

  /**
   * Binds the desired blur behavior on a given terminal object.
   */
  private _onTextAreaBlur(): void {
    this.refresh(this.buffer.y, this.buffer.y);
    if (this.sendFocus) {
      this.send(C0.ESC + '[O');
    }
    this.element.classList.remove('focus');
    this.emit('blur');
  }

  /**
   * Initialize default behavior
   */
  private initGlobal(): void {
    this.bindKeys();

    // Bind clipboard functionality
    on(this.element, 'copy', (event: ClipboardEvent) => {
      // If mouse events are active it means the selection manager is disabled and
      // copy should be handled by the host program.
      if (!this.hasSelection()) {
        return;
      }
      copyHandler(event, this, this.selectionManager);
    });
    const pasteHandlerWrapper = event => pasteHandler(event, this);
    on(this.textarea, 'paste', pasteHandlerWrapper);
    on(this.element, 'paste', pasteHandlerWrapper);

    // Handle right click context menus
    if (Browser.isFirefox) {
      // Firefox doesn't appear to fire the contextmenu event on right click
      on(this.element, 'mousedown', (event: MouseEvent) => {
        if (event.button === 2) {
          rightClickHandler(event, this.textarea, this.selectionManager);
        }
      });
    } else {
      on(this.element, 'contextmenu', (event: MouseEvent) => {
        rightClickHandler(event, this.textarea, this.selectionManager);
      });
    }

    // Move the textarea under the cursor when middle clicking on Linux to ensure
    // middle click to paste selection works. This only appears to work in Chrome
    // at the time is writing.
    if (Browser.isLinux) {
      // Use auxclick event over mousedown the latter doesn't seem to work. Note
      // that the regular click event doesn't fire for the middle mouse button.
      on(this.element, 'auxclick', (event: MouseEvent) => {
        if (event.button === 1) {
          moveTextAreaUnderMouseCursor(event, this.textarea);
        }
      });
    }
  }

  /**
   * Apply key handling to the terminal
   */
  private bindKeys(): void {
    const self = this;
    on(this.element, 'keydown', function (ev: KeyboardEvent): void {
      if (document.activeElement !== this) {
        return;
      }
      self._keyDown(ev);
    }, true);

    on(this.element, 'keypress', function (ev: KeyboardEvent): void {
      if (document.activeElement !== this) {
        return;
      }
      self._keyPress(ev);
    }, true);

    on(this.element, 'keyup', (ev: KeyboardEvent) => {
      if (!wasMondifierKeyOnlyEvent(ev)) {
        this.focus();
      }
    }, true);

    on(this.textarea, 'keydown', (ev: KeyboardEvent) => {
      this._keyDown(ev);
    }, true);

    on(this.textarea, 'keypress', (ev: KeyboardEvent) => {
      this._keyPress(ev);
      // Truncate the textarea's value, since it is not needed
      this.textarea.value = '';
    }, true);

    on(this.textarea, 'compositionstart', () => this.compositionHelper.compositionstart());
    on(this.textarea, 'compositionupdate', (e: CompositionEvent) => this.compositionHelper.compositionupdate(e));
    on(this.textarea, 'compositionend', () => this.compositionHelper.compositionend());
    this.on('refresh', () => this.compositionHelper.updateCompositionElements());
    this.on('refresh', (data) => this.queueLinkification(data.start, data.end));
  }

  /**
   * Opens the terminal within an element.
   *
   * @param {HTMLElement} parent The element to create the terminal within.
   */
  public open(parent: HTMLElement): void {
    let i = 0;
    let div;

    this.parent = parent || this.parent;

    if (!this.parent) {
      throw new Error('Terminal requires a parent element.');
    }

    // Grab global elements
    this.context = this.parent.ownerDocument.defaultView;
    this.document = this.parent.ownerDocument;
    this.body = <HTMLBodyElement>this.document.body;

<<<<<<< HEAD
    initializeCharAtlas(this.document, this.options.allowTransparency);

=======
>>>>>>> 8f1a629b
    // Create main element container
    this.element = this.document.createElement('div');
    this.element.classList.add('terminal');
    this.element.classList.add('xterm');
    this.element.setAttribute('tabindex', '0');
    this.parent.appendChild(this.element);

    // Performance: Use a document fragment to build the terminal
    // viewport and helper elements detached from the DOM
    const fragment = document.createDocumentFragment();
    this.viewportElement = document.createElement('div');
    this.viewportElement.classList.add('xterm-viewport');
    fragment.appendChild(this.viewportElement);
    this.viewportScrollArea = document.createElement('div');
    this.viewportScrollArea.classList.add('xterm-scroll-area');
    this.viewportElement.appendChild(this.viewportScrollArea);

    this._mouseZoneManager = new MouseZoneManager(this);
    this.on('scroll', () => this._mouseZoneManager.clearAll());
    this.linkifier.attachToDom(this._mouseZoneManager);

    // Create the container that will hold helpers like the textarea for
    // capturing DOM Events. Then produce the helpers.
    this.helperContainer = document.createElement('div');
    this.helperContainer.classList.add('xterm-helpers');
    fragment.appendChild(this.helperContainer);

    this.textarea = document.createElement('textarea');
    this.textarea.classList.add('xterm-helper-textarea');
    this.textarea.setAttribute('autocorrect', 'off');
    this.textarea.setAttribute('autocapitalize', 'off');
    this.textarea.setAttribute('spellcheck', 'false');
    this.textarea.tabIndex = 0;
    this.textarea.addEventListener('focus', () => this._onTextAreaFocus());
    this.textarea.addEventListener('blur', () => this._onTextAreaBlur());
    this.helperContainer.appendChild(this.textarea);

    this.compositionView = document.createElement('div');
    this.compositionView.classList.add('composition-view');
    this.compositionHelper = new CompositionHelper(this.textarea, this.compositionView, this);
    this.helperContainer.appendChild(this.compositionView);

    this.charSizeStyleElement = document.createElement('style');
    this.helperContainer.appendChild(this.charSizeStyleElement);
    this.charMeasure = new CharMeasure(document, this.helperContainer);

    // Preload audio, this relied on helperContainer
    this.syncBellSound();

    // Performance: Add viewport and helper elements from the fragment
    this.element.appendChild(fragment);

    this.renderer = new Renderer(this, this.options.theme);
    this.options.theme = null;
    this.viewport = new Viewport(this, this.viewportElement, this.viewportScrollArea, this.charMeasure);
    this.viewport.onThemeChanged(this.renderer.colorManager.colors);

    this.on('cursormove', () => this.renderer.onCursorMove());
    this.on('resize', () => this.renderer.onResize(this.cols, this.rows, false));
    this.on('blur', () => this.renderer.onBlur());
    this.on('focus', () => this.renderer.onFocus());
    this.charMeasure.on('charsizechanged', () => this.renderer.onResize(this.cols, this.rows, true));
    this.renderer.on('resize', (dimensions) => this.viewport.syncScrollArea());

    this.selectionManager = new SelectionManager(this, this.charMeasure);
    this.element.addEventListener('mousedown', (e: MouseEvent) => this.selectionManager.onMouseDown(e));
    this.selectionManager.on('refresh', data => this.renderer.onSelectionChanged(data.start, data.end));
    this.selectionManager.on('newselection', text => {
      // If there's a new selection, put it into the textarea, focus and select it
      // in order to register it as a selection on the OS. This event is fired
      // only on Linux to enable middle click to paste selection.
      this.textarea.value = text;
      this.textarea.focus();
      this.textarea.select();
    });
    this.on('scroll', () => {
      this.viewport.syncScrollArea();
      this.selectionManager.refresh();
    });
    this.viewportElement.addEventListener('scroll', () => this.selectionManager.refresh());

    this.mouseHelper = new MouseHelper(this.renderer);

    // Measure the character size
    this.charMeasure.measure(this.options);

    // Setup loop that draws to screen
    this.refresh(0, this.rows - 1);

    // Initialize global actions that need to be taken on the document.
    this.initGlobal();

    // Listen for mouse events and translate
    // them into terminal mouse protocols.
    this.bindMouse();

  }

  /**
   * Sets the theme on the renderer. The renderer must have been initialized.
   * @param theme The theme to ste.
   */
  private _setTheme(theme: ITheme): void {
    const colors = this.renderer.setTheme(theme);
    if (this.viewport) {
      this.viewport.onThemeChanged(colors);
    }
  }

  /**
   * Apply the provided addon on the `Terminal` class.
   * @param addon The addon to apply.
   */
  public static applyAddon(addon: any): void {
    addon.apply(Terminal);
  }

  /**
   * XTerm mouse events
   * http://invisible-island.net/xterm/ctlseqs/ctlseqs.html#Mouse%20Tracking
   * To better understand these
   * the xterm code is very helpful:
   * Relevant files:
   *   button.c, charproc.c, misc.c
   * Relevant functions in xterm/button.c:
   *   BtnCode, EmitButtonCode, EditorButton, SendMousePosition
   */
  public bindMouse(): void {
    const el = this.element;
    const self = this;
    let pressed = 32;

    // mouseup, mousedown, wheel
    // left click: ^[[M 3<^[[M#3<
    // wheel up: ^[[M`3>
    function sendButton(ev: MouseEvent | WheelEvent): void {
      let button;
      let pos;

      // get the xterm-style button
      button = getButton(ev);

      // get mouse coordinates
      pos = self.mouseHelper.getRawByteCoords(ev, self.element, self.charMeasure, self.options.lineHeight, self.cols, self.rows);
      if (!pos) return;

      sendEvent(button, pos);

      switch ((<any>ev).overrideType || ev.type) {
        case 'mousedown':
          pressed = button;
          break;
        case 'mouseup':
          // keep it at the left
          // button, just in case.
          pressed = 32;
          break;
        case 'wheel':
          // nothing. don't
          // interfere with
          // `pressed`.
          break;
      }
    }

    // motion example of a left click:
    // ^[[M 3<^[[M@4<^[[M@5<^[[M@6<^[[M@7<^[[M#7<
    function sendMove(ev: MouseEvent): void {
      let button = pressed;
      let pos = self.mouseHelper.getRawByteCoords(ev, self.element, self.charMeasure, self.options.lineHeight, self.cols, self.rows);
      if (!pos) return;

      // buttons marked as motions
      // are incremented by 32
      button += 32;

      sendEvent(button, pos);
    }

    // encode button and
    // position to characters
    function encode(data: number[], ch: number): void {
      if (!self.utfMouse) {
        if (ch === 255) {
          data.push(0);
          return;
        }
        if (ch > 127) ch = 127;
        data.push(ch);
      } else {
        if (ch === 2047) {
          data.push(0);
          return;
        }
        if (ch < 127) {
          data.push(ch);
        } else {
          if (ch > 2047) ch = 2047;
          data.push(0xC0 | (ch >> 6));
          data.push(0x80 | (ch & 0x3F));
        }
      }
    }

    // send a mouse event:
    // regular/utf8: ^[[M Cb Cx Cy
    // urxvt: ^[[ Cb ; Cx ; Cy M
    // sgr: ^[[ Cb ; Cx ; Cy M/m
    // vt300: ^[[ 24(1/3/5)~ [ Cx , Cy ] \r
    // locator: CSI P e ; P b ; P r ; P c ; P p & w
    function sendEvent(button: number, pos: {x: number, y: number}): void {
      // self.emit('mouse', {
      //   x: pos.x - 32,
      //   y: pos.x - 32,
      //   button: button
      // });

      if (self.vt300Mouse) {
        // NOTE: Unstable.
        // http://www.vt100.net/docs/vt3xx-gp/chapter15.html
        button &= 3;
        pos.x -= 32;
        pos.y -= 32;
        let data = C0.ESC + '[24';
        if (button === 0) data += '1';
        else if (button === 1) data += '3';
        else if (button === 2) data += '5';
        else if (button === 3) return;
        else data += '0';
        data += '~[' + pos.x + ',' + pos.y + ']\r';
        self.send(data);
        return;
      }

      if (self.decLocator) {
        // NOTE: Unstable.
        button &= 3;
        pos.x -= 32;
        pos.y -= 32;
        if (button === 0) button = 2;
        else if (button === 1) button = 4;
        else if (button === 2) button = 6;
        else if (button === 3) button = 3;
        self.send(C0.ESC + '['
                  + button
                  + ';'
                  + (button === 3 ? 4 : 0)
                  + ';'
                  + pos.y
                  + ';'
                  + pos.x
                  + ';'
                  // Not sure what page is meant to be
                  + (<any>pos).page || 0
                  + '&w');
        return;
      }

      if (self.urxvtMouse) {
        pos.x -= 32;
        pos.y -= 32;
        pos.x++;
        pos.y++;
        self.send(C0.ESC + '[' + button + ';' + pos.x + ';' + pos.y + 'M');
        return;
      }

      if (self.sgrMouse) {
        pos.x -= 32;
        pos.y -= 32;
        self.send(C0.ESC + '[<'
                  + (((button & 3) === 3 ? button & ~3 : button) - 32)
                  + ';'
                  + pos.x
                  + ';'
                  + pos.y
                  + ((button & 3) === 3 ? 'm' : 'M'));
        return;
      }

      let data: number[] = [];

      encode(data, button);
      encode(data, pos.x);
      encode(data, pos.y);

      self.send(C0.ESC + '[M' + String.fromCharCode.apply(String, data));
    }

    function getButton(ev: MouseEvent): number {
      let button;
      let shift;
      let meta;
      let ctrl;
      let mod;

      // two low bits:
      // 0 = left
      // 1 = middle
      // 2 = right
      // 3 = release
      // wheel up/down:
      // 1, and 2 - with 64 added
      switch ((<any>ev).overrideType || ev.type) {
        case 'mousedown':
          button = ev.button != null
            ? +ev.button
          : ev.which != null
            ? ev.which - 1
          : null;

          if (Browser.isMSIE) {
            button = button === 1 ? 0 : button === 4 ? 1 : button;
          }
          break;
        case 'mouseup':
          button = 3;
          break;
        case 'DOMMouseScroll':
          button = ev.detail < 0
            ? 64
          : 65;
          break;
        case 'wheel':
          button = (<WheelEvent>ev).wheelDeltaY > 0
            ? 64
          : 65;
          break;
      }

      // next three bits are the modifiers:
      // 4 = shift, 8 = meta, 16 = control
      shift = ev.shiftKey ? 4 : 0;
      meta = ev.metaKey ? 8 : 0;
      ctrl = ev.ctrlKey ? 16 : 0;
      mod = shift | meta | ctrl;

      // no mods
      if (self.vt200Mouse) {
        // ctrl only
        mod &= ctrl;
      } else if (!self.normalMouse) {
        mod = 0;
      }

      // increment to SP
      button = (32 + (mod << 2)) + button;

      return button;
    }

    on(el, 'mousedown', (ev: MouseEvent) => {

      // Prevent the focus on the textarea from getting lost
      // and make sure we get focused on mousedown
      ev.preventDefault();
      this.focus();

      // Don't send the mouse button to the pty if mouse events are disabled or
      // if the selection manager is having selection forced (ie. a modifier is
      // held).
      if (!this.mouseEvents || this.selectionManager.shouldForceSelection(ev)) {
        return;
      }

      // send the button
      sendButton(ev);

      // fix for odd bug
      // if (this.vt200Mouse && !this.normalMouse) {
      if (this.vt200Mouse) {
        (<any>ev).overrideType = 'mouseup';
        sendButton(ev);
        return this.cancel(ev);
      }

      // bind events
      if (this.normalMouse) on(this.document, 'mousemove', sendMove);

      // x10 compatibility mode can't send button releases
      if (!this.x10Mouse) {
        const handler = (ev: MouseEvent) => {
          sendButton(ev);
          // TODO: Seems dangerous calling this on document?
          if (this.normalMouse) off(this.document, 'mousemove', sendMove);
          off(this.document, 'mouseup', handler);
          return this.cancel(ev);
        };
        // TODO: Seems dangerous calling this on document?
        on(this.document, 'mouseup', handler);
      }

      return this.cancel(ev);
    });

    // if (this.normalMouse) {
    //  on(this.document, 'mousemove', sendMove);
    // }

    on(el, 'wheel', (ev: WheelEvent) => {
      if (!this.mouseEvents) return;
      if (this.x10Mouse || this.vt300Mouse || this.decLocator) return;
      sendButton(ev);
      ev.preventDefault();
    });

    // allow wheel scrolling in
    // the shell for example
    on(el, 'wheel', (ev: WheelEvent) => {
      if (this.mouseEvents) return;
      this.viewport.onWheel(ev);
      return this.cancel(ev);
    });

    on(el, 'touchstart', (ev: TouchEvent) => {
      if (this.mouseEvents) return;
      this.viewport.onTouchStart(ev);
      return this.cancel(ev);
    });

    on(el, 'touchmove', (ev: TouchEvent) => {
      if (this.mouseEvents) return;
      this.viewport.onTouchMove(ev);
      return this.cancel(ev);
    });
  }

  /**
   * Destroys the terminal.
   */
  public destroy(): void {
    super.destroy();
    this.readable = false;
    this.writable = false;
    this.handler = () => {};
    this.write = () => {};
    if (this.element && this.element.parentNode) {
      this.element.parentNode.removeChild(this.element);
    }
    // this.emit('close');
  }

  /**
   * Tells the renderer to refresh terminal content between two rows (inclusive) at the next
   * opportunity.
   * @param {number} start The row to start from (between 0 and this.rows - 1).
   * @param {number} end The row to end at (between start and this.rows - 1).
   */
  public refresh(start: number, end: number): void {
    if (this.renderer) {
      this.renderer.queueRefresh(start, end);
    }
  }

  /**
   * Queues linkification for the specified rows.
   * @param {number} start The row to start from (between 0 and this.rows - 1).
   * @param {number} end The row to end at (between start and this.rows - 1).
   */
  private queueLinkification(start: number, end: number): void {
    if (this.linkifier) {
      this.linkifier.linkifyRows(start, end);
    }
  }

  /**
   * Display the cursor element
   */
  public showCursor(): void {
    if (!this.cursorState) {
      this.cursorState = 1;
      this.refresh(this.buffer.y, this.buffer.y);
    }
  }

  /**
   * Scroll the terminal down 1 row, creating a blank line.
   * @param isWrapped Whether the new line is wrapped from the previous line.
   */
  public scroll(isWrapped?: boolean): void {
    const newLine = this.blankLine(undefined, isWrapped);
    const topRow = this.buffer.ybase + this.buffer.scrollTop;
    let bottomRow = this.buffer.ybase + this.buffer.scrollBottom;

    if (this.buffer.scrollTop === 0) {
      // Determine whether the buffer is going to be trimmed after insertion.
      const willBufferBeTrimmed = this.buffer.lines.length === this.buffer.lines.maxLength;

      // Insert the line using the fastest method
      if (bottomRow === this.buffer.lines.length - 1) {
        this.buffer.lines.push(newLine);
      } else {
        this.buffer.lines.splice(bottomRow + 1, 0, newLine);
      }

      // Only adjust ybase and ydisp when the buffer is not trimmed
      if (!willBufferBeTrimmed) {
        this.buffer.ybase++;
        // Only scroll the ydisp with ybase if the user has not scrolled up
        if (!this.userScrolling) {
          this.buffer.ydisp++;
        }
      } else {
        // When the buffer is full and the user has scrolled up, keep the text
        // stable unless ydisp is right at the top
        if (this.userScrolling) {
          this.buffer.ydisp = Math.max(this.buffer.ydisp - 1, 0);
        }
      }
    } else {
      // scrollTop is non-zero which means no line will be going to the
      // scrollback, instead we can just shift them in-place.
      const scrollRegionHeight = bottomRow - topRow + 1/*as it's zero-based*/;
      this.buffer.lines.shiftElements(topRow + 1, scrollRegionHeight - 1, -1);
      this.buffer.lines.set(bottomRow, newLine);
    }

    // Move the viewport to the bottom of the buffer unless the user is
    // scrolling.
    if (!this.userScrolling) {
      this.buffer.ydisp = this.buffer.ybase;
    }

    // Flag rows that need updating
    this.updateRange(this.buffer.scrollTop);
    this.updateRange(this.buffer.scrollBottom);

    /**
     * This event is emitted whenever the terminal is scrolled.
     * The one parameter passed is the new y display position.
     *
     * @event scroll
     */
    this.emit('scroll', this.buffer.ydisp);
  }

  /**
   * Scroll the display of the terminal
   * @param {number} disp The number of lines to scroll down (negative scroll up).
   * @param {boolean} suppressScrollEvent Don't emit the scroll event as scrollLines. This is used
   * to avoid unwanted events being handled by the viewport when the event was triggered from the
   * viewport originally.
   */
  public scrollLines(disp: number, suppressScrollEvent?: boolean): void {
    if (disp < 0) {
      if (this.buffer.ydisp === 0) {
        return;
      }
      this.userScrolling = true;
    } else if (disp + this.buffer.ydisp >= this.buffer.ybase) {
      this.userScrolling = false;
    }

    const oldYdisp = this.buffer.ydisp;
    this.buffer.ydisp = Math.max(Math.min(this.buffer.ydisp + disp, this.buffer.ybase), 0);

    // No change occurred, don't trigger scroll/refresh
    if (oldYdisp === this.buffer.ydisp) {
      return;
    }

    if (!suppressScrollEvent) {
      this.emit('scroll', this.buffer.ydisp);
    }

    this.refresh(0, this.rows - 1);
  }

  /**
   * Scroll the display of the terminal by a number of pages.
   * @param {number} pageCount The number of pages to scroll (negative scrolls up).
   */
  public scrollPages(pageCount: number): void {
    this.scrollLines(pageCount * (this.rows - 1));
  }

  /**
   * Scrolls the display of the terminal to the top.
   */
  public scrollToTop(): void {
    this.scrollLines(-this.buffer.ydisp);
  }

  /**
   * Scrolls the display of the terminal to the bottom.
   */
  public scrollToBottom(): void {
    this.scrollLines(this.buffer.ybase - this.buffer.ydisp);
  }

  /**
   * Writes text to the terminal.
   * @param {string} data The text to write to the terminal.
   */
  public write(data: string): void {
    this.writeBuffer.push(data);

    // Send XOFF to pause the pty process if the write buffer becomes too large so
    // xterm.js can catch up before more data is sent. This is necessary in order
    // to keep signals such as ^C responsive.
    if (this.options.useFlowControl && !this.xoffSentToCatchUp && this.writeBuffer.length >= WRITE_BUFFER_PAUSE_THRESHOLD) {
      // XOFF - stop pty pipe
      // XON will be triggered by emulator before processing data chunk
      this.send(C0.DC3);
      this.xoffSentToCatchUp = true;
    }

    if (!this.writeInProgress && this.writeBuffer.length > 0) {
      // Kick off a write which will write all data in sequence recursively
      this.writeInProgress = true;
      // Kick off an async innerWrite so more writes can come in while processing data
      setTimeout(() => {
        this.innerWrite();
      });
    }
  }

  private innerWrite(): void {
    const writeBatch = this.writeBuffer.splice(0, WRITE_BATCH_SIZE);
    while (writeBatch.length > 0) {
      const data = writeBatch.shift();

      // If XOFF was sent in order to catch up with the pty process, resume it if
      // the writeBuffer is empty to allow more data to come in.
      if (this.xoffSentToCatchUp && writeBatch.length === 0 && this.writeBuffer.length === 0) {
        this.send(C0.DC1);
        this.xoffSentToCatchUp = false;
      }

      this.refreshStart = this.buffer.y;
      this.refreshEnd = this.buffer.y;

      // HACK: Set the parser state based on it's state at the time of return.
      // This works around the bug #662 which saw the parser state reset in the
      // middle of parsing escape sequence in two chunks. For some reason the
      // state of the parser resets to 0 after exiting parser.parse. This change
      // just sets the state back based on the correct return statement.
      const state = this.parser.parse(data);
      this.parser.setState(state);

      this.updateRange(this.buffer.y);
      this.refresh(this.refreshStart, this.refreshEnd);
    }
    if (this.writeBuffer.length > 0) {
      // Allow renderer to catch up before processing the next batch
      setTimeout(() => this.innerWrite(), 0);
    } else {
      this.writeInProgress = false;
    }
  }

  /**
   * Writes text to the terminal, followed by a break line character (\n).
   * @param {string} data The text to write to the terminal.
   */
  public writeln(data: string): void {
    this.write(data + '\r\n');
  }

  /**
   * Attaches a custom key event handler which is run before keys are processed,
   * giving consumers of xterm.js ultimate control as to what keys should be
   * processed by the terminal and what keys should not.
   * @param customKeyEventHandler The custom KeyboardEvent handler to attach.
   * This is a function that takes a KeyboardEvent, allowing consumers to stop
   * propogation and/or prevent the default action. The function returns whether
   * the event should be processed by xterm.js.
   */
  public attachCustomKeyEventHandler(customKeyEventHandler: CustomKeyEventHandler): void {
    this.customKeyEventHandler = customKeyEventHandler;
  }

  /**
   * Attaches a http(s) link handler, forcing web links to behave differently to
   * regular <a> tags. This will trigger a refresh as links potentially need to be
   * reconstructed. Calling this with null will remove the handler.
   * @param handler The handler callback function.
   */
  public setHypertextLinkHandler(handler: LinkMatcherHandler): void {
    if (!this.linkifier) {
      throw new Error('Cannot attach a hypertext link handler before Terminal.open is called');
    }
    this.linkifier.setHypertextLinkHandler(handler);
    // Refresh to force links to refresh
    this.refresh(0, this.rows - 1);
  }

  /**
   * Attaches a validation callback for hypertext links. This is useful to use
   * validation logic or to do something with the link's element and url.
   * @param callback The callback to use, this can
   * be cleared with null.
   */
  public setHypertextValidationCallback(callback: LinkMatcherValidationCallback): void {
    if (!this.linkifier) {
      throw new Error('Cannot attach a hypertext validation callback before Terminal.open is called');
    }
    this.linkifier.setHypertextValidationCallback(callback);
    // // Refresh to force links to refresh
    this.refresh(0, this.rows - 1);
  }

  /**
   * Registers a link matcher, allowing custom link patterns to be matched and
   * handled.
   * @param regex The regular expression to search for, specifically
   * this searches the textContent of the rows. You will want to use \s to match
   * a space ' ' character for example.
   * @param handler The callback when the link is called.
   * @param options Options for the link matcher.
   * @return The ID of the new matcher, this can be used to deregister.
   */
  public registerLinkMatcher(regex: RegExp, handler: LinkMatcherHandler, options?: ILinkMatcherOptions): number {
    if (this.linkifier) {
      const matcherId = this.linkifier.registerLinkMatcher(regex, handler, options);
      this.refresh(0, this.rows - 1);
      return matcherId;
    }
    return 0;
  }

  /**
   * Deregisters a link matcher if it has been registered.
   * @param matcherId The link matcher's ID (returned after register)
   */
  public deregisterLinkMatcher(matcherId: number): void {
    if (this.linkifier) {
      if (this.linkifier.deregisterLinkMatcher(matcherId)) {
        this.refresh(0, this.rows - 1);
      }
    }
  }

  /**
   * Gets whether the terminal has an active selection.
   */
  public hasSelection(): boolean {
    return this.selectionManager ? this.selectionManager.hasSelection : false;
  }

  /**
   * Gets the terminal's current selection, this is useful for implementing copy
   * behavior outside of xterm.js.
   */
  public getSelection(): string {
    return this.selectionManager ? this.selectionManager.selectionText : '';
  }

  /**
   * Clears the current terminal selection.
   */
  public clearSelection(): void {
    if (this.selectionManager) {
      this.selectionManager.clearSelection();
    }
  }

  /**
   * Selects all text within the terminal.
   */
  public selectAll(): void {
    if (this.selectionManager) {
      this.selectionManager.selectAll();
    }
  }

  /**
   * Handle a keydown event
   * Key Resources:
   *   - https://developer.mozilla.org/en-US/docs/DOM/KeyboardEvent
   * @param {KeyboardEvent} ev The keydown event to be handled.
   */
  protected _keyDown(ev: KeyboardEvent): boolean {
    if (this.customKeyEventHandler && this.customKeyEventHandler(ev) === false) {
      return false;
    }

    if (!this.compositionHelper.keydown(ev)) {
      if (this.buffer.ybase !== this.buffer.ydisp) {
        this.scrollToBottom();
      }
      return false;
    }

    const result = this._evaluateKeyEscapeSequence(ev);

    if (result.key === C0.DC3) { // XOFF
      this.writeStopped = true;
    } else if (result.key === C0.DC1) { // XON
      this.writeStopped = false;
    }

    if (result.scrollLines) {
      this.scrollLines(result.scrollLines);
      return this.cancel(ev, true);
    }

    if (this._isThirdLevelShift(this.browser, ev)) {
      return true;
    }

    if (result.cancel) {
      // The event is canceled at the end already, is this necessary?
      this.cancel(ev, true);
    }

    if (!result.key) {
      return true;
    }

    this.emit('keydown', ev);
    this.emit('key', result.key, ev);
    this.showCursor();
    this.handler(result.key);

    return this.cancel(ev, true);
  }

  private _isThirdLevelShift(browser: IBrowser, ev: KeyboardEvent): boolean {
    const thirdLevelKey =
        (browser.isMac && !this.options.macOptionIsMeta && ev.altKey && !ev.ctrlKey && !ev.metaKey) ||
        (browser.isMSWindows && ev.altKey && ev.ctrlKey && !ev.metaKey);

    if (ev.type === 'keypress') {
      return thirdLevelKey;
    }

    // Don't invoke for arrows, pageDown, home, backspace, etc. (on non-keypress events)
    return thirdLevelKey && (!ev.keyCode || ev.keyCode > 47);
  }

  /**
   * Returns an object that determines how a KeyboardEvent should be handled. The key of the
   * returned value is the new key code to pass to the PTY.
   *
   * Reference: http://invisible-island.net/xterm/ctlseqs/ctlseqs.html
   * @param ev The keyboard event to be translated to key escape sequence.
   */
  protected _evaluateKeyEscapeSequence(ev: KeyboardEvent): {cancel: boolean, key: string, scrollLines: number} {
    const result: {cancel: boolean, key: string, scrollLines: number} = {
      // Whether to cancel event propogation (NOTE: this may not be needed since the event is
      // canceled at the end of keyDown
      cancel: false,
      // The new key even to emit
      key: undefined,
      // The number of characters to scroll, if this is defined it will cancel the event
      scrollLines: undefined
    };
    const modifiers = (ev.shiftKey ? 1 : 0) | (ev.altKey ? 2 : 0) | (ev.ctrlKey ? 4 : 0) | (ev.metaKey ? 8 : 0);
    switch (ev.keyCode) {
      case 0:
        if (ev.key === 'UIKeyInputUpArrow') {
          if (this.applicationCursor) {
            result.key = C0.ESC + 'OA';
          } else {
            result.key = C0.ESC + '[A';
          }
        }
        else if (ev.key === 'UIKeyInputLeftArrow') {
          if (this.applicationCursor) {
            result.key = C0.ESC + 'OD';
          } else {
            result.key = C0.ESC + '[D';
          }
        }
        else if (ev.key === 'UIKeyInputRightArrow') {
          if (this.applicationCursor) {
            result.key = C0.ESC + 'OC';
          } else {
            result.key = C0.ESC + '[C';
          }
        }
        else if (ev.key === 'UIKeyInputDownArrow') {
          if (this.applicationCursor) {
            result.key = C0.ESC + 'OB';
          } else {
            result.key = C0.ESC + '[B';
          }
        }
        break;
      case 8:
        // backspace
        if (ev.shiftKey) {
          result.key = C0.BS; // ^H
          break;
        } else if (ev.altKey) {
          result.key = C0.ESC + C0.DEL; // \e ^?
          break;
        }
        result.key = C0.DEL; // ^?
        break;
      case 9:
        // tab
        if (ev.shiftKey) {
          result.key = C0.ESC + '[Z';
          break;
        }
        result.key = C0.HT;
        result.cancel = true;
        break;
      case 13:
        // return/enter
        result.key = C0.CR;
        result.cancel = true;
        break;
      case 27:
        // escape
        result.key = C0.ESC;
        result.cancel = true;
        break;
      case 37:
        // left-arrow
        if (modifiers) {
          result.key = C0.ESC + '[1;' + (modifiers + 1) + 'D';
          // HACK: Make Alt + left-arrow behave like Ctrl + left-arrow: move one word backwards
          // http://unix.stackexchange.com/a/108106
          // macOS uses different escape sequences than linux
          if (result.key === C0.ESC + '[1;3D') {
            result.key = (this.browser.isMac) ? C0.ESC + 'b' : C0.ESC + '[1;5D';
          }
        } else if (this.applicationCursor) {
          result.key = C0.ESC + 'OD';
        } else {
          result.key = C0.ESC + '[D';
        }
        break;
      case 39:
        // right-arrow
        if (modifiers) {
          result.key = C0.ESC + '[1;' + (modifiers + 1) + 'C';
          // HACK: Make Alt + right-arrow behave like Ctrl + right-arrow: move one word forward
          // http://unix.stackexchange.com/a/108106
          // macOS uses different escape sequences than linux
          if (result.key === C0.ESC + '[1;3C') {
            result.key = (this.browser.isMac) ? C0.ESC + 'f' : C0.ESC + '[1;5C';
          }
        } else if (this.applicationCursor) {
          result.key = C0.ESC + 'OC';
        } else {
          result.key = C0.ESC + '[C';
        }
        break;
      case 38:
        // up-arrow
        if (modifiers) {
          result.key = C0.ESC + '[1;' + (modifiers + 1) + 'A';
          // HACK: Make Alt + up-arrow behave like Ctrl + up-arrow
          // http://unix.stackexchange.com/a/108106
          if (result.key === C0.ESC + '[1;3A') {
            result.key = C0.ESC + '[1;5A';
          }
        } else if (this.applicationCursor) {
          result.key = C0.ESC + 'OA';
        } else {
          result.key = C0.ESC + '[A';
        }
        break;
      case 40:
        // down-arrow
        if (modifiers) {
          result.key = C0.ESC + '[1;' + (modifiers + 1) + 'B';
          // HACK: Make Alt + down-arrow behave like Ctrl + down-arrow
          // http://unix.stackexchange.com/a/108106
          if (result.key === C0.ESC + '[1;3B') {
            result.key = C0.ESC + '[1;5B';
          }
        } else if (this.applicationCursor) {
          result.key = C0.ESC + 'OB';
        } else {
          result.key = C0.ESC + '[B';
        }
        break;
      case 45:
        // insert
        if (!ev.shiftKey && !ev.ctrlKey) {
          // <Ctrl> or <Shift> + <Insert> are used to
          // copy-paste on some systems.
          result.key = C0.ESC + '[2~';
        }
        break;
      case 46:
        // delete
        if (modifiers) {
          result.key = C0.ESC + '[3;' + (modifiers + 1) + '~';
        } else {
          result.key = C0.ESC + '[3~';
        }
        break;
      case 36:
        // home
        if (modifiers)
          result.key = C0.ESC + '[1;' + (modifiers + 1) + 'H';
        else if (this.applicationCursor)
          result.key = C0.ESC + 'OH';
        else
          result.key = C0.ESC + '[H';
        break;
      case 35:
        // end
        if (modifiers)
          result.key = C0.ESC + '[1;' + (modifiers + 1) + 'F';
        else if (this.applicationCursor)
          result.key = C0.ESC + 'OF';
        else
          result.key = C0.ESC + '[F';
        break;
      case 33:
        // page up
        if (ev.shiftKey) {
          result.scrollLines = -(this.rows - 1);
        } else if (modifiers) {
          result.key = C0.ESC + '[5;' + (modifiers + 1) + '~';
        } else {
          result.key = C0.ESC + '[5~';
        }
        break;
      case 34:
        // page down
        if (ev.shiftKey) {
          result.scrollLines = this.rows - 1;
        } else if (modifiers) {
          result.key = C0.ESC + '[6;' + (modifiers + 1) + '~';
        } else {
          result.key = C0.ESC + '[6~';
        }
        break;
      case 112:
        // F1-F12
        if (modifiers) {
          result.key = C0.ESC + '[1;' + (modifiers + 1) + 'P';
        } else {
          result.key = C0.ESC + 'OP';
        }
        break;
      case 113:
        if (modifiers) {
          result.key = C0.ESC + '[1;' + (modifiers + 1) + 'Q';
        } else {
          result.key = C0.ESC + 'OQ';
        }
        break;
      case 114:
        if (modifiers) {
          result.key = C0.ESC + '[1;' + (modifiers + 1) + 'R';
        } else {
          result.key = C0.ESC + 'OR';
        }
        break;
      case 115:
        if (modifiers) {
          result.key = C0.ESC + '[1;' + (modifiers + 1) + 'S';
        } else {
          result.key = C0.ESC + 'OS';
        }
        break;
      case 116:
        if (modifiers) {
          result.key = C0.ESC + '[15;' + (modifiers + 1) + '~';
        } else {
          result.key = C0.ESC + '[15~';
        }
        break;
      case 117:
        if (modifiers) {
          result.key = C0.ESC + '[17;' + (modifiers + 1) + '~';
        } else {
          result.key = C0.ESC + '[17~';
        }
        break;
      case 118:
        if (modifiers) {
          result.key = C0.ESC + '[18;' + (modifiers + 1) + '~';
        } else {
          result.key = C0.ESC + '[18~';
        }
        break;
      case 119:
        if (modifiers) {
          result.key = C0.ESC + '[19;' + (modifiers + 1) + '~';
        } else {
          result.key = C0.ESC + '[19~';
        }
        break;
      case 120:
        if (modifiers) {
          result.key = C0.ESC + '[20;' + (modifiers + 1) + '~';
        } else {
          result.key = C0.ESC + '[20~';
        }
        break;
      case 121:
        if (modifiers) {
          result.key = C0.ESC + '[21;' + (modifiers + 1) + '~';
        } else {
          result.key = C0.ESC + '[21~';
        }
        break;
      case 122:
        if (modifiers) {
          result.key = C0.ESC + '[23;' + (modifiers + 1) + '~';
        } else {
          result.key = C0.ESC + '[23~';
        }
        break;
      case 123:
        if (modifiers) {
          result.key = C0.ESC + '[24;' + (modifiers + 1) + '~';
        } else {
          result.key = C0.ESC + '[24~';
        }
        break;
      default:
        // a-z and space
        if (ev.ctrlKey && !ev.shiftKey && !ev.altKey && !ev.metaKey) {
          if (ev.keyCode >= 65 && ev.keyCode <= 90) {
            result.key = String.fromCharCode(ev.keyCode - 64);
          } else if (ev.keyCode === 32) {
            // NUL
            result.key = String.fromCharCode(0);
          } else if (ev.keyCode >= 51 && ev.keyCode <= 55) {
            // escape, file sep, group sep, record sep, unit sep
            result.key = String.fromCharCode(ev.keyCode - 51 + 27);
          } else if (ev.keyCode === 56) {
            // delete
            result.key = String.fromCharCode(127);
          } else if (ev.keyCode === 219) {
            // ^[ - Control Sequence Introducer (CSI)
            result.key = String.fromCharCode(27);
          } else if (ev.keyCode === 220) {
            // ^\ - String Terminator (ST)
            result.key = String.fromCharCode(28);
          } else if (ev.keyCode === 221) {
            // ^] - Operating System Command (OSC)
            result.key = String.fromCharCode(29);
          }
        } else if ((!this.browser.isMac || this.options.macOptionIsMeta) && ev.altKey && !ev.ctrlKey && !ev.metaKey) {
          // On macOS this is a third level shift when !macOptionIsMeta. Use <Esc> instead.
          if (ev.keyCode >= 65 && ev.keyCode <= 90) {
            result.key = C0.ESC + String.fromCharCode(ev.keyCode + 32);
          } else if (ev.keyCode === 192) {
            result.key = C0.ESC + '`';
          } else if (ev.keyCode >= 48 && ev.keyCode <= 57) {
            result.key = C0.ESC + (ev.keyCode - 48);
          }
        } else if (this.browser.isMac && !ev.altKey && !ev.ctrlKey && ev.metaKey) {
          if (ev.keyCode === 65) { // cmd + a
            this.selectAll();
          }
        }
        break;
    }

    return result;
  }

  /**
   * Set the G level of the terminal
   * @param g
   */
  public setgLevel(g: number): void {
    this.glevel = g;
    this.charset = this.charsets[g];
  }

  /**
   * Set the charset for the given G level of the terminal
   * @param g
   * @param charset
   */
  public setgCharset(g: number, charset: ICharset): void {
    this.charsets[g] = charset;
    if (this.glevel === g) {
      this.charset = charset;
    }
  }

  /**
   * Handle a keypress event.
   * Key Resources:
   *   - https://developer.mozilla.org/en-US/docs/DOM/KeyboardEvent
   * @param {KeyboardEvent} ev The keypress event to be handled.
   */
  protected _keyPress(ev: KeyboardEvent): boolean {
    let key;

    if (this.customKeyEventHandler && this.customKeyEventHandler(ev) === false) {
      return false;
    }

    this.cancel(ev);

    if (ev.charCode) {
      key = ev.charCode;
    } else if (ev.which == null) {
      key = ev.keyCode;
    } else if (ev.which !== 0 && ev.charCode !== 0) {
      key = ev.which;
    } else {
      return false;
    }

    if (!key || (
      (ev.altKey || ev.ctrlKey || ev.metaKey) && !this._isThirdLevelShift(this.browser, ev)
    )) {
      return false;
    }

    key = String.fromCharCode(key);

    this.emit('keypress', key, ev);
    this.emit('key', key, ev);
    this.showCursor();
    this.handler(key);

    return true;
  }

  /**
   * Send data for handling to the terminal
   * @param {string} data
   */
  public send(data: string): void {
    if (!this.sendDataQueue) {
      setTimeout(() => {
        this.handler(this.sendDataQueue);
        this.sendDataQueue = '';
      }, 1);
    }

    this.sendDataQueue += data;
  }

  /**
   * Ring the bell.
   * Note: We could do sweet things with webaudio here
   */
  public bell(): void {
    this.emit('bell');
    if (this.soundBell()) this.bellAudioElement.play();

    if (this.visualBell()) {
      this.element.classList.add('visual-bell-active');
      clearTimeout(this.visualBellTimer);
      this.visualBellTimer = window.setTimeout(() => {
        this.element.classList.remove('visual-bell-active');
      }, 200);
    }
  }

  /**
   * Log the current state to the console.
   */
  public log(text: string, data?: any): void {
    if (!this.options.debug) return;
    if (!this.context.console || !this.context.console.log) return;
    this.context.console.log(text, data);
  }

  /**
   * Log the current state as error to the console.
   */
  public error(text: string, data?: any): void {
    if (!this.options.debug) return;
    if (!this.context.console || !this.context.console.error) return;
    this.context.console.error(text, data);
  }

  /**
   * Resizes the terminal.
   *
   * @param {number} x The number of columns to resize to.
   * @param {number} y The number of rows to resize to.
   */
  public resize(x: number, y: number): void {
    if (isNaN(x) || isNaN(y)) {
      return;
    }

    if (x === this.cols && y === this.rows) {
      // Check if we still need to measure the char size (fixes #785).
      if (!this.charMeasure.width || !this.charMeasure.height) {
        this.charMeasure.measure(this.options);
      }
      return;
    }

    if (x < 1) x = 1;
    if (y < 1) y = 1;

    this.buffers.resize(x, y);

    this.cols = x;
    this.rows = y;
    this.buffers.setupTabStops(this.cols);

    this.charMeasure.measure(this.options);

    this.refresh(0, this.rows - 1);
    this.emit('resize', {cols: x, rows: y});
  }

  /**
   * Updates the range of rows to refresh
   * @param {number} y The number of rows to refresh next.
   */
  public updateRange(y: number): void {
    if (y < this.refreshStart) this.refreshStart = y;
    if (y > this.refreshEnd) this.refreshEnd = y;
    // if (y > this.refreshEnd) {
    //   this.refreshEnd = y;
    //   if (y > this.rows - 1) {
    //     this.refreshEnd = this.rows - 1;
    //   }
    // }
  }

  /**
   * Set the range of refreshing to the maximum value
   */
  public maxRange(): void {
    this.refreshStart = 0;
    this.refreshEnd = this.rows - 1;
  }

  /**
   * Erase in the identified line everything from "x" to the end of the line (right).
   * @param {number} x The column from which to start erasing to the end of the line.
   * @param {number} y The line in which to operate.
   */
  public eraseRight(x: number, y: number): void {
    const line = this.buffer.lines.get(this.buffer.ybase + y);
    if (!line) {
      return;
    }
    const ch: CharData = [this.eraseAttr(), ' ', 1, 32 /* ' '.charCodeAt(0) */]; // xterm
    for (; x < this.cols; x++) {
      line[x] = ch;
    }
    this.updateRange(y);
  }

  /**
   * Erase in the identified line everything from "x" to the start of the line (left).
   * @param {number} x The column from which to start erasing to the start of the line.
   * @param {number} y The line in which to operate.
   */
  public eraseLeft(x: number, y: number): void {
    const line = this.buffer.lines.get(this.buffer.ybase + y);
    if (!line) {
      return;
    }
    const ch: CharData = [this.eraseAttr(), ' ', 1, 32 /* ' '.charCodeAt(0) */]; // xterm
    x++;
    while (x--) {
      line[x] = ch;
    }
    this.updateRange(y);
  }

  /**
   * Clear the entire buffer, making the prompt line the new first line.
   */
  public clear(): void {
    if (this.buffer.ybase === 0 && this.buffer.y === 0) {
      // Don't clear if it's already clear
      return;
    }
    this.buffer.lines.set(0, this.buffer.lines.get(this.buffer.ybase + this.buffer.y));
    this.buffer.lines.length = 1;
    this.buffer.ydisp = 0;
    this.buffer.ybase = 0;
    this.buffer.y = 0;
    for (let i = 1; i < this.rows; i++) {
      this.buffer.lines.push(this.blankLine());
    }
    this.refresh(0, this.rows - 1);
    this.emit('scroll', this.buffer.ydisp);
  }

  /**
   * Erase all content in the given line
   * @param {number} y The line to erase all of its contents.
   */
  public eraseLine(y: number): void {
    this.eraseRight(0, y);
  }

  /**
   * Return the data array of a blank line
   * @param {boolean} cur First bunch of data for each "blank" character.
   * @param {boolean} isWrapped Whether the new line is wrapped from the previous line.
   * @param {boolean} cols The number of columns in the terminal, if this is not
   * set, the terminal's current column count would be used.
   */
  public blankLine(cur?: boolean, isWrapped?: boolean, cols?: number): LineData {
    const attr = cur ? this.eraseAttr() : this.defAttr;

    const ch: CharData = [attr, ' ', 1, 32 /* ' '.charCodeAt(0) */]; // width defaults to 1 halfwidth character
    const line: LineData = [];

    // TODO: It is not ideal that this is a property on an array, a buffer line
    // class should be added that will hold this data and other useful functions.
    if (isWrapped) {
      (<any>line).isWrapped = isWrapped;
    }

    cols = cols || this.cols;
    for (let i = 0; i < cols; i++) {
      line[i] = ch;
    }

    return line;
  }

  /**
   * If cur return the back color xterm feature attribute. Else return defAttr.
   * @param cur
   */
  public ch(cur?: boolean): CharData {
    if (cur) {
      return [this.eraseAttr(), ' ', 1, 32 /* ' '.charCodeAt(0) */];
    }
    return [this.defAttr, ' ', 1, 32 /* ' '.charCodeAt(0) */];
  }

  /**
   * Evaluate if the current terminal is the given argument.
   * @param term The terminal name to evaluate
   */
  public is(term: string): boolean {
    return (this.options.termName + '').indexOf(term) === 0;
  }

  /**
   * Emit the 'data' event and populate the given data.
   * @param {string} data The data to populate in the event.
   */
  public handler(data: string): void {
    // Prevents all events to pty process if stdin is disabled
    if (this.options.disableStdin) {
      return;
    }

    // Clear the selection if the selection manager is available and has an active selection
    if (this.selectionManager && this.selectionManager.hasSelection) {
      this.selectionManager.clearSelection();
    }

    // Input is being sent to the terminal, the terminal should focus the prompt.
    if (this.buffer.ybase !== this.buffer.ydisp) {
      this.scrollToBottom();
    }
    this.emit('data', data);
  }

  /**
   * Emit the 'title' event and populate the given title.
   * @param {string} title The title to populate in the event.
   */
  private handleTitle(title: string): void {
    /**
     * This event is emitted when the title of the terminal is changed
     * from inside the terminal. The parameter is the new title.
     *
     * @event title
     */
    this.emit('title', title);
  }

  /**
   * ESC
   */

  /**
   * ESC D Index (IND is 0x84).
   */
  public index(): void {
    this.buffer.y++;
    if (this.buffer.y > this.buffer.scrollBottom) {
      this.buffer.y--;
      this.scroll();
    }
    // If the end of the line is hit, prevent this action from wrapping around to the next line.
    if (this.buffer.x >= this.cols) {
      this.buffer.x--;
    }
  }

  /**
   * ESC M Reverse Index (RI is 0x8d).
   *
   * Move the cursor up one row, inserting a new blank line if necessary.
   */
  public reverseIndex(): void {
    if (this.buffer.y === this.buffer.scrollTop) {
      // possibly move the code below to term.reverseScroll();
      // test: echo -ne '\e[1;1H\e[44m\eM\e[0m'
      // blankLine(true) is xterm/linux behavior
      const scrollRegionHeight = this.buffer.scrollBottom - this.buffer.scrollTop;
      this.buffer.lines.shiftElements(this.buffer.y + this.buffer.ybase, scrollRegionHeight, 1);
      this.buffer.lines.set(this.buffer.y + this.buffer.ybase, this.blankLine(true));
      this.updateRange(this.buffer.scrollTop);
      this.updateRange(this.buffer.scrollBottom);
    } else {
      this.buffer.y--;
    }
  }

  /**
   * ESC c Full Reset (RIS).
   */
  public reset(): void {
    this.options.rows = this.rows;
    this.options.cols = this.cols;
    const customKeyEventHandler = this.customKeyEventHandler;
    const inputHandler = this.inputHandler;
    this.setup();
    this.customKeyEventHandler = customKeyEventHandler;
    this.inputHandler = inputHandler;
    this.refresh(0, this.rows - 1);
    this.viewport.syncScrollArea();
  }


  /**
   * ESC H Tab Set (HTS is 0x88).
   */
  private tabSet(): void {
    this.buffer.tabs[this.buffer.x] = true;
  }

  // TODO: Remove cancel function and cancelEvents option
  public cancel(ev: Event, force?: boolean): boolean {
    if (!this.options.cancelEvents && !force) {
      return;
    }
    ev.preventDefault();
    ev.stopPropagation();
    return false;
  }

  // TODO: Remove when true color is implemented
  public matchColor(r1: number, g1: number, b1: number): number {
    return matchColor_(r1, g1, b1);
  }

  private visualBell(): boolean {
    return this.options.bellStyle === 'visual' ||
        this.options.bellStyle === 'both';
  }

  private soundBell(): boolean {
    return this.options.bellStyle === 'sound' ||
        this.options.bellStyle === 'both';
  }

  private syncBellSound(): void {
    // Don't update anything if the terminal has not been opened yet
    if (!this.element) {
      return;
    }

    if (this.soundBell() && this.bellAudioElement) {
      this.bellAudioElement.setAttribute('src', this.options.bellSound);
    } else if (this.soundBell()) {
      this.bellAudioElement = document.createElement('audio');
      this.bellAudioElement.setAttribute('preload', 'auto');
      this.bellAudioElement.setAttribute('src', this.options.bellSound);
      this.helperContainer.appendChild(this.bellAudioElement);
    } else if (this.bellAudioElement) {
      this.helperContainer.removeChild(this.bellAudioElement);
    }
  }
}

/**
 * Helpers
 */

function globalOn(el: any, type: string, handler: (event: Event) => any, capture?: boolean): void {
  if (!Array.isArray(el)) {
    el = [el];
  }
  el.forEach((element: HTMLElement) => {
    element.addEventListener(type, handler, capture || false);
  });
}
// TODO: Remove once everything is typed
const on = globalOn;

function off(el: any, type: string, handler: (event: Event) => any, capture: boolean = false): void {
  el.removeEventListener(type, handler, capture);
}

function wasMondifierKeyOnlyEvent(ev: KeyboardEvent): boolean {
  return ev.keyCode === 16 || // Shift
    ev.keyCode === 17 || // Ctrl
    ev.keyCode === 18; // Alt
}

/**
 * TODO:
 * The below color-related code can be removed when true color is implemented.
 * It's only purpose is to match true color requests with the closest matching
 * ANSI color code.
 */

// Colors 0-15 + 16-255
// Much thanks to TooTallNate for writing this.
const vcolors: number[][] = (function(): number[][] {
  const result = DEFAULT_ANSI_COLORS.map(c => {
    c = c.substring(1);
    return [
      parseInt(c.substring(0, 2), 16),
      parseInt(c.substring(2, 4), 16),
      parseInt(c.substring(4, 6), 16)
    ];
  });
  const r = [0x00, 0x5f, 0x87, 0xaf, 0xd7, 0xff];

  // 16-231
  for (let i = 0; i < 216; i++) {
    result.push([
      r[(i / 36) % 6 | 0],
      r[(i / 6) % 6 | 0],
      r[i % 6]
    ]);
  }

  // 232-255 (grey)
  let c: number;
  for (let i = 0; i < 24; i++) {
    c = 8 + i * 10;
    result.push([c, c, c]);
  }

  return result;
})();

const matchColorCache: {[colorRGBHash: number]: number} = {};

// http://stackoverflow.com/questions/1633828
function matchColorDistance(r1: number, g1: number, b1: number, r2: number, g2: number, b2: number): number {
  return Math.pow(30 * (r1 - r2), 2)
    + Math.pow(59 * (g1 - g2), 2)
    + Math.pow(11 * (b1 - b2), 2);
}


function matchColor_(r1: number, g1: number, b1: number): number {
  const hash = (r1 << 16) | (g1 << 8) | b1;

  if (matchColorCache[hash] != null) {
    return matchColorCache[hash];
  }

  let ldiff = Infinity;
  let li = -1;
  let i = 0;
  let c: number[];
  let r2: number;
  let g2: number;
  let b2: number;
  let diff: number;

  for (; i < vcolors.length; i++) {
    c = vcolors[i];
    r2 = c[0];
    g2 = c[1];
    b2 = c[2];

    diff = matchColorDistance(r1, g1, b1, r2, g2, b2);

    if (diff === 0) {
      li = i;
      break;
    }

    if (diff < ldiff) {
      ldiff = diff;
      li = i;
    }
  }

  return matchColorCache[hash] = li;
}<|MERGE_RESOLUTION|>--- conflicted
+++ resolved
@@ -591,11 +591,6 @@
     this.document = this.parent.ownerDocument;
     this.body = <HTMLBodyElement>this.document.body;
 
-<<<<<<< HEAD
-    initializeCharAtlas(this.document, this.options.allowTransparency);
-
-=======
->>>>>>> 8f1a629b
     // Create main element container
     this.element = this.document.createElement('div');
     this.element.classList.add('terminal');
