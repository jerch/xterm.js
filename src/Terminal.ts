--- conflicted
+++ resolved
@@ -92,11 +92,6 @@
   bellSound: DEFAULT_BELL_SOUND,
   bellStyle: 'none',
   drawBoldTextInBrightColors: true,
-<<<<<<< HEAD
-  enableBold: true,
-=======
-  experimentalCharAtlas: 'static',
->>>>>>> 0b70083e
   fontFamily: 'courier-new, courier, monospace',
   fontSize: 15,
   fontWeight: 'normal',
@@ -499,11 +494,6 @@
         }
         break;
       case 'drawBoldTextInBrightColors':
-<<<<<<< HEAD
-      case 'enableBold':
-=======
-      case 'experimentalCharAtlas':
->>>>>>> 0b70083e
       case 'letterSpacing':
       case 'lineHeight':
       case 'fontWeight':
