--- conflicted
+++ resolved
@@ -106,11 +106,7 @@
   theme: null,
   rightClickSelectsWord: Browser.isMac,
   rendererType: 'canvas',
-<<<<<<< HEAD
-  bufferLineConstructor: 'JsArray'
-=======
   experimentalBufferLineImpl: 'JsArray'
->>>>>>> 6c2acd6e
 };
 
 export class Terminal extends EventEmitter implements ITerminal, IDisposable, IInputHandlingTerminal {
@@ -497,11 +493,7 @@
         }
         break;
       case 'tabStopWidth': this.buffers.setupTabStops(); break;
-<<<<<<< HEAD
-      case 'bufferLineConstructor':
-=======
       case 'experimentalBufferLineImpl':
->>>>>>> 6c2acd6e
         this.buffers.normal.setBufferLineFactory(value);
         this.buffers.alt.setBufferLineFactory(value);
         break;
