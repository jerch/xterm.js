--- conflicted
+++ resolved
@@ -1263,18 +1263,6 @@
       const cb = this.writeBufferUtf8Callback[bufferOffset];
       bufferOffset++;
 
-<<<<<<< HEAD
-      this._refreshStart = this.buffer.y;
-      this._refreshEnd = this.buffer.y;
-=======
-      // If XOFF was sent in order to catch up with the pty process, resume it if
-      // we reached the end of the writeBuffer to allow more data to come in.
-      if (this._xoffSentToCatchUp && this.writeBufferUtf8.length === bufferOffset) {
-        this._coreService.triggerDataEvent(C0.DC1);
-        this._xoffSentToCatchUp = false;
-      }
->>>>>>> 9a433e90
-
       this._inputHandler.parseUtf8(data);
       this._writeBuffersPendingSize -= data.length;
       if (cb) {
@@ -1351,18 +1339,6 @@
       const data = this.writeBuffer[bufferOffset];
       const cb = this.writeBufferCallback[bufferOffset];
       bufferOffset++;
-
-<<<<<<< HEAD
-      this._refreshStart = this.buffer.y;
-      this._refreshEnd = this.buffer.y;
-=======
-      // If XOFF was sent in order to catch up with the pty process, resume it if
-      // we reached the end of the writeBuffer to allow more data to come in.
-      if (this._xoffSentToCatchUp && this.writeBuffer.length === bufferOffset) {
-        this._coreService.triggerDataEvent(C0.DC1);
-        this._xoffSentToCatchUp = false;
-      }
->>>>>>> 9a433e90
 
       this._inputHandler.parse(data);
       this._writeBuffersPendingSize -= data.length;
