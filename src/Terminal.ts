/**
 * Copyright (c) 2014 The xterm.js authors. All rights reserved.
 * Copyright (c) 2012-2013, Christopher Jeffrey (MIT License)
 * @license MIT
 *
 * Originally forked from (with the author's permission):
 *   Fabrice Bellard's javascript vt100 for jslinux:
 *   http://bellard.org/jslinux/
 *   Copyright (c) 2011 Fabrice Bellard
 *   The original design remains. The terminal itself
 *   has been extended to include xterm CSI codes, among
 *   other features.
 *
 * Terminal Emulation References:
 *   http://vt100.net/
 *   http://invisible-island.net/xterm/ctlseqs/ctlseqs.txt
 *   http://invisible-island.net/xterm/ctlseqs/ctlseqs.html
 *   http://invisible-island.net/vttest/
 *   http://www.inwap.com/pdp10/ansicode.txt
 *   http://linux.die.net/man/4/console_codes
 *   http://linux.die.net/man/7/urxvt
 */

import { ICharset, IInputHandlingTerminal, IViewport, ICompositionHelper, ITerminalOptions, ITerminal, IBrowser, ILinkifier, ILinkMatcherOptions, CustomKeyEventHandler, LinkMatcherHandler, CharData, LineData } from './Types';
import { IMouseZoneManager } from './input/Types';
import { IRenderer } from './renderer/Types';
import { BufferSet } from './BufferSet';
import { Buffer, MAX_BUFFER_SIZE } from './Buffer';
import { CompositionHelper } from './CompositionHelper';
import { EventEmitter } from './EventEmitter';
import { Viewport } from './Viewport';
import { rightClickHandler, moveTextAreaUnderMouseCursor, pasteHandler, copyHandler } from './handlers/Clipboard';
import { C0 } from './EscapeSequences';
import { InputHandler } from './InputHandler';
import { Parser } from './Parser';
import { Renderer } from './renderer/Renderer';
import { Linkifier } from './Linkifier';
import { SelectionManager } from './SelectionManager';
import { CharMeasure } from './utils/CharMeasure';
import * as Browser from './shared/utils/Browser';
import * as Dom from './utils/Dom';
import * as Strings from './Strings';
import { MouseHelper } from './utils/MouseHelper';
import { clone } from './utils/Clone';
import { DEFAULT_BELL_SOUND, SoundManager } from './SoundManager';
import { DEFAULT_ANSI_COLORS } from './renderer/ColorManager';
import { MouseZoneManager } from './input/MouseZoneManager';
import { AccessibilityManager } from './AccessibilityManager';
import { ScreenDprMonitor } from './utils/ScreenDprMonitor';
import { ITheme, ILocalizableStrings, IMarker, IDisposable } from 'xterm';
<<<<<<< HEAD
import { removeTerminalFromCache } from './renderer/atlas/CharAtlas';
import { DomRenderer } from './renderer/dom/DomRenderer';
=======
import { removeTerminalFromCache } from './renderer/atlas/CharAtlasCache';
>>>>>>> 8d722d20

// reg + shift key mappings for digits and special chars
const KEYCODE_KEY_MAPPINGS = {
  // digits 0-9
  48: ['0', ')'],
  49: ['1', '!'],
  50: ['2', '@'],
  51: ['3', '#'],
  52: ['4', '$'],
  53: ['5', '%'],
  54: ['6', '^'],
  55: ['7', '&'],
  56: ['8', '*'],
  57: ['9', '('],

  // special chars
  186: [';', ':'],
  187: ['=', '+'],
  188: [',', '<'],
  189: ['-', '_'],
  190: ['.', '>'],
  191: ['/', '?'],
  192: ['`', '~'],
  219: ['[', '{'],
  220: ['\\', '|'],
  221: [']', '}'],
  222: ['\'', '"']
};

// Let it work inside Node.js for automated testing purposes.
const document = (typeof window !== 'undefined') ? window.document : null;

/**
 * The amount of write requests to queue before sending an XOFF signal to the
 * pty process. This number must be small in order for ^C and similar sequences
 * to be responsive.
 */
const WRITE_BUFFER_PAUSE_THRESHOLD = 5;

/**
 * The number of writes to perform in a single batch before allowing the
 * renderer to catch up with a 0ms setTimeout.
 */
const WRITE_BATCH_SIZE = 300;

const DEFAULT_OPTIONS: ITerminalOptions = {
  cols: 80,
  rows: 24,
  convertEol: false,
  termName: 'xterm',
  cursorBlink: false,
  cursorStyle: 'block',
  bellSound: DEFAULT_BELL_SOUND,
  bellStyle: 'none',
  drawBoldTextInBrightColors: true,
  enableBold: true,
  experimentalCharAtlas: 'static',
  fontFamily: 'courier-new, courier, monospace',
  fontSize: 15,
  fontWeight: 'normal',
  fontWeightBold: 'bold',
  lineHeight: 1.0,
  letterSpacing: 0,
  scrollback: 1000,
  screenKeys: false,
  screenReaderMode: false,
  debug: false,
  macOptionIsMeta: false,
  cancelEvents: false,
  disableStdin: false,
  useFlowControl: false,
  allowTransparency: false,
  tabStopWidth: 8,
  theme: null,
  rightClickSelectsWord: Browser.isMac,
  rendererType: 'canvas'
};

export class Terminal extends EventEmitter implements ITerminal, IDisposable, IInputHandlingTerminal {
  public textarea: HTMLTextAreaElement;
  public element: HTMLElement;
  public screenElement: HTMLElement;

  private _disposables: IDisposable[];

  /**
   * The HTMLElement that the terminal is created in, set by Terminal.open.
   */
  private _parent: HTMLElement;
  private _context: Window;
  private _document: Document;
  private _viewportScrollArea: HTMLElement;
  private _viewportElement: HTMLElement;
  private _helperContainer: HTMLElement;
  private _compositionView: HTMLElement;

  private _visualBellTimer: number;

  public browser: IBrowser = <any>Browser;

  public options: ITerminalOptions;

  // TODO: This can be changed to an enum or boolean, 0 and 1 seem to be the only options
  public cursorState: number;
  public cursorHidden: boolean;
  public convertEol: boolean;

  private _sendDataQueue: string;
  private _customKeyEventHandler: CustomKeyEventHandler;

  // modes
  public applicationKeypad: boolean;
  public applicationCursor: boolean;
  public originMode: boolean;
  public insertMode: boolean;
  public wraparoundMode: boolean; // defaults: xterm - true, vt100 - false
  public bracketedPasteMode: boolean;

  // charset
  // The current charset
  public charset: ICharset;
  public gcharset: number;
  public glevel: number;
  public charsets: ICharset[];

  // mouse properties
  private _decLocator: boolean; // This is unstable and never set
  public x10Mouse: boolean;
  public vt200Mouse: boolean;
  private _vt300Mouse: boolean; // This is unstable and never set
  public normalMouse: boolean;
  public mouseEvents: boolean;
  public sendFocus: boolean;
  public utfMouse: boolean;
  public sgrMouse: boolean;
  public urxvtMouse: boolean;

  // misc
  private _refreshStart: number;
  private _refreshEnd: number;
  public savedCols: number;

  public defAttr: number;
  public curAttr: number;

  public params: (string | number)[];
  public currentParam: string | number;
  public prefix: string;
  public postfix: string;

  // user input states
  public writeBuffer: string[];
  private _writeInProgress: boolean;

  /**
   * Whether _xterm.js_ sent XOFF in order to catch up with the pty process.
   * This is a distinct state from writeStopped so that if the user requested
   * XOFF via ^S that it will not automatically resume when the writeBuffer goes
   * below threshold.
   */
  private _xoffSentToCatchUp: boolean;

  /** Whether writing has been stopped as a result of XOFF */
  // private _writeStopped: boolean;

  // Store if user went browsing history in scrollback
  private _userScrolling: boolean;

  private _inputHandler: InputHandler;
  public soundManager: SoundManager;
  private _parser: Parser;
  public renderer: IRenderer;
  public selectionManager: SelectionManager;
  public linkifier: ILinkifier;
  public buffers: BufferSet;
  public viewport: IViewport;
  private _compositionHelper: ICompositionHelper;
  public charMeasure: CharMeasure;
  private _mouseZoneManager: IMouseZoneManager;
  public mouseHelper: MouseHelper;
  private _accessibilityManager: AccessibilityManager;
  private _screenDprMonitor: ScreenDprMonitor;

  public cols: number;
  public rows: number;

  /**
   * Creates a new `Terminal` object.
   *
   * @param {object} options An object containing a set of options, the available options are:
   *   - `cursorBlink` (boolean): Whether the terminal cursor blinks
   *   - `cols` (number): The number of columns of the terminal (horizontal size)
   *   - `rows` (number): The number of rows of the terminal (vertical size)
   *
   * @public
   * @class Xterm Xterm
   * @alias module:xterm/src/xterm
   */
  constructor(
    options: ITerminalOptions = {}
  ) {
    super();
    this.options = clone(options);
    this._setup();
  }

  public dispose(): void {
    super.dispose();
    this._disposables.forEach(d => d.dispose());
    this._disposables.length = 0;
    removeTerminalFromCache(this);
    this.handler = () => {};
    this.write = () => {};
    if (this.element && this.element.parentNode) {
      this.element.parentNode.removeChild(this.element);
    }
  }

  /**
   * @deprecated Use dispose instead.
   */
  public destroy(): void {
    this.dispose();
  }

  private _setup(): void {
    this._disposables = [];

    Object.keys(DEFAULT_OPTIONS).forEach((key) => {
      if (this.options[key] == null) {
        this.options[key] = DEFAULT_OPTIONS[key];
      }
      // TODO: We should move away from duplicate options on the Terminal object
      this[key] = this.options[key];
    });

    // this.context = options.context || window;
    // this.document = options.document || document;
    // TODO: WHy not document.body?
    this._parent = document ? document.body : null;

    this.cols = this.options.cols;
    this.rows = this.options.rows;

    if (this.options.handler) {
      this.on('data', this.options.handler);
    }

    this.cursorState = 0;
    this.cursorHidden = false;
    this._sendDataQueue = '';
    this._customKeyEventHandler = null;

    // modes
    this.applicationKeypad = false;
    this.applicationCursor = false;
    this.originMode = false;
    this.insertMode = false;
    this.wraparoundMode = true; // defaults: xterm - true, vt100 - false
    this.bracketedPasteMode = false;

    // charset
    this.charset = null;
    this.gcharset = null;
    this.glevel = 0;
    // TODO: Can this be just []?
    this.charsets = [null];

    this.defAttr = (0 << 18) | (257 << 9) | (256 << 0);
    this.curAttr = (0 << 18) | (257 << 9) | (256 << 0);

    this.params = [];
    this.currentParam = 0;
    this.prefix = '';
    this.postfix = '';

    // user input states
    this.writeBuffer = [];
    this._writeInProgress = false;

    this._xoffSentToCatchUp = false;
    // this._writeStopped = false;
    this._userScrolling = false;

    this._inputHandler = new InputHandler(this);
    this._parser = new Parser(this._inputHandler, this);
    // Reuse renderer if the Terminal is being recreated via a reset call.
    this.renderer = this.renderer || null;
    this.selectionManager = this.selectionManager || null;
    this.linkifier = this.linkifier || new Linkifier(this);
    this._mouseZoneManager = this._mouseZoneManager || null;
    this.soundManager = this.soundManager || new SoundManager(this);

    // Create the terminal's buffers and set the current buffer
    this.buffers = new BufferSet(this);
    if (this.selectionManager) {
      this.selectionManager.clearSelection();
      this.selectionManager.initBuffersListeners();
    }
  }

  /**
   * Convenience property to active buffer.
   */
  public get buffer(): Buffer {
    return this.buffers.active;
  }

  public static get strings(): ILocalizableStrings {
    return Strings;
  }

  /**
   * back_color_erase feature for xterm.
   */
  public eraseAttr(): number {
    // if (this.is('screen')) return this.defAttr;
    return (this.defAttr & ~0x1ff) | (this.curAttr & 0x1ff);
  }

  /**
   * Focus the terminal. Delegates focus handling to the terminal's DOM element.
   */
  public focus(): void {
    if (this.textarea) {
      this.textarea.focus();
    }
  }

  public get isFocused(): boolean {
    return document.activeElement === this.textarea;
  }

  /**
   * Retrieves an option's value from the terminal.
   * @param {string} key The option key.
   */
  public getOption(key: string): any {
    if (!(key in DEFAULT_OPTIONS)) {
      throw new Error('No option with key "' + key + '"');
    }

    if (typeof this.options[key] !== 'undefined') {
      return this.options[key];
    }

    return this[key];
  }

  /**
   * Sets an option on the terminal.
   * @param {string} key The option key.
   * @param {any} value The option value.
   */
  public setOption(key: string, value: any): void {
    if (!(key in DEFAULT_OPTIONS)) {
      throw new Error('No option with key "' + key + '"');
    }
    switch (key) {
      case 'bellStyle':
        if (!value) {
          value = 'none';
        }
        break;
      case 'cursorStyle':
        if (!value) {
          value = 'block';
        }
        break;
      case 'fontWeight':
        if (!value) {
          value = 'normal';
        }
        break;
      case 'fontWeightBold':
        if (!value) {
          value = 'bold';
        }
        break;
      case 'lineHeight':
        if (value < 1) {
          console.warn(`${key} cannot be less than 1, value: ${value}`);
          return;
        }
      case 'tabStopWidth':
        if (value < 1) {
          console.warn(`${key} cannot be less than 1, value: ${value}`);
          return;
        }
        break;
      case 'theme':
        // If open has been called we do not want to set options.theme as the
        // source of truth is owned by the renderer.
        if (this.renderer) {
          this._setTheme(<ITheme>value);
          return;
        }
        break;
      case 'scrollback':
        value = Math.min(value, MAX_BUFFER_SIZE);

        if (value < 0) {
          console.warn(`${key} cannot be less than 0, value: ${value}`);
          return;
        }
        if (this.options[key] !== value) {
          const newBufferLength = this.rows + value;
          if (this.buffer.lines.length > newBufferLength) {
            const amountToTrim = this.buffer.lines.length - newBufferLength;
            const needsRefresh = (this.buffer.ydisp - amountToTrim < 0);
            this.buffer.lines.trimStart(amountToTrim);
            this.buffer.ybase = Math.max(this.buffer.ybase - amountToTrim, 0);
            this.buffer.ydisp = Math.max(this.buffer.ydisp - amountToTrim, 0);
            if (needsRefresh) {
              this.refresh(0, this.rows - 1);
            }
          }
        }
        break;
    }
    this[key] = value;
    this.options[key] = value;
    switch (key) {
      case 'fontFamily':
      case 'fontSize':
        // When the font changes the size of the cells may change which requires a renderer clear
        if (this.renderer) {
          this.renderer.clear();
          this.charMeasure.measure(this.options);
        }
        break;
      case 'experimentalCharAtlas':
      case 'enableBold':
      case 'letterSpacing':
      case 'lineHeight':
      case 'fontWeight':
      case 'fontWeightBold':
        // When the font changes the size of the cells may change which requires a renderer clear
        if (this.renderer) {
          this.renderer.clear();
          this.renderer.onResize(this.cols, this.rows);
          this.refresh(0, this.rows - 1);
        }
      case 'scrollback':
        this.buffers.resize(this.cols, this.rows);
        if (this.viewport) {
          this.viewport.syncScrollArea();
        }
        break;
      case 'screenReaderMode':
        if (value) {
          if (!this._accessibilityManager) {
            this._accessibilityManager = new AccessibilityManager(this);
          }
        } else {
          if (this._accessibilityManager) {
            this._accessibilityManager.dispose();
            this._accessibilityManager = null;
          }
        }
        break;
      case 'tabStopWidth': this.buffers.setupTabStops(); break;
    }
    // Inform renderer of changes
    if (this.renderer) {
      this.renderer.onOptionsChanged();
    }
  }

  /**
   * Binds the desired focus behavior on a given terminal object.
   */
  private _onTextAreaFocus(): void {
    if (this.sendFocus) {
      this.send(C0.ESC + '[I');
    }
    this.element.classList.add('focus');
    this.showCursor();
    this.emit('focus');
  }

  /**
   * Blur the terminal, calling the blur function on the terminal's underlying
   * textarea.
   */
  public blur(): void {
    return this.textarea.blur();
  }

  /**
   * Binds the desired blur behavior on a given terminal object.
   */
  private _onTextAreaBlur(): void {
    // Text can safely be removed on blur. Doing it earlier could interfere with
    // screen readers reading it out.
    this.textarea.value = '';
    this.refresh(this.buffer.y, this.buffer.y);
    if (this.sendFocus) {
      this.send(C0.ESC + '[O');
    }
    this.element.classList.remove('focus');
    this.emit('blur');
  }

  /**
   * Initialize default behavior
   */
  private _initGlobal(): void {
    this._bindKeys();

    // Bind clipboard functionality
    on(this.element, 'copy', (event: ClipboardEvent) => {
      // If mouse events are active it means the selection manager is disabled and
      // copy should be handled by the host program.
      if (!this.hasSelection()) {
        return;
      }
      copyHandler(event, this, this.selectionManager);
    });
    const pasteHandlerWrapper = event => pasteHandler(event, this);
    on(this.textarea, 'paste', pasteHandlerWrapper);
    on(this.element, 'paste', pasteHandlerWrapper);

    // Handle right click context menus
    if (Browser.isFirefox) {
      // Firefox doesn't appear to fire the contextmenu event on right click
      on(this.element, 'mousedown', (event: MouseEvent) => {
        if (event.button === 2) {
          rightClickHandler(event, this.textarea, this.selectionManager, this.options.rightClickSelectsWord);
        }
      });
    } else {
      on(this.element, 'contextmenu', (event: MouseEvent) => {
        rightClickHandler(event, this.textarea, this.selectionManager, this.options.rightClickSelectsWord);
      });
    }

    // Move the textarea under the cursor when middle clicking on Linux to ensure
    // middle click to paste selection works. This only appears to work in Chrome
    // at the time is writing.
    if (Browser.isLinux) {
      // Use auxclick event over mousedown the latter doesn't seem to work. Note
      // that the regular click event doesn't fire for the middle mouse button.
      on(this.element, 'auxclick', (event: MouseEvent) => {
        if (event.button === 1) {
          moveTextAreaUnderMouseCursor(event, this.textarea);
        }
      });
    }
  }

  /**
   * Apply key handling to the terminal
   */
  private _bindKeys(): void {
    const self = this;
    on(this.element, 'keydown', function (ev: KeyboardEvent): void {
      if (document.activeElement !== this) {
        return;
      }
      self._keyDown(ev);
    }, true);

    on(this.element, 'keypress', function (ev: KeyboardEvent): void {
      if (document.activeElement !== this) {
        return;
      }
      self._keyPress(ev);
    }, true);

    on(this.element, 'keyup', (ev: KeyboardEvent) => {
      if (!wasMondifierKeyOnlyEvent(ev)) {
        this.focus();
      }
    }, true);

    on(this.textarea, 'keydown', (ev: KeyboardEvent) => this._keyDown(ev), true);
    on(this.textarea, 'keypress', (ev: KeyboardEvent) => this._keyPress(ev), true);
    on(this.textarea, 'compositionstart', () => this._compositionHelper.compositionstart());
    on(this.textarea, 'compositionupdate', (e: CompositionEvent) => this._compositionHelper.compositionupdate(e));
    on(this.textarea, 'compositionend', () => this._compositionHelper.compositionend());
    this.on('refresh', () => this._compositionHelper.updateCompositionElements());
    this.on('refresh', (data) => this._queueLinkification(data.start, data.end));
  }

  /**
   * Opens the terminal within an element.
   *
   * @param {HTMLElement} parent The element to create the terminal within.
   */
  public open(parent: HTMLElement): void {
    this._parent = parent || this._parent;

    if (!this._parent) {
      throw new Error('Terminal requires a parent element.');
    }

    // Grab global elements
    this._context = this._parent.ownerDocument.defaultView;
    this._document = this._parent.ownerDocument;

    this._screenDprMonitor = new ScreenDprMonitor();
    this._screenDprMonitor.setListener(() => this.emit('dprchange', window.devicePixelRatio));

    // Create main element container
    this.element = this._document.createElement('div');
    this.element.dir = 'ltr';   // xterm.css assumes LTR
    this.element.classList.add('terminal');
    this.element.classList.add('xterm');
    this.element.setAttribute('tabindex', '0');
    this._parent.appendChild(this.element);

    // Performance: Use a document fragment to build the terminal
    // viewport and helper elements detached from the DOM
    const fragment = document.createDocumentFragment();
    this._viewportElement = document.createElement('div');
    this._viewportElement.classList.add('xterm-viewport');
    fragment.appendChild(this._viewportElement);
    this._viewportScrollArea = document.createElement('div');
    this._viewportScrollArea.classList.add('xterm-scroll-area');
    this._viewportElement.appendChild(this._viewportScrollArea);

    this.screenElement = document.createElement('div');
    this.screenElement.classList.add('xterm-screen');
    // Create the container that will hold helpers like the textarea for
    // capturing DOM Events. Then produce the helpers.
    this._helperContainer = document.createElement('div');
    this._helperContainer.classList.add('xterm-helpers');
    this.screenElement.appendChild(this._helperContainer);
    fragment.appendChild(this.screenElement);

    this._mouseZoneManager = new MouseZoneManager(this);
    this.on('scroll', () => this._mouseZoneManager.clearAll());
    this.linkifier.attachToDom(this._mouseZoneManager);

    this.textarea = document.createElement('textarea');
    this.textarea.classList.add('xterm-helper-textarea');
    // TODO: New API to set title? This could say "Terminal bash input", etc.
    this.textarea.setAttribute('aria-label', Strings.promptLabel);
    this.textarea.setAttribute('aria-multiline', 'false');
    this.textarea.setAttribute('autocorrect', 'off');
    this.textarea.setAttribute('autocapitalize', 'off');
    this.textarea.setAttribute('spellcheck', 'false');
    this.textarea.tabIndex = 0;
    this.textarea.addEventListener('focus', () => this._onTextAreaFocus());
    this.textarea.addEventListener('blur', () => this._onTextAreaBlur());
    this._helperContainer.appendChild(this.textarea);

    this._compositionView = document.createElement('div');
    this._compositionView.classList.add('composition-view');
    this._compositionHelper = new CompositionHelper(this.textarea, this._compositionView, this);
    this._helperContainer.appendChild(this._compositionView);

    this.charMeasure = new CharMeasure(document, this._helperContainer);

    // Performance: Add viewport and helper elements from the fragment
    this.element.appendChild(fragment);

    switch (this.options.rendererType) {
      case 'canvas': this.renderer = new Renderer(this, this.options.theme); break;
      case 'dom': this.renderer = new DomRenderer(this, this.options.theme); break;
      default: throw new Error(`Unrecognized rendererType "${this.options.rendererType}"`);
    }
    this.options.theme = null;
    this.viewport = new Viewport(this, this._viewportElement, this._viewportScrollArea, this.charMeasure);
    this.viewport.onThemeChanged(this.renderer.colorManager.colors);

    this.on('cursormove', () => this.renderer.onCursorMove());
    this.on('resize', () => this.renderer.onResize(this.cols, this.rows));
    this.on('blur', () => this.renderer.onBlur());
    this.on('focus', () => this.renderer.onFocus());
    this.on('dprchange', () => this.renderer.onWindowResize(window.devicePixelRatio));
    // dprchange should handle this case, we need this as well for browsers that don't support the
    // matchMedia query.
    this._disposables.push(Dom.addDisposableListener(window, 'resize', () => this.renderer.onWindowResize(window.devicePixelRatio)));
    this.charMeasure.on('charsizechanged', () => this.renderer.onCharSizeChanged());
    this.renderer.on('resize', (dimensions) => this.viewport.syncScrollArea());

    this.selectionManager = new SelectionManager(this, this.charMeasure);
    this.element.addEventListener('mousedown', (e: MouseEvent) => this.selectionManager.onMouseDown(e));
    this.selectionManager.on('refresh', data => this.renderer.onSelectionChanged(data.start, data.end));
    this.selectionManager.on('newselection', text => {
      // If there's a new selection, put it into the textarea, focus and select it
      // in order to register it as a selection on the OS. This event is fired
      // only on Linux to enable middle click to paste selection.
      this.textarea.value = text;
      this.textarea.focus();
      this.textarea.select();
    });
    this.on('scroll', () => {
      this.viewport.syncScrollArea();
      this.selectionManager.refresh();
    });
    this._viewportElement.addEventListener('scroll', () => this.selectionManager.refresh());

    this.mouseHelper = new MouseHelper(this.renderer);

    if (this.options.screenReaderMode) {
      // Note that this must be done *after* the renderer is created in order to
      // ensure the correct order of the dprchange event
      this._accessibilityManager = new AccessibilityManager(this);
    }

    // Measure the character size
    this.charMeasure.measure(this.options);

    // Setup loop that draws to screen
    this.refresh(0, this.rows - 1);

    // Initialize global actions that need to be taken on the document.
    this._initGlobal();

    // Listen for mouse events and translate
    // them into terminal mouse protocols.
    this.bindMouse();

  }

  /**
   * Sets the theme on the renderer. The renderer must have been initialized.
   * @param theme The theme to ste.
   */
  private _setTheme(theme: ITheme): void {
    const colors = this.renderer.setTheme(theme);
    if (this.viewport) {
      this.viewport.onThemeChanged(colors);
    }
  }

  /**
   * Apply the provided addon on the `Terminal` class.
   * @param addon The addon to apply.
   */
  public static applyAddon(addon: any): void {
    addon.apply(Terminal);
  }

  /**
   * XTerm mouse events
   * http://invisible-island.net/xterm/ctlseqs/ctlseqs.html#Mouse%20Tracking
   * To better understand these
   * the xterm code is very helpful:
   * Relevant files:
   *   button.c, charproc.c, misc.c
   * Relevant functions in xterm/button.c:
   *   BtnCode, EmitButtonCode, EditorButton, SendMousePosition
   */
  public bindMouse(): void {
    const el = this.element;
    const self = this;
    let pressed = 32;

    // mouseup, mousedown, wheel
    // left click: ^[[M 3<^[[M#3<
    // wheel up: ^[[M`3>
    function sendButton(ev: MouseEvent | WheelEvent): void {
      let button;
      let pos;

      // get the xterm-style button
      button = getButton(ev);

      // get mouse coordinates
      pos = self.mouseHelper.getRawByteCoords(ev, self.screenElement, self.charMeasure, self.options.lineHeight, self.cols, self.rows);
      if (!pos) return;

      sendEvent(button, pos);

      switch ((<any>ev).overrideType || ev.type) {
        case 'mousedown':
          pressed = button;
          break;
        case 'mouseup':
          // keep it at the left
          // button, just in case.
          pressed = 32;
          break;
        case 'wheel':
          // nothing. don't
          // interfere with
          // `pressed`.
          break;
      }
    }

    // motion example of a left click:
    // ^[[M 3<^[[M@4<^[[M@5<^[[M@6<^[[M@7<^[[M#7<
    function sendMove(ev: MouseEvent): void {
      let button = pressed;
      let pos = self.mouseHelper.getRawByteCoords(ev, self.screenElement, self.charMeasure, self.options.lineHeight, self.cols, self.rows);
      if (!pos) return;

      // buttons marked as motions
      // are incremented by 32
      button += 32;

      sendEvent(button, pos);
    }

    // encode button and
    // position to characters
    function encode(data: number[], ch: number): void {
      if (!self.utfMouse) {
        if (ch === 255) {
          data.push(0);
          return;
        }
        if (ch > 127) ch = 127;
        data.push(ch);
      } else {
        if (ch === 2047) {
          data.push(0);
          return;
        }
        if (ch < 127) {
          data.push(ch);
        } else {
          if (ch > 2047) ch = 2047;
          data.push(0xC0 | (ch >> 6));
          data.push(0x80 | (ch & 0x3F));
        }
      }
    }

    // send a mouse event:
    // regular/utf8: ^[[M Cb Cx Cy
    // urxvt: ^[[ Cb ; Cx ; Cy M
    // sgr: ^[[ Cb ; Cx ; Cy M/m
    // vt300: ^[[ 24(1/3/5)~ [ Cx , Cy ] \r
    // locator: CSI P e ; P b ; P r ; P c ; P p & w
    function sendEvent(button: number, pos: {x: number, y: number}): void {
      // self.emit('mouse', {
      //   x: pos.x - 32,
      //   y: pos.x - 32,
      //   button: button
      // });

      if (self._vt300Mouse) {
        // NOTE: Unstable.
        // http://www.vt100.net/docs/vt3xx-gp/chapter15.html
        button &= 3;
        pos.x -= 32;
        pos.y -= 32;
        let data = C0.ESC + '[24';
        if (button === 0) data += '1';
        else if (button === 1) data += '3';
        else if (button === 2) data += '5';
        else if (button === 3) return;
        else data += '0';
        data += '~[' + pos.x + ',' + pos.y + ']\r';
        self.send(data);
        return;
      }

      if (self._decLocator) {
        // NOTE: Unstable.
        button &= 3;
        pos.x -= 32;
        pos.y -= 32;
        if (button === 0) button = 2;
        else if (button === 1) button = 4;
        else if (button === 2) button = 6;
        else if (button === 3) button = 3;
        self.send(C0.ESC + '['
                  + button
                  + ';'
                  + (button === 3 ? 4 : 0)
                  + ';'
                  + pos.y
                  + ';'
                  + pos.x
                  + ';'
                  // Not sure what page is meant to be
                  + (<any>pos).page || 0
                  + '&w');
        return;
      }

      if (self.urxvtMouse) {
        pos.x -= 32;
        pos.y -= 32;
        pos.x++;
        pos.y++;
        self.send(C0.ESC + '[' + button + ';' + pos.x + ';' + pos.y + 'M');
        return;
      }

      if (self.sgrMouse) {
        pos.x -= 32;
        pos.y -= 32;
        self.send(C0.ESC + '[<'
                  + (((button & 3) === 3 ? button & ~3 : button) - 32)
                  + ';'
                  + pos.x
                  + ';'
                  + pos.y
                  + ((button & 3) === 3 ? 'm' : 'M'));
        return;
      }

      let data: number[] = [];

      encode(data, button);
      encode(data, pos.x);
      encode(data, pos.y);

      self.send(C0.ESC + '[M' + String.fromCharCode.apply(String, data));
    }

    function getButton(ev: MouseEvent): number {
      let button;
      let shift;
      let meta;
      let ctrl;
      let mod;

      // two low bits:
      // 0 = left
      // 1 = middle
      // 2 = right
      // 3 = release
      // wheel up/down:
      // 1, and 2 - with 64 added
      switch ((<any>ev).overrideType || ev.type) {
        case 'mousedown':
          button = ev.button != null
            ? +ev.button
          : ev.which != null
            ? ev.which - 1
          : null;

          if (Browser.isMSIE) {
            button = button === 1 ? 0 : button === 4 ? 1 : button;
          }
          break;
        case 'mouseup':
          button = 3;
          break;
        case 'DOMMouseScroll':
          button = ev.detail < 0
            ? 64
          : 65;
          break;
        case 'wheel':
          button = (<WheelEvent>ev).wheelDeltaY > 0
            ? 64
          : 65;
          break;
      }

      // next three bits are the modifiers:
      // 4 = shift, 8 = meta, 16 = control
      shift = ev.shiftKey ? 4 : 0;
      meta = ev.metaKey ? 8 : 0;
      ctrl = ev.ctrlKey ? 16 : 0;
      mod = shift | meta | ctrl;

      // no mods
      if (self.vt200Mouse) {
        // ctrl only
        mod &= ctrl;
      } else if (!self.normalMouse) {
        mod = 0;
      }

      // increment to SP
      button = (32 + (mod << 2)) + button;

      return button;
    }

    on(el, 'mousedown', (ev: MouseEvent) => {

      // Prevent the focus on the textarea from getting lost
      // and make sure we get focused on mousedown
      ev.preventDefault();
      this.focus();

      // Don't send the mouse button to the pty if mouse events are disabled or
      // if the selection manager is having selection forced (ie. a modifier is
      // held).
      if (!this.mouseEvents || this.selectionManager.shouldForceSelection(ev)) {
        return;
      }

      // send the button
      sendButton(ev);

      // fix for odd bug
      // if (this.vt200Mouse && !this.normalMouse) {
      if (this.vt200Mouse) {
        (<any>ev).overrideType = 'mouseup';
        sendButton(ev);
        return this.cancel(ev);
      }

      // bind events
      if (this.normalMouse) on(this._document, 'mousemove', sendMove);

      // x10 compatibility mode can't send button releases
      if (!this.x10Mouse) {
        const handler = (ev: MouseEvent) => {
          sendButton(ev);
          // TODO: Seems dangerous calling this on document?
          if (this.normalMouse) off(this._document, 'mousemove', sendMove);
          off(this._document, 'mouseup', handler);
          return this.cancel(ev);
        };
        // TODO: Seems dangerous calling this on document?
        on(this._document, 'mouseup', handler);
      }

      return this.cancel(ev);
    });

    // if (this.normalMouse) {
    //  on(this.document, 'mousemove', sendMove);
    // }

    on(el, 'wheel', (ev: WheelEvent) => {
      if (!this.mouseEvents) {
        // Convert wheel events into up/down events when the buffer does not have scrollback, this
        // enables scrolling in apps hosted in the alt buffer such as vim or tmux.
        if (!this.buffer.hasScrollback) {
          const amount = this.viewport.getLinesScrolled(ev);

          // Do nothing if there's no vertical scroll
          if (amount === 0) {
            return;
          }

          // Construct and send sequences
          const sequence = C0.ESC + (this.applicationCursor ? 'O' : '[') + ( ev.deltaY < 0 ? 'A' : 'B');
          let data = '';
          for (let i = 0; i < Math.abs(amount); i++) {
            data += sequence;
          }
          this.send(data);
        }
        return;
      }
      if (this.x10Mouse || this._vt300Mouse || this._decLocator) return;
      sendButton(ev);
      ev.preventDefault();
    });

    // allow wheel scrolling in
    // the shell for example
    on(el, 'wheel', (ev: WheelEvent) => {
      if (this.mouseEvents) return;
      this.viewport.onWheel(ev);
      return this.cancel(ev);
    });

    on(el, 'touchstart', (ev: TouchEvent) => {
      if (this.mouseEvents) return;
      this.viewport.onTouchStart(ev);
      return this.cancel(ev);
    });

    on(el, 'touchmove', (ev: TouchEvent) => {
      if (this.mouseEvents) return;
      this.viewport.onTouchMove(ev);
      return this.cancel(ev);
    });
  }

  /**
   * Tells the renderer to refresh terminal content between two rows (inclusive) at the next
   * opportunity.
   * @param {number} start The row to start from (between 0 and this.rows - 1).
   * @param {number} end The row to end at (between start and this.rows - 1).
   */
  public refresh(start: number, end: number): void {
    if (this.renderer) {
      this.renderer.refreshRows(start, end);
    }
  }

  /**
   * Queues linkification for the specified rows.
   * @param {number} start The row to start from (between 0 and this.rows - 1).
   * @param {number} end The row to end at (between start and this.rows - 1).
   */
  private _queueLinkification(start: number, end: number): void {
    if (this.linkifier) {
      this.linkifier.linkifyRows(start, end);
    }
  }

  /**
   * Display the cursor element
   */
  public showCursor(): void {
    if (!this.cursorState) {
      this.cursorState = 1;
      this.refresh(this.buffer.y, this.buffer.y);
    }
  }

  /**
   * Scroll the terminal down 1 row, creating a blank line.
   * @param isWrapped Whether the new line is wrapped from the previous line.
   */
  public scroll(isWrapped?: boolean): void {
    const newLine = this.blankLine(undefined, isWrapped);
    const topRow = this.buffer.ybase + this.buffer.scrollTop;
    let bottomRow = this.buffer.ybase + this.buffer.scrollBottom;

    if (this.buffer.scrollTop === 0) {
      // Determine whether the buffer is going to be trimmed after insertion.
      const willBufferBeTrimmed = this.buffer.lines.length === this.buffer.lines.maxLength;

      // Insert the line using the fastest method
      if (bottomRow === this.buffer.lines.length - 1) {
        this.buffer.lines.push(newLine);
      } else {
        this.buffer.lines.splice(bottomRow + 1, 0, newLine);
      }

      // Only adjust ybase and ydisp when the buffer is not trimmed
      if (!willBufferBeTrimmed) {
        this.buffer.ybase++;
        // Only scroll the ydisp with ybase if the user has not scrolled up
        if (!this._userScrolling) {
          this.buffer.ydisp++;
        }
      } else {
        // When the buffer is full and the user has scrolled up, keep the text
        // stable unless ydisp is right at the top
        if (this._userScrolling) {
          this.buffer.ydisp = Math.max(this.buffer.ydisp - 1, 0);
        }
      }
    } else {
      // scrollTop is non-zero which means no line will be going to the
      // scrollback, instead we can just shift them in-place.
      const scrollRegionHeight = bottomRow - topRow + 1/*as it's zero-based*/;
      this.buffer.lines.shiftElements(topRow + 1, scrollRegionHeight - 1, -1);
      this.buffer.lines.set(bottomRow, newLine);
    }

    // Move the viewport to the bottom of the buffer unless the user is
    // scrolling.
    if (!this._userScrolling) {
      this.buffer.ydisp = this.buffer.ybase;
    }

    // Flag rows that need updating
    this.updateRange(this.buffer.scrollTop);
    this.updateRange(this.buffer.scrollBottom);

    /**
     * This event is emitted whenever the terminal is scrolled.
     * The one parameter passed is the new y display position.
     *
     * @event scroll
     */
    this.emit('scroll', this.buffer.ydisp);
  }

  /**
   * Scroll the display of the terminal
   * @param {number} disp The number of lines to scroll down (negative scroll up).
   * @param {boolean} suppressScrollEvent Don't emit the scroll event as scrollLines. This is used
   * to avoid unwanted events being handled by the viewport when the event was triggered from the
   * viewport originally.
   */
  public scrollLines(disp: number, suppressScrollEvent?: boolean): void {
    if (disp < 0) {
      if (this.buffer.ydisp === 0) {
        return;
      }
      this._userScrolling = true;
    } else if (disp + this.buffer.ydisp >= this.buffer.ybase) {
      this._userScrolling = false;
    }

    const oldYdisp = this.buffer.ydisp;
    this.buffer.ydisp = Math.max(Math.min(this.buffer.ydisp + disp, this.buffer.ybase), 0);

    // No change occurred, don't trigger scroll/refresh
    if (oldYdisp === this.buffer.ydisp) {
      return;
    }

    if (!suppressScrollEvent) {
      this.emit('scroll', this.buffer.ydisp);
    }

    this.refresh(0, this.rows - 1);
  }

  /**
   * Scroll the display of the terminal by a number of pages.
   * @param {number} pageCount The number of pages to scroll (negative scrolls up).
   */
  public scrollPages(pageCount: number): void {
    this.scrollLines(pageCount * (this.rows - 1));
  }

  /**
   * Scrolls the display of the terminal to the top.
   */
  public scrollToTop(): void {
    this.scrollLines(-this.buffer.ydisp);
  }

  /**
   * Scrolls the display of the terminal to the bottom.
   */
  public scrollToBottom(): void {
    this.scrollLines(this.buffer.ybase - this.buffer.ydisp);
  }

  public scrollToLine(line: number): void {
    const scrollAmount = line - this.buffer.ydisp;
    if (scrollAmount !== 0) {
      this.scrollLines(scrollAmount);
    }
  }

  /**
   * Writes text to the terminal.
   * @param {string} data The text to write to the terminal.
   */
  public write(data: string): void {
    // Ignore falsy data values (including the empty string)
    if (!data) {
      return;
    }

    this.writeBuffer.push(data);

    // Send XOFF to pause the pty process if the write buffer becomes too large so
    // xterm.js can catch up before more data is sent. This is necessary in order
    // to keep signals such as ^C responsive.
    if (this.options.useFlowControl && !this._xoffSentToCatchUp && this.writeBuffer.length >= WRITE_BUFFER_PAUSE_THRESHOLD) {
      // XOFF - stop pty pipe
      // XON will be triggered by emulator before processing data chunk
      this.send(C0.DC3);
      this._xoffSentToCatchUp = true;
    }

    if (!this._writeInProgress && this.writeBuffer.length > 0) {
      // Kick off a write which will write all data in sequence recursively
      this._writeInProgress = true;
      // Kick off an async innerWrite so more writes can come in while processing data
      setTimeout(() => {
        this._innerWrite();
      });
    }
  }

  private _innerWrite(): void {
    const writeBatch = this.writeBuffer.splice(0, WRITE_BATCH_SIZE);
    while (writeBatch.length > 0) {
      const data = writeBatch.shift();

      // If XOFF was sent in order to catch up with the pty process, resume it if
      // the writeBuffer is empty to allow more data to come in.
      if (this._xoffSentToCatchUp && writeBatch.length === 0 && this.writeBuffer.length === 0) {
        this.send(C0.DC1);
        this._xoffSentToCatchUp = false;
      }

      this._refreshStart = this.buffer.y;
      this._refreshEnd = this.buffer.y;

      // HACK: Set the parser state based on it's state at the time of return.
      // This works around the bug #662 which saw the parser state reset in the
      // middle of parsing escape sequence in two chunks. For some reason the
      // state of the parser resets to 0 after exiting parser.parse. This change
      // just sets the state back based on the correct return statement.
      const state = this._parser.parse(data);
      this._parser.setState(state);

      this.updateRange(this.buffer.y);
      this.refresh(this._refreshStart, this._refreshEnd);
    }
    if (this.writeBuffer.length > 0) {
      // Allow renderer to catch up before processing the next batch
      setTimeout(() => this._innerWrite(), 0);
    } else {
      this._writeInProgress = false;
    }
  }

  /**
   * Writes text to the terminal, followed by a break line character (\n).
   * @param {string} data The text to write to the terminal.
   */
  public writeln(data: string): void {
    this.write(data + '\r\n');
  }

  /**
   * Attaches a custom key event handler which is run before keys are processed,
   * giving consumers of xterm.js ultimate control as to what keys should be
   * processed by the terminal and what keys should not.
   * @param customKeyEventHandler The custom KeyboardEvent handler to attach.
   * This is a function that takes a KeyboardEvent, allowing consumers to stop
   * propogation and/or prevent the default action. The function returns whether
   * the event should be processed by xterm.js.
   */
  public attachCustomKeyEventHandler(customKeyEventHandler: CustomKeyEventHandler): void {
    this._customKeyEventHandler = customKeyEventHandler;
  }

  /**
   * Registers a link matcher, allowing custom link patterns to be matched and
   * handled.
   * @param regex The regular expression to search for, specifically
   * this searches the textContent of the rows. You will want to use \s to match
   * a space ' ' character for example.
   * @param handler The callback when the link is called.
   * @param options Options for the link matcher.
   * @return The ID of the new matcher, this can be used to deregister.
   */
  public registerLinkMatcher(regex: RegExp, handler: LinkMatcherHandler, options?: ILinkMatcherOptions): number {
    const matcherId = this.linkifier.registerLinkMatcher(regex, handler, options);
    this.refresh(0, this.rows - 1);
    return matcherId;
  }

  /**
   * Deregisters a link matcher if it has been registered.
   * @param matcherId The link matcher's ID (returned after register)
   */
  public deregisterLinkMatcher(matcherId: number): void {
    if (this.linkifier.deregisterLinkMatcher(matcherId)) {
      this.refresh(0, this.rows - 1);
    }
  }

  public get markers(): IMarker[] {
    return this.buffer.markers;
  }

  public addMarker(cursorYOffset: number): IMarker {
    // Disallow markers on the alt buffer
    if (this.buffer !== this.buffers.normal) {
      return;
    }

    return this.buffer.addMarker(this.buffer.ybase + this.buffer.y + cursorYOffset);
  }

  /**
   * Gets whether the terminal has an active selection.
   */
  public hasSelection(): boolean {
    return this.selectionManager ? this.selectionManager.hasSelection : false;
  }

  /**
   * Gets the terminal's current selection, this is useful for implementing copy
   * behavior outside of xterm.js.
   */
  public getSelection(): string {
    return this.selectionManager ? this.selectionManager.selectionText : '';
  }

  /**
   * Clears the current terminal selection.
   */
  public clearSelection(): void {
    if (this.selectionManager) {
      this.selectionManager.clearSelection();
    }
  }

  /**
   * Selects all text within the terminal.
   */
  public selectAll(): void {
    if (this.selectionManager) {
      this.selectionManager.selectAll();
    }
  }

  public selectLines(start: number, end: number): void {
    if (this.selectionManager) {
      this.selectionManager.selectLines(start, end);
    }
  }

  /**
   * Handle a keydown event
   * Key Resources:
   *   - https://developer.mozilla.org/en-US/docs/DOM/KeyboardEvent
   * @param {KeyboardEvent} ev The keydown event to be handled.
   */
  protected _keyDown(ev: KeyboardEvent): boolean {
    if (this._customKeyEventHandler && this._customKeyEventHandler(ev) === false) {
      return false;
    }

    if (!this._compositionHelper.keydown(ev)) {
      if (this.buffer.ybase !== this.buffer.ydisp) {
        this.scrollToBottom();
      }
      return false;
    }

    const result = this._evaluateKeyEscapeSequence(ev);

    // if (result.key === C0.DC3) { // XOFF
    //   this._writeStopped = true;
    // } else if (result.key === C0.DC1) { // XON
    //   this._writeStopped = false;
    // }

    if (result.scrollLines) {
      this.scrollLines(result.scrollLines);
      return this.cancel(ev, true);
    }

    if (this._isThirdLevelShift(this.browser, ev)) {
      return true;
    }

    if (result.cancel) {
      // The event is canceled at the end already, is this necessary?
      this.cancel(ev, true);
    }

    if (!result.key) {
      return true;
    }

    this.emit('keydown', ev);
    this.emit('key', result.key, ev);
    this.showCursor();
    this.handler(result.key);

    return this.cancel(ev, true);
  }

  private _isThirdLevelShift(browser: IBrowser, ev: KeyboardEvent): boolean {
    const thirdLevelKey =
        (browser.isMac && !this.options.macOptionIsMeta && ev.altKey && !ev.ctrlKey && !ev.metaKey) ||
        (browser.isMSWindows && ev.altKey && ev.ctrlKey && !ev.metaKey);

    if (ev.type === 'keypress') {
      return thirdLevelKey;
    }

    // Don't invoke for arrows, pageDown, home, backspace, etc. (on non-keypress events)
    return thirdLevelKey && (!ev.keyCode || ev.keyCode > 47);
  }

  /**
   * Returns an object that determines how a KeyboardEvent should be handled. The key of the
   * returned value is the new key code to pass to the PTY.
   *
   * Reference: http://invisible-island.net/xterm/ctlseqs/ctlseqs.html
   * @param ev The keyboard event to be translated to key escape sequence.
   */
  protected _evaluateKeyEscapeSequence(ev: KeyboardEvent): {cancel: boolean, key: string, scrollLines: number} {
    const result: {cancel: boolean, key: string, scrollLines: number} = {
      // Whether to cancel event propogation (NOTE: this may not be needed since the event is
      // canceled at the end of keyDown
      cancel: false,
      // The new key even to emit
      key: undefined,
      // The number of characters to scroll, if this is defined it will cancel the event
      scrollLines: undefined
    };
    const modifiers = (ev.shiftKey ? 1 : 0) | (ev.altKey ? 2 : 0) | (ev.ctrlKey ? 4 : 0) | (ev.metaKey ? 8 : 0);
    switch (ev.keyCode) {
      case 0:
        if (ev.key === 'UIKeyInputUpArrow') {
          if (this.applicationCursor) {
            result.key = C0.ESC + 'OA';
          } else {
            result.key = C0.ESC + '[A';
          }
        }
        else if (ev.key === 'UIKeyInputLeftArrow') {
          if (this.applicationCursor) {
            result.key = C0.ESC + 'OD';
          } else {
            result.key = C0.ESC + '[D';
          }
        }
        else if (ev.key === 'UIKeyInputRightArrow') {
          if (this.applicationCursor) {
            result.key = C0.ESC + 'OC';
          } else {
            result.key = C0.ESC + '[C';
          }
        }
        else if (ev.key === 'UIKeyInputDownArrow') {
          if (this.applicationCursor) {
            result.key = C0.ESC + 'OB';
          } else {
            result.key = C0.ESC + '[B';
          }
        }
        break;
      case 8:
        // backspace
        if (ev.shiftKey) {
          result.key = C0.BS; // ^H
          break;
        } else if (ev.altKey) {
          result.key = C0.ESC + C0.DEL; // \e ^?
          break;
        }
        result.key = C0.DEL; // ^?
        break;
      case 9:
        // tab
        if (ev.shiftKey) {
          result.key = C0.ESC + '[Z';
          break;
        }
        result.key = C0.HT;
        result.cancel = true;
        break;
      case 13:
        // return/enter
        result.key = C0.CR;
        result.cancel = true;
        break;
      case 27:
        // escape
        result.key = C0.ESC;
        result.cancel = true;
        break;
      case 37:
        // left-arrow
        if (modifiers) {
          result.key = C0.ESC + '[1;' + (modifiers + 1) + 'D';
          // HACK: Make Alt + left-arrow behave like Ctrl + left-arrow: move one word backwards
          // http://unix.stackexchange.com/a/108106
          // macOS uses different escape sequences than linux
          if (result.key === C0.ESC + '[1;3D') {
            result.key = (this.browser.isMac) ? C0.ESC + 'b' : C0.ESC + '[1;5D';
          }
        } else if (this.applicationCursor) {
          result.key = C0.ESC + 'OD';
        } else {
          result.key = C0.ESC + '[D';
        }
        break;
      case 39:
        // right-arrow
        if (modifiers) {
          result.key = C0.ESC + '[1;' + (modifiers + 1) + 'C';
          // HACK: Make Alt + right-arrow behave like Ctrl + right-arrow: move one word forward
          // http://unix.stackexchange.com/a/108106
          // macOS uses different escape sequences than linux
          if (result.key === C0.ESC + '[1;3C') {
            result.key = (this.browser.isMac) ? C0.ESC + 'f' : C0.ESC + '[1;5C';
          }
        } else if (this.applicationCursor) {
          result.key = C0.ESC + 'OC';
        } else {
          result.key = C0.ESC + '[C';
        }
        break;
      case 38:
        // up-arrow
        if (modifiers) {
          result.key = C0.ESC + '[1;' + (modifiers + 1) + 'A';
          // HACK: Make Alt + up-arrow behave like Ctrl + up-arrow
          // http://unix.stackexchange.com/a/108106
          if (result.key === C0.ESC + '[1;3A') {
            result.key = C0.ESC + '[1;5A';
          }
        } else if (this.applicationCursor) {
          result.key = C0.ESC + 'OA';
        } else {
          result.key = C0.ESC + '[A';
        }
        break;
      case 40:
        // down-arrow
        if (modifiers) {
          result.key = C0.ESC + '[1;' + (modifiers + 1) + 'B';
          // HACK: Make Alt + down-arrow behave like Ctrl + down-arrow
          // http://unix.stackexchange.com/a/108106
          if (result.key === C0.ESC + '[1;3B') {
            result.key = C0.ESC + '[1;5B';
          }
        } else if (this.applicationCursor) {
          result.key = C0.ESC + 'OB';
        } else {
          result.key = C0.ESC + '[B';
        }
        break;
      case 45:
        // insert
        if (!ev.shiftKey && !ev.ctrlKey) {
          // <Ctrl> or <Shift> + <Insert> are used to
          // copy-paste on some systems.
          result.key = C0.ESC + '[2~';
        }
        break;
      case 46:
        // delete
        if (modifiers) {
          result.key = C0.ESC + '[3;' + (modifiers + 1) + '~';
        } else {
          result.key = C0.ESC + '[3~';
        }
        break;
      case 36:
        // home
        if (modifiers) {
          result.key = C0.ESC + '[1;' + (modifiers + 1) + 'H';
        } else if (this.applicationCursor) {
          result.key = C0.ESC + 'OH';
        } else {
          result.key = C0.ESC + '[H';
        }
        break;
      case 35:
        // end
        if (modifiers) {
          result.key = C0.ESC + '[1;' + (modifiers + 1) + 'F';
        } else if (this.applicationCursor) {
          result.key = C0.ESC + 'OF';
        } else {
          result.key = C0.ESC + '[F';
        }
        break;
      case 33:
        // page up
        if (ev.shiftKey) {
          result.scrollLines = -(this.rows - 1);
        } else {
          result.key = C0.ESC + '[5~';
        }
        break;
      case 34:
        // page down
        if (ev.shiftKey) {
          result.scrollLines = this.rows - 1;
        } else {
          result.key = C0.ESC + '[6~';
        }
        break;
      case 112:
        // F1-F12
        if (modifiers) {
          result.key = C0.ESC + '[1;' + (modifiers + 1) + 'P';
        } else {
          result.key = C0.ESC + 'OP';
        }
        break;
      case 113:
        if (modifiers) {
          result.key = C0.ESC + '[1;' + (modifiers + 1) + 'Q';
        } else {
          result.key = C0.ESC + 'OQ';
        }
        break;
      case 114:
        if (modifiers) {
          result.key = C0.ESC + '[1;' + (modifiers + 1) + 'R';
        } else {
          result.key = C0.ESC + 'OR';
        }
        break;
      case 115:
        if (modifiers) {
          result.key = C0.ESC + '[1;' + (modifiers + 1) + 'S';
        } else {
          result.key = C0.ESC + 'OS';
        }
        break;
      case 116:
        if (modifiers) {
          result.key = C0.ESC + '[15;' + (modifiers + 1) + '~';
        } else {
          result.key = C0.ESC + '[15~';
        }
        break;
      case 117:
        if (modifiers) {
          result.key = C0.ESC + '[17;' + (modifiers + 1) + '~';
        } else {
          result.key = C0.ESC + '[17~';
        }
        break;
      case 118:
        if (modifiers) {
          result.key = C0.ESC + '[18;' + (modifiers + 1) + '~';
        } else {
          result.key = C0.ESC + '[18~';
        }
        break;
      case 119:
        if (modifiers) {
          result.key = C0.ESC + '[19;' + (modifiers + 1) + '~';
        } else {
          result.key = C0.ESC + '[19~';
        }
        break;
      case 120:
        if (modifiers) {
          result.key = C0.ESC + '[20;' + (modifiers + 1) + '~';
        } else {
          result.key = C0.ESC + '[20~';
        }
        break;
      case 121:
        if (modifiers) {
          result.key = C0.ESC + '[21;' + (modifiers + 1) + '~';
        } else {
          result.key = C0.ESC + '[21~';
        }
        break;
      case 122:
        if (modifiers) {
          result.key = C0.ESC + '[23;' + (modifiers + 1) + '~';
        } else {
          result.key = C0.ESC + '[23~';
        }
        break;
      case 123:
        if (modifiers) {
          result.key = C0.ESC + '[24;' + (modifiers + 1) + '~';
        } else {
          result.key = C0.ESC + '[24~';
        }
        break;
      default:
        // a-z and space
        if (ev.ctrlKey && !ev.shiftKey && !ev.altKey && !ev.metaKey) {
          if (ev.keyCode >= 65 && ev.keyCode <= 90) {
            result.key = String.fromCharCode(ev.keyCode - 64);
          } else if (ev.keyCode === 32) {
            // NUL
            result.key = String.fromCharCode(0);
          } else if (ev.keyCode >= 51 && ev.keyCode <= 55) {
            // escape, file sep, group sep, record sep, unit sep
            result.key = String.fromCharCode(ev.keyCode - 51 + 27);
          } else if (ev.keyCode === 56) {
            // delete
            result.key = String.fromCharCode(127);
          } else if (ev.keyCode === 219) {
            // ^[ - Control Sequence Introducer (CSI)
            result.key = String.fromCharCode(27);
          } else if (ev.keyCode === 220) {
            // ^\ - String Terminator (ST)
            result.key = String.fromCharCode(28);
          } else if (ev.keyCode === 221) {
            // ^] - Operating System Command (OSC)
            result.key = String.fromCharCode(29);
          }
        } else if ((!this.browser.isMac || this.options.macOptionIsMeta) && ev.altKey && !ev.metaKey) {
          // On macOS this is a third level shift when !macOptionIsMeta. Use <Esc> instead.
          const keyMapping = KEYCODE_KEY_MAPPINGS[ev.keyCode];
          const key = keyMapping && keyMapping[!ev.shiftKey ? 0 : 1];
          if (key) {
            result.key = C0.ESC + key;
          } else if (ev.keyCode >= 65 && ev.keyCode <= 90) {
            const keyCode = ev.ctrlKey ? ev.keyCode - 64 : ev.keyCode + 32;
            result.key = C0.ESC + String.fromCharCode(keyCode);
          }
        } else if (this.browser.isMac && !ev.altKey && !ev.ctrlKey && ev.metaKey) {
          if (ev.keyCode === 65) { // cmd + a
            this.selectAll();
          }
        }
        break;
    }

    return result;
  }

  /**
   * Set the G level of the terminal
   * @param g
   */
  public setgLevel(g: number): void {
    this.glevel = g;
    this.charset = this.charsets[g];
  }

  /**
   * Set the charset for the given G level of the terminal
   * @param g
   * @param charset
   */
  public setgCharset(g: number, charset: ICharset): void {
    this.charsets[g] = charset;
    if (this.glevel === g) {
      this.charset = charset;
    }
  }

  /**
   * Handle a keypress event.
   * Key Resources:
   *   - https://developer.mozilla.org/en-US/docs/DOM/KeyboardEvent
   * @param {KeyboardEvent} ev The keypress event to be handled.
   */
  protected _keyPress(ev: KeyboardEvent): boolean {
    let key;

    if (this._customKeyEventHandler && this._customKeyEventHandler(ev) === false) {
      return false;
    }

    this.cancel(ev);

    if (ev.charCode) {
      key = ev.charCode;
    } else if (ev.which == null) {
      key = ev.keyCode;
    } else if (ev.which !== 0 && ev.charCode !== 0) {
      key = ev.which;
    } else {
      return false;
    }

    if (!key || (
      (ev.altKey || ev.ctrlKey || ev.metaKey) && !this._isThirdLevelShift(this.browser, ev)
    )) {
      return false;
    }

    key = String.fromCharCode(key);

    this.emit('keypress', key, ev);
    this.emit('key', key, ev);
    this.showCursor();
    this.handler(key);

    return true;
  }

  /**
   * Send data for handling to the terminal
   * @param {string} data
   */
  public send(data: string): void {
    if (!this._sendDataQueue) {
      setTimeout(() => {
        this.handler(this._sendDataQueue);
        this._sendDataQueue = '';
      }, 1);
    }

    this._sendDataQueue += data;
  }

  /**
   * Ring the bell.
   * Note: We could do sweet things with webaudio here
   */
  public bell(): void {
    this.emit('bell');
    if (this._soundBell()) {
      this.soundManager.playBellSound();
    }

    if (this._visualBell()) {
      this.element.classList.add('visual-bell-active');
      clearTimeout(this._visualBellTimer);
      this._visualBellTimer = window.setTimeout(() => {
        this.element.classList.remove('visual-bell-active');
      }, 200);
    }
  }

  /**
   * Log the current state to the console.
   */
  public log(text: string, data?: any): void {
    if (!this.options.debug) return;
    if (!this._context.console || !this._context.console.log) return;
    this._context.console.log(text, data);
  }

  /**
   * Log the current state as error to the console.
   */
  public error(text: string, data?: any): void {
    if (!this.options.debug) return;
    if (!this._context.console || !this._context.console.error) return;
    this._context.console.error(text, data);
  }

  /**
   * Resizes the terminal.
   *
   * @param {number} x The number of columns to resize to.
   * @param {number} y The number of rows to resize to.
   */
  public resize(x: number, y: number): void {
    if (isNaN(x) || isNaN(y)) {
      return;
    }

    if (x === this.cols && y === this.rows) {
      // Check if we still need to measure the char size (fixes #785).
      if (this.charMeasure && (!this.charMeasure.width || !this.charMeasure.height)) {
        this.charMeasure.measure(this.options);
      }
      return;
    }

    if (x < 1) x = 1;
    if (y < 1) y = 1;

    this.buffers.resize(x, y);

    this.cols = x;
    this.rows = y;
    this.buffers.setupTabStops(this.cols);

    if (this.charMeasure) {
      this.charMeasure.measure(this.options);
    }

    this.refresh(0, this.rows - 1);
    this.emit('resize', {cols: x, rows: y});
  }

  /**
   * Updates the range of rows to refresh
   * @param {number} y The number of rows to refresh next.
   */
  public updateRange(y: number): void {
    if (y < this._refreshStart) this._refreshStart = y;
    if (y > this._refreshEnd) this._refreshEnd = y;
    // if (y > this.refreshEnd) {
    //   this.refreshEnd = y;
    //   if (y > this.rows - 1) {
    //     this.refreshEnd = this.rows - 1;
    //   }
    // }
  }

  /**
   * Set the range of refreshing to the maximum value
   */
  public maxRange(): void {
    this._refreshStart = 0;
    this._refreshEnd = this.rows - 1;
  }

  /**
   * Erase in the identified line everything from "x" to the end of the line (right).
   * @param {number} x The column from which to start erasing to the end of the line.
   * @param {number} y The line in which to operate.
   */
  public eraseRight(x: number, y: number): void {
    const line = this.buffer.lines.get(this.buffer.ybase + y);
    if (!line) {
      return;
    }
    const ch: CharData = [this.eraseAttr(), ' ', 1, 32 /* ' '.charCodeAt(0) */]; // xterm
    for (; x < this.cols; x++) {
      line[x] = ch;
    }
    this.updateRange(y);
  }

  /**
   * Erase in the identified line everything from "x" to the start of the line (left).
   * @param {number} x The column from which to start erasing to the start of the line.
   * @param {number} y The line in which to operate.
   */
  public eraseLeft(x: number, y: number): void {
    const line = this.buffer.lines.get(this.buffer.ybase + y);
    if (!line) {
      return;
    }
    const ch: CharData = [this.eraseAttr(), ' ', 1, 32 /* ' '.charCodeAt(0) */]; // xterm
    x++;
    while (x--) {
      line[x] = ch;
    }
    this.updateRange(y);
  }

  /**
   * Clear the entire buffer, making the prompt line the new first line.
   */
  public clear(): void {
    if (this.buffer.ybase === 0 && this.buffer.y === 0) {
      // Don't clear if it's already clear
      return;
    }
    this.buffer.lines.set(0, this.buffer.lines.get(this.buffer.ybase + this.buffer.y));
    this.buffer.lines.length = 1;
    this.buffer.ydisp = 0;
    this.buffer.ybase = 0;
    this.buffer.y = 0;
    for (let i = 1; i < this.rows; i++) {
      this.buffer.lines.push(this.blankLine());
    }
    this.refresh(0, this.rows - 1);
    this.emit('scroll', this.buffer.ydisp);
  }

  /**
   * Erase all content in the given line
   * @param {number} y The line to erase all of its contents.
   */
  public eraseLine(y: number): void {
    this.eraseRight(0, y);
  }

  /**
   * Return the data array of a blank line
   * @param {boolean} cur First bunch of data for each "blank" character.
   * @param {boolean} isWrapped Whether the new line is wrapped from the previous line.
   * @param {boolean} cols The number of columns in the terminal, if this is not
   * set, the terminal's current column count would be used.
   */
  public blankLine(cur?: boolean, isWrapped?: boolean, cols?: number): LineData {
    const attr = cur ? this.eraseAttr() : this.defAttr;

    const ch: CharData = [attr, ' ', 1, 32 /* ' '.charCodeAt(0) */]; // width defaults to 1 halfwidth character
    const line: LineData = [];

    // TODO: It is not ideal that this is a property on an array, a buffer line
    // class should be added that will hold this data and other useful functions.
    if (isWrapped) {
      (<any>line).isWrapped = isWrapped;
    }

    cols = cols || this.cols;
    for (let i = 0; i < cols; i++) {
      line[i] = ch;
    }

    return line;
  }

  /**
   * If cur return the back color xterm feature attribute. Else return defAttr.
   * @param cur
   */
  public ch(cur?: boolean): CharData {
    if (cur) {
      return [this.eraseAttr(), ' ', 1, 32 /* ' '.charCodeAt(0) */];
    }
    return [this.defAttr, ' ', 1, 32 /* ' '.charCodeAt(0) */];
  }

  /**
   * Evaluate if the current terminal is the given argument.
   * @param term The terminal name to evaluate
   */
  public is(term: string): boolean {
    return (this.options.termName + '').indexOf(term) === 0;
  }

  /**
   * Emit the 'data' event and populate the given data.
   * @param {string} data The data to populate in the event.
   */
  public handler(data: string): void {
    // Prevents all events to pty process if stdin is disabled
    if (this.options.disableStdin) {
      return;
    }

    // Clear the selection if the selection manager is available and has an active selection
    if (this.selectionManager && this.selectionManager.hasSelection) {
      this.selectionManager.clearSelection();
    }

    // Input is being sent to the terminal, the terminal should focus the prompt.
    if (this.buffer.ybase !== this.buffer.ydisp) {
      this.scrollToBottom();
    }
    this.emit('data', data);
  }

  /**
   * Emit the 'title' event and populate the given title.
   * @param {string} title The title to populate in the event.
   */
  public handleTitle(title: string): void {
    /**
     * This event is emitted when the title of the terminal is changed
     * from inside the terminal. The parameter is the new title.
     *
     * @event title
     */
    this.emit('title', title);
  }

  /**
   * ESC
   */

  /**
   * ESC D Index (IND is 0x84).
   */
  public index(): void {
    this.buffer.y++;
    if (this.buffer.y > this.buffer.scrollBottom) {
      this.buffer.y--;
      this.scroll();
    }
    // If the end of the line is hit, prevent this action from wrapping around to the next line.
    if (this.buffer.x >= this.cols) {
      this.buffer.x--;
    }
  }

  /**
   * ESC M Reverse Index (RI is 0x8d).
   *
   * Move the cursor up one row, inserting a new blank line if necessary.
   */
  public reverseIndex(): void {
    if (this.buffer.y === this.buffer.scrollTop) {
      // possibly move the code below to term.reverseScroll();
      // test: echo -ne '\e[1;1H\e[44m\eM\e[0m'
      // blankLine(true) is xterm/linux behavior
      const scrollRegionHeight = this.buffer.scrollBottom - this.buffer.scrollTop;
      this.buffer.lines.shiftElements(this.buffer.y + this.buffer.ybase, scrollRegionHeight, 1);
      this.buffer.lines.set(this.buffer.y + this.buffer.ybase, this.blankLine(true));
      this.updateRange(this.buffer.scrollTop);
      this.updateRange(this.buffer.scrollBottom);
    } else {
      this.buffer.y--;
    }
  }

  /**
   * ESC c Full Reset (RIS).
   */
  public reset(): void {
    this.options.rows = this.rows;
    this.options.cols = this.cols;
    const customKeyEventHandler = this._customKeyEventHandler;
    const inputHandler = this._inputHandler;
    this._setup();
    this._customKeyEventHandler = customKeyEventHandler;
    this._inputHandler = inputHandler;
    this.refresh(0, this.rows - 1);
    if (this.viewport) {
      this.viewport.syncScrollArea();
    }
  }


  /**
   * ESC H Tab Set (HTS is 0x88).
   */
  public tabSet(): void {
    this.buffer.tabs[this.buffer.x] = true;
  }

  // TODO: Remove cancel function and cancelEvents option
  public cancel(ev: Event, force?: boolean): boolean {
    if (!this.options.cancelEvents && !force) {
      return;
    }
    ev.preventDefault();
    ev.stopPropagation();
    return false;
  }

  // TODO: Remove when true color is implemented
  public matchColor(r1: number, g1: number, b1: number): number {
    return matchColor_(r1, g1, b1);
  }

  private _visualBell(): boolean {
    return false;
    // return this.options.bellStyle === 'visual' ||
    //     this.options.bellStyle === 'both';
  }

  private _soundBell(): boolean {
    return this.options.bellStyle === 'sound';
    // return this.options.bellStyle === 'sound' ||
    //     this.options.bellStyle === 'both';
  }
}

/**
 * Helpers
 */

function globalOn(el: any, type: string, handler: (event: Event) => any, capture?: boolean): void {
  if (!Array.isArray(el)) {
    el = [el];
  }
  el.forEach((element: HTMLElement) => {
    element.addEventListener(type, handler, capture || false);
  });
}
// TODO: Remove once everything is typed
const on = globalOn;

function off(el: any, type: string, handler: (event: Event) => any, capture: boolean = false): void {
  el.removeEventListener(type, handler, capture);
}

function wasMondifierKeyOnlyEvent(ev: KeyboardEvent): boolean {
  return ev.keyCode === 16 || // Shift
    ev.keyCode === 17 || // Ctrl
    ev.keyCode === 18; // Alt
}

/**
 * TODO:
 * The below color-related code can be removed when true color is implemented.
 * It's only purpose is to match true color requests with the closest matching
 * ANSI color code.
 */

const matchColorCache: {[colorRGBHash: number]: number} = {};

// http://stackoverflow.com/questions/1633828
function matchColorDistance(r1: number, g1: number, b1: number, r2: number, g2: number, b2: number): number {
  return Math.pow(30 * (r1 - r2), 2)
    + Math.pow(59 * (g1 - g2), 2)
    + Math.pow(11 * (b1 - b2), 2);
}


function matchColor_(r1: number, g1: number, b1: number): number {
  const hash = (r1 << 16) | (g1 << 8) | b1;

  if (matchColorCache[hash] != null) {
    return matchColorCache[hash];
  }

  let ldiff = Infinity;
  let li = -1;
  let i = 0;
  let c: number;
  let r2: number;
  let g2: number;
  let b2: number;
  let diff: number;

  for (; i < DEFAULT_ANSI_COLORS.length; i++) {
    c = DEFAULT_ANSI_COLORS[i].rgba;
    r2 = c >>> 24;
    g2 = c >>> 16 & 0xFF;
    b2 = c >>> 8 & 0xFF;
    // assume that alpha is 0xFF

    diff = matchColorDistance(r1, g1, b1, r2, g2, b2);

    if (diff === 0) {
      li = i;
      break;
    }

    if (diff < ldiff) {
      ldiff = diff;
      li = i;
    }
  }

  return matchColorCache[hash] = li;
}<|MERGE_RESOLUTION|>--- conflicted
+++ resolved
@@ -48,12 +48,8 @@
 import { AccessibilityManager } from './AccessibilityManager';
 import { ScreenDprMonitor } from './utils/ScreenDprMonitor';
 import { ITheme, ILocalizableStrings, IMarker, IDisposable } from 'xterm';
-<<<<<<< HEAD
-import { removeTerminalFromCache } from './renderer/atlas/CharAtlas';
+import { removeTerminalFromCache } from './renderer/atlas/CharAtlasCache';
 import { DomRenderer } from './renderer/dom/DomRenderer';
-=======
-import { removeTerminalFromCache } from './renderer/atlas/CharAtlasCache';
->>>>>>> 8d722d20
 
 // reg + shift key mappings for digits and special chars
 const KEYCODE_KEY_MAPPINGS = {
