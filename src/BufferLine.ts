/**
 * Copyright (c) 2018 The xterm.js authors. All rights reserved.
 * @license MIT
 */
import { CharData, IBufferLine } from './Types';
<<<<<<< HEAD
import { NULL_CELL_CODE, NULL_CELL_WIDTH, NULL_CELL_CHAR, CHAR_DATA_CHAR_INDEX, CHAR_DATA_WIDTH_INDEX, WHITESPACE_CELL_CHAR, CHAR_DATA_ATTR_INDEX } from './Buffer';
import { stringFromCodePoint } from './core/input/TextDecoder';
=======
import { NULL_CELL_CODE, NULL_CELL_WIDTH, NULL_CELL_CHAR, WHITESPACE_CELL_CHAR } from './Buffer';
>>>>>>> f98572cf



/**
 * buffer memory layout:
 *
 *   |             uint32_t             |        uint32_t         |        uint32_t         |
 *   |             `content`            |          `FG`           |          `BG`           |
 *   | wcwidth(2) comb(1) codepoint(21) | flags(8) R(8) G(8) B(8) | flags(8) R(8) G(8) B(8) |
 */


/** typed array slots taken by one cell */
const CELL_SIZE = 3;

/**
 * Cell member indices.
 *
 * Direct access:
 *    `content = data[column * CELL_SIZE + Cell.CONTENT];`
 *    `fg = data[column * CELL_SIZE + Cell.FG];`
 *    `bg = data[column * CELL_SIZE + Cell.BG];`
 */
const enum Cell {
  CONTENT = 0,
  FG = 1, // currently simply holds all known attrs
  BG = 2  // currently unused
}

/**
 * Bitmasks and helper for accessing data in `content`.
 */
const enum Content {
  /**
   * bit 1..21    codepoint, max allowed in UTF32 is 0x10FFFF (21 bits taken)
   *              read:   `codepoint = content & Content.codepointMask;`
   *              write:  `content |= codepoint & Content.codepointMask;`
   *                      shortcut if precondition `codepoint <= 0x10FFFF` is met:
   *                      `content |= codepoint;`
   */
  CODEPOINT_MASK = 0x1FFFFF,

  /**
   * bit 22       flag indication whether a cell contains combined content
   *              read:   `isCombined = content & Content.isCombined;`
   *              set:    `content |= Content.isCombined;`
   *              clear:  `content &= ~Content.isCombined;`
   */
  IS_COMBINED = 0x200000,  // 1 << 21

  /**
   * bit 1..22    mask to check whether a cell contains any string data
   *              we need to check for codepoint and isCombined bits to see
   *              whether a cell contains anything
   *              read:   `isEmtpy = !(content & Content.hasContent)`
   */
  HAS_CONTENT = 0x2FFFFF,

  /**
   * bit 23..24   wcwidth value of cell, takes 2 bits (ranges from 0..2)
   *              read:   `width = (content & Content.widthMask) >> Content.widthShift;`
   *                      `hasWidth = content & Content.widthMask;`
   *                      as long as wcwidth is highest value in `content`:
   *                      `width = content >> Content.widthShift;`
   *              write:  `content |= (width << Content.widthShift) & Content.widthMask;`
   *                      shortcut if precondition `0 <= width <= 3` is met:
   *                      `content |= width << Content.widthShift;`
   */
  WIDTH_MASK = 0xC00000,   // 3 << 22
  WIDTH_SHIFT = 22
}

/**
 * Typed array based bufferline implementation.
 */
export class BufferLine implements IBufferLine {
  protected _data: Uint32Array | null = null;
  protected _combined: {[index: number]: string} = {};
  public length: number;

  constructor(cols: number, fillCharData?: CharData, public isWrapped: boolean = false) {
    if (!fillCharData) {
      fillCharData = [0, NULL_CELL_CHAR, NULL_CELL_WIDTH, NULL_CELL_CODE];
    }
    if (cols) {
      this._data = new Uint32Array(cols * CELL_SIZE);
      for (let i = 0; i < cols; ++i) {
        this.set(i, fillCharData);
      }
    }
    this.length = cols;
  }

  public get(index: number): CharData {
    const content = this._data[index * CELL_SIZE + Cell.CONTENT];
    const cp = content & Content.CODEPOINT_MASK;
    return [
      this._data[index * CELL_SIZE + Cell.FG],
      (content & Content.IS_COMBINED)
        ? this._combined[index]
        : (cp) ? String.fromCharCode(cp) : '',
      content >> Content.WIDTH_SHIFT,
      (content & Content.IS_COMBINED)
        ? this._combined[index].charCodeAt(this._combined[index].length - 1)
        : cp
    ];
  }

  public set(index: number, value: CharData): void {
    this._data[index * CELL_SIZE + Cell.FG] = value[CHAR_DATA_ATTR_INDEX];
    if (value[CHAR_DATA_CHAR_INDEX].length > 1) {
      this._combined[index] = value[1];
      this._data[index * CELL_SIZE + Cell.CONTENT] = index | Content.IS_COMBINED | (value[CHAR_DATA_WIDTH_INDEX] << Content.WIDTH_SHIFT);
    } else {
      this._data[index * CELL_SIZE + Cell.CONTENT] = value[CHAR_DATA_CHAR_INDEX].charCodeAt(0) | (value[CHAR_DATA_WIDTH_INDEX] << Content.WIDTH_SHIFT);
    }
  }

  /**
   * Set cell data from input handler.
   * Since the input handler see the incoming chars as UTF32 codepoints,
   * it gets an optimized access method.
   */
  public setDataFromCodePoint(index: number, codePoint: number, width: number, fg: number, bg: number): void {
    this._data[index * CELL_SIZE + Cell.CONTENT] = codePoint | (width << Content.WIDTH_SHIFT);
    this._data[index * CELL_SIZE + Cell.FG] = fg;
    this._data[index * CELL_SIZE + Cell.BG] = bg;
  }

  /**
   * Add a char to a cell from input handler.
   * During input stage combining chars with a width of 0 follow and stack
   * onto a leading char. Since we already set the attrs
   * by the previous `setDataFromCodePoint` call, we can omit it here.
   */
  public addCharToCell(index: number, codePoint: number): void {
    let content = this._data[index * CELL_SIZE + Cell.CONTENT];
    if (content & Content.IS_COMBINED) {
      // we already have a combined string, simply add
      this._combined[index] += stringFromCodePoint(codePoint);
    } else {
      if (content & Content.CODEPOINT_MASK) {
        // normal case for combining chars:
        //  - move current leading char + new one into combined string
        //  - set codepoint in cell buffer to index
        //  - set combined flag
        this._combined[index] = stringFromCodePoint(content & Content.CODEPOINT_MASK) + stringFromCodePoint(codePoint);
        content &= ~Content.CODEPOINT_MASK;
        content |= index | Content.IS_COMBINED;
      } else {
        // should not happen - we actually have no data in the cell yet
        // simply set the data in the cell buffer with a width of 1
        content = codePoint | (1 << Content.WIDTH_SHIFT);
      }
      this._data[index * CELL_SIZE + Cell.CONTENT] = content;
    }
  }

  /**
   * Set data from another buffer cell.
   * Useful for basic in buffer copy action.
   */
  public setDataFromCellData(index: number, content: number, fg: number, bg: number, combined?: string): void {
    this._data[index * CELL_SIZE + Cell.CONTENT] = content;
    this._data[index * CELL_SIZE + Cell.FG] = fg;
    this._data[index * CELL_SIZE + Cell.BG] = bg;
    if (content & Content.IS_COMBINED && combined) {
      this._combined[index] = combined;
    }
  }

  public insertCells(pos: number, n: number, fillCharData: CharData): void {
    pos %= this.length;
    if (n < this.length - pos) {
      for (let i = this.length - pos - n - 1; i >= 0; --i) {
        this.set(pos + n + i, this.get(pos + i));
      }
      for (let i = 0; i < n; ++i) {
        this.set(pos + i, fillCharData);
      }
    } else {
      for (let i = pos; i < this.length; ++i) {
        this.set(i, fillCharData);
      }
    }
  }

  public deleteCells(pos: number, n: number, fillCharData: CharData): void {
    pos %= this.length;
    if (n < this.length - pos) {
      for (let i = 0; i < this.length - pos - n; ++i) {
        this.set(pos + i, this.get(pos + n + i));
      }
      for (let i = this.length - n; i < this.length; ++i) {
        this.set(i, fillCharData);
      }
    } else {
      for (let i = pos; i < this.length; ++i) {
        this.set(i, fillCharData);
      }
    }
  }

  public replaceCells(start: number, end: number, fillCharData: CharData): void {
    while (start < end  && start < this.length) {
      this.set(start++, fillCharData);
    }
  }

  public resize(cols: number, fillCharData: CharData, shrink: boolean = false): void {
    if (cols === this.length || (!shrink && cols < this.length)) {
      return;
    }
    if (cols > this.length) {
      const data = new Uint32Array(cols * CELL_SIZE);
      if (this.length) {
        if (cols * CELL_SIZE < this._data.length) {
          data.set(this._data.subarray(0, cols * CELL_SIZE));
        } else {
          data.set(this._data);
        }
      }
      this._data = data;
      for (let i = this.length; i < cols; ++i) {
        this.set(i, fillCharData);
      }
    } else if (shrink) {
      if (cols) {
        const data = new Uint32Array(cols * CELL_SIZE);
        data.set(this._data.subarray(0, cols * CELL_SIZE));
        this._data = data;
      } else {
        this._data = null;
      }
    }
    this.length = cols;
  }

  /** fill a line with fillCharData */
  public fill(fillCharData: CharData): void {
    this._combined = {};
    for (let i = 0; i < this.length; ++i) {
      this.set(i, fillCharData);
    }
  }

  /** alter to a full copy of line  */
  public copyFrom(line: BufferLine): void {
    if (this.length !== line.length) {
      this._data = new Uint32Array(line._data);
    } else {
      // use high speed copy if lengths are equal
      this._data.set(line._data);
    }
    this.length = line.length;
    this._combined = {};
    for (const el in line._combined) {
      this._combined[el] = line._combined[el];
    }
    this.isWrapped = line.isWrapped;
  }

  /** create a new clone */
  public clone(): IBufferLine {
    const newLine = new BufferLine(0);
    newLine._data = new Uint32Array(this._data);
    newLine.length = this.length;
    for (const el in this._combined) {
      newLine._combined[el] = this._combined[el];
    }
    newLine.isWrapped = this.isWrapped;
    return newLine;
  }

  public getTrimmedLength(): number {
    for (let i = this.length - 1; i >= 0; --i) {
      if ((this._data[i * CELL_SIZE + Cell.CONTENT] & Content.HAS_CONTENT)) {
        return i + (this._data[i * CELL_SIZE + Cell.CONTENT] >> Content.WIDTH_SHIFT);
      }
    }
    return 0;
  }

  public translateToString(trimRight: boolean = false, startCol: number = 0, endCol: number = this.length): string {
    if (trimRight) {
      endCol = Math.min(endCol, this.getTrimmedLength());
    }
    let result = '';
    while (startCol < endCol) {
      const content = this._data[startCol * CELL_SIZE + Cell.CONTENT];
      const cp = content & Content.CODEPOINT_MASK;
      result += (content & Content.IS_COMBINED) ? this._combined[startCol] : (cp) ? stringFromCodePoint(cp) : WHITESPACE_CELL_CHAR;
      startCol += (content >> Content.WIDTH_SHIFT) || 1; // always advance by 1
    }
    return result;
  }
}<|MERGE_RESOLUTION|>--- conflicted
+++ resolved
@@ -3,12 +3,8 @@
  * @license MIT
  */
 import { CharData, IBufferLine } from './Types';
-<<<<<<< HEAD
 import { NULL_CELL_CODE, NULL_CELL_WIDTH, NULL_CELL_CHAR, CHAR_DATA_CHAR_INDEX, CHAR_DATA_WIDTH_INDEX, WHITESPACE_CELL_CHAR, CHAR_DATA_ATTR_INDEX } from './Buffer';
 import { stringFromCodePoint } from './core/input/TextDecoder';
-=======
-import { NULL_CELL_CODE, NULL_CELL_WIDTH, NULL_CELL_CHAR, WHITESPACE_CELL_CHAR } from './Buffer';
->>>>>>> f98572cf
 
 
 
