/**
 * Copyright (c) 2018 The xterm.js authors. All rights reserved.
 * @license MIT
 */
import * as chai from 'chai';
import { BufferLine } from './BufferLine';
import { CharData, IBufferLine } from './Types';
import { NULL_CELL_CHAR, NULL_CELL_WIDTH, NULL_CELL_CODE, DEFAULT_ATTR } from './Buffer';


class TestBufferLine extends BufferLine {
  public toArray(): CharData[] {
    const result = [];
    for (let i = 0; i < this.length; ++i) {
      result.push(this.get(i));
    }
    return result;
  }
}

describe('BufferLine', function(): void {
  it('ctor', function(): void {
    let line: IBufferLine = new TestBufferLine(0);
    chai.expect(line.length).equals(0);
    chai.expect(line.isWrapped).equals(false);
    line = new TestBufferLine(10);
    chai.expect(line.length).equals(10);
    chai.expect(line.get(0)).eql([0, NULL_CELL_CHAR, NULL_CELL_WIDTH, NULL_CELL_CODE]);
    chai.expect(line.isWrapped).equals(false);
    line = new TestBufferLine(10, null, true);
    chai.expect(line.length).equals(10);
    chai.expect(line.get(0)).eql([0, NULL_CELL_CHAR, NULL_CELL_WIDTH, NULL_CELL_CODE]);
    chai.expect(line.isWrapped).equals(true);
    line = new TestBufferLine(10, [123, 'a', 456, 'a'.charCodeAt(0)], true);
    chai.expect(line.length).equals(10);
    chai.expect(line.get(0)).eql([123, 'a', 456, 'a'.charCodeAt(0)]);
    chai.expect(line.isWrapped).equals(true);
  });
  it('insertCells', function(): void {
    const line = new TestBufferLine(3);
    line.set(0, [1, 'a', 0, 'a'.charCodeAt(0)]);
    line.set(1, [2, 'b', 0, 'b'.charCodeAt(0)]);
    line.set(2, [3, 'c', 0, 'c'.charCodeAt(0)]);
    line.insertCells(1, 3, [4, 'd', 0, 'd'.charCodeAt(0)]);
    chai.expect(line.toArray()).eql([
      [1, 'a', 0, 'a'.charCodeAt(0)],
      [4, 'd', 0, 'd'.charCodeAt(0)],
      [4, 'd', 0, 'd'.charCodeAt(0)]
    ]);
  });
  it('deleteCells', function(): void {
    const line = new TestBufferLine(5);
    line.set(0, [1, 'a', 0, 'a'.charCodeAt(0)]);
    line.set(1, [2, 'b', 0, 'b'.charCodeAt(0)]);
    line.set(2, [3, 'c', 0, 'c'.charCodeAt(0)]);
    line.set(3, [4, 'd', 0, 'd'.charCodeAt(0)]);
    line.set(4, [5, 'e', 0, 'e'.charCodeAt(0)]);
    line.deleteCells(1, 2, [6, 'f', 0, 'f'.charCodeAt(0)]);
    chai.expect(line.toArray()).eql([
      [1, 'a', 0, 'a'.charCodeAt(0)],
      [4, 'd', 0, 'd'.charCodeAt(0)],
      [5, 'e', 0, 'e'.charCodeAt(0)],
      [6, 'f', 0, 'f'.charCodeAt(0)],
      [6, 'f', 0, 'f'.charCodeAt(0)]
    ]);
  });
  it('replaceCells', function(): void {
    const line = new TestBufferLine(5);
    line.set(0, [1, 'a', 0, 'a'.charCodeAt(0)]);
    line.set(1, [2, 'b', 0, 'b'.charCodeAt(0)]);
    line.set(2, [3, 'c', 0, 'c'.charCodeAt(0)]);
    line.set(3, [4, 'd', 0, 'd'.charCodeAt(0)]);
    line.set(4, [5, 'e', 0, 'e'.charCodeAt(0)]);
    line.replaceCells(2, 4, [6, 'f', 0, 'f'.charCodeAt(0)]);
    chai.expect(line.toArray()).eql([
      [1, 'a', 0, 'a'.charCodeAt(0)],
      [2, 'b', 0, 'b'.charCodeAt(0)],
      [6, 'f', 0, 'f'.charCodeAt(0)],
      [6, 'f', 0, 'f'.charCodeAt(0)],
      [5, 'e', 0, 'e'.charCodeAt(0)]
    ]);
  });
  it('fill', function(): void {
    const line = new TestBufferLine(5);
    line.set(0, [1, 'a', 0, 'a'.charCodeAt(0)]);
    line.set(1, [2, 'b', 0, 'b'.charCodeAt(0)]);
    line.set(2, [3, 'c', 0, 'c'.charCodeAt(0)]);
    line.set(3, [4, 'd', 0, 'd'.charCodeAt(0)]);
    line.set(4, [5, 'e', 0, 'e'.charCodeAt(0)]);
    line.fill([123, 'z', 0, 'z'.charCodeAt(0)]);
    chai.expect(line.toArray()).eql([
      [123, 'z', 0, 'z'.charCodeAt(0)],
      [123, 'z', 0, 'z'.charCodeAt(0)],
      [123, 'z', 0, 'z'.charCodeAt(0)],
      [123, 'z', 0, 'z'.charCodeAt(0)],
      [123, 'z', 0, 'z'.charCodeAt(0)]
    ]);
  });
  it('clone', function(): void {
    const line = new TestBufferLine(5, null, true);
    line.set(0, [1, 'a', 0, 'a'.charCodeAt(0)]);
    line.set(1, [2, 'b', 0, 'b'.charCodeAt(0)]);
    line.set(2, [3, 'c', 0, 'c'.charCodeAt(0)]);
    line.set(3, [4, 'd', 0, 'd'.charCodeAt(0)]);
    line.set(4, [5, 'e', 0, 'e'.charCodeAt(0)]);
    const line2 = line.clone();
    chai.expect(TestBufferLine.prototype.toArray.apply(line2)).eql(line.toArray());
    chai.expect(line2.length).equals(line.length);
    chai.expect(line2.isWrapped).equals(line.isWrapped);
  });
  it('copyFrom', function(): void {
    const line = new TestBufferLine(5);
    line.set(0, [1, 'a', 0, 'a'.charCodeAt(0)]);
    line.set(1, [2, 'b', 0, 'b'.charCodeAt(0)]);
    line.set(2, [3, 'c', 0, 'c'.charCodeAt(0)]);
    line.set(3, [4, 'd', 0, 'd'.charCodeAt(0)]);
    line.set(4, [5, 'e', 0, 'e'.charCodeAt(0)]);
    const line2 = new TestBufferLine(5, [1, 'a', 0, 'a'.charCodeAt(0)], true);
    line2.copyFrom(line);
    chai.expect(line2.toArray()).eql(line.toArray());
    chai.expect(line2.length).equals(line.length);
    chai.expect(line2.isWrapped).equals(line.isWrapped);
  });
  it('should support combining chars', function(): void {
    // CHAR_DATA_CODE_INDEX resembles current behavior in InputHandler.print
    // --> set code to the last charCodeAt value of the string
    // Note: needs to be fixed once the string pointer is in place
    const line = new TestBufferLine(2, [1, 'e\u0301', 0, '\u0301'.charCodeAt(0)]);
    chai.expect(line.toArray()).eql([[1, 'e\u0301', 0, '\u0301'.charCodeAt(0)], [1, 'e\u0301', 0, '\u0301'.charCodeAt(0)]]);
    const line2 = new TestBufferLine(5, [1, 'a', 0, '\u0301'.charCodeAt(0)], true);
    line2.copyFrom(line);
    chai.expect(line2.toArray()).eql(line.toArray());
    const line3 = line.clone();
    chai.expect(TestBufferLine.prototype.toArray.apply(line3)).eql(line.toArray());
  });
  describe('resize', function(): void {
    it('enlarge(false)', function(): void {
      const line = new TestBufferLine(5, [1, 'a', 0, 'a'.charCodeAt(0)], false);
      line.resize(10, [1, 'a', 0, 'a'.charCodeAt(0)]);
      chai.expect(line.toArray()).eql(Array(10).fill([1, 'a', 0, 'a'.charCodeAt(0)]));
    });
    it('enlarge(true)', function(): void {
      const line = new TestBufferLine(5, [1, 'a', 0, 'a'.charCodeAt(0)], false);
      line.resize(10, [1, 'a', 0, 'a'.charCodeAt(0)], true);
      chai.expect(line.toArray()).eql(Array(10).fill([1, 'a', 0, 'a'.charCodeAt(0)]));
    });
    it('shrink(true) - should apply new size', function(): void {
      const line = new TestBufferLine(10, [1, 'a', 0, 'a'.charCodeAt(0)], false);
      line.resize(5, [1, 'a', 0, 'a'.charCodeAt(0)], true);
      chai.expect(line.toArray()).eql(Array(5).fill([1, 'a', 0, 'a'.charCodeAt(0)]));
    });
    it('shrink(false) - should not apply new size', function(): void {
      const line = new TestBufferLine(10, [1, 'a', 0, 'a'.charCodeAt(0)], false);
      line.resize(5, [1, 'a', 0, 'a'.charCodeAt(0)], false);
      chai.expect(line.toArray()).eql(Array(10).fill([1, 'a', 0, 'a'.charCodeAt(0)]));
    });
    it('shrink(false) + shrink(false) - should not apply new size', function(): void {
      const line = new TestBufferLine(20, [1, 'a', 0, 'a'.charCodeAt(0)], false);
      line.resize(10, [1, 'a', 0, 'a'.charCodeAt(0)], false);
      line.resize(5, [1, 'a', 0, 'a'.charCodeAt(0)], false);
      chai.expect(line.toArray()).eql(Array(20).fill([1, 'a', 0, 'a'.charCodeAt(0)]));
    });
    it('shrink(false) + enlarge(false) to smaller than before', function(): void {
      const line = new TestBufferLine(20, [1, 'a', 0, 'a'.charCodeAt(0)], false);
      line.resize(10, [1, 'a', 0, 'a'.charCodeAt(0)], false);
      line.resize(15, [1, 'a', 0, 'a'.charCodeAt(0)]);
      chai.expect(line.toArray()).eql(Array(20).fill([1, 'a', 0, 'a'.charCodeAt(0)]));
    });
    it('shrink(false) + enlarge(false) to bigger than before', function(): void {
      const line = new TestBufferLine(20, [1, 'a', 0, 'a'.charCodeAt(0)], false);
      line.resize(10, [1, 'a', 0, 'a'.charCodeAt(0)], false);
      line.resize(25, [1, 'a', 0, 'a'.charCodeAt(0)]);
      chai.expect(line.toArray()).eql(Array(25).fill([1, 'a', 0, 'a'.charCodeAt(0)]));
    });
    it('shrink(false) + resize shrink=true should enforce shrinking', function(): void {
      const line = new TestBufferLine(20, [1, 'a', 0, 'a'.charCodeAt(0)], false);
      line.resize(10, [1, 'a', 0, 'a'.charCodeAt(0)], false);
      line.resize(10, [1, 'a', 0, 'a'.charCodeAt(0)], true);
      chai.expect(line.toArray()).eql(Array(10).fill([1, 'a', 0, 'a'.charCodeAt(0)]));
    });
    it('enlarge from 0 length', function(): void {
      const line = new TestBufferLine(0, [1, 'a', 0, 'a'.charCodeAt(0)], false);
      line.resize(10, [1, 'a', 0, 'a'.charCodeAt(0)], false);
      chai.expect(line.toArray()).eql(Array(10).fill([1, 'a', 0, 'a'.charCodeAt(0)]));
    });
    it('shrink to 0 length', function(): void {
      const line = new TestBufferLine(10, [1, 'a', 0, 'a'.charCodeAt(0)], false);
      line.resize(0, [1, 'a', 0, 'a'.charCodeAt(0)], true);
      chai.expect(line.toArray()).eql(Array(0).fill([1, 'a', 0, 'a'.charCodeAt(0)]));
    });
    it('shrink(false) to 0 and enlarge to different sizes', function(): void {
      const line = new TestBufferLine(10, [1, 'a', 0, 'a'.charCodeAt(0)], false);
      line.resize(0, [1, 'a', 0, 'a'.charCodeAt(0)], false);
      chai.expect(line.toArray()).eql(Array(10).fill([1, 'a', 0, 'a'.charCodeAt(0)]));
      line.resize(5, [1, 'a', 0, 'a'.charCodeAt(0)], false);
      chai.expect(line.toArray()).eql(Array(10).fill([1, 'a', 0, 'a'.charCodeAt(0)]));
      line.resize(7, [1, 'a', 0, 'a'.charCodeAt(0)], false);
      chai.expect(line.toArray()).eql(Array(10).fill([1, 'a', 0, 'a'.charCodeAt(0)]));
      line.resize(7, [1, 'a', 0, 'a'.charCodeAt(0)], true);
      chai.expect(line.toArray()).eql(Array(7).fill([1, 'a', 0, 'a'.charCodeAt(0)]));
    });
  });
<<<<<<< HEAD
  it('getTrimmedLength', function(): void {
    // Note: trim is currently hardcoded to SP
    const line = new TestBufferLine(10, [1, 'a', 0, 'a'.charCodeAt(0)], false);
    chai.expect(line.getTrimmedLength()).equals(10);
    line.replaceCells(8, 10, [0, ' ', 1, 32]);
    chai.expect(line.getTrimmedLength()).equals(8);
    line.replaceCells(2, 4, [0, ' ', 1, 32]);
    chai.expect(line.getTrimmedLength()).equals(8);
    line.replaceCells(4, 8, [0, ' ', 1, 32]);
    chai.expect(line.getTrimmedLength()).equals(2);
    line.replaceCells(0, 4, [0, ' ', 1, 32]);
    chai.expect(line.getTrimmedLength()).equals(0);
=======
  describe('getTrimLength', function(): void {
    it('empty line', function(): void {
      const line = new TestBufferLine(10, [DEFAULT_ATTR, NULL_CELL_CHAR, NULL_CELL_WIDTH, NULL_CELL_CODE], false);
      chai.expect(line.getTrimmedLength()).equal(0);
    });
    it('ASCII', function(): void {
      const line = new TestBufferLine(10, [DEFAULT_ATTR, NULL_CELL_CHAR, NULL_CELL_WIDTH, NULL_CELL_CODE], false);
      line.set(0, [1, 'a', 1, 'a'.charCodeAt(0)]);
      line.set(2, [1, 'a', 1, 'a'.charCodeAt(0)]);
      chai.expect(line.getTrimmedLength()).equal(3);
    });
    it('surrogate', function(): void {
      const line = new TestBufferLine(10, [DEFAULT_ATTR, NULL_CELL_CHAR, NULL_CELL_WIDTH, NULL_CELL_CODE], false);
      line.set(0, [1, 'a', 1, 'a'.charCodeAt(0)]);
      line.set(2, [1, '𝄞', 1, '𝄞'.charCodeAt(0)]);
      chai.expect(line.getTrimmedLength()).equal(3);
    });
    it('combining', function(): void {
      const line = new TestBufferLine(10, [DEFAULT_ATTR, NULL_CELL_CHAR, NULL_CELL_WIDTH, NULL_CELL_CODE], false);
      line.set(0, [1, 'a', 1, 'a'.charCodeAt(0)]);
      line.set(2, [1, 'e\u0301', 1, '\u0301'.charCodeAt(0)]);
      chai.expect(line.getTrimmedLength()).equal(3);
    });
    it('fullwidth', function(): void {
      const line = new TestBufferLine(10, [DEFAULT_ATTR, NULL_CELL_CHAR, NULL_CELL_WIDTH, NULL_CELL_CODE], false);
      line.set(0, [1, 'a', 1, 'a'.charCodeAt(0)]);
      line.set(2, [1, '１', 2, '１'.charCodeAt(0)]);
      line.set(3, [0, '', 0, undefined]);
      chai.expect(line.getTrimmedLength()).equal(4); // also counts null cell after fullwidth
    });
  });
  describe('translateToString with and w\'o trimming', function(): void {
    it('empty line', function(): void {
      const line = new TestBufferLine(10, [DEFAULT_ATTR, NULL_CELL_CHAR, NULL_CELL_WIDTH, NULL_CELL_CODE], false);
      chai.expect(line.translateToString(false)).equal('          ');
      chai.expect(line.translateToString(true)).equal('');
    });
    it('ASCII', function(): void {
      const line = new TestBufferLine(10, [DEFAULT_ATTR, NULL_CELL_CHAR, NULL_CELL_WIDTH, NULL_CELL_CODE], false);
      line.set(0, [1, 'a', 1, 'a'.charCodeAt(0)]);
      line.set(2, [1, 'a', 1, 'a'.charCodeAt(0)]);
      line.set(4, [1, 'a', 1, 'a'.charCodeAt(0)]);
      line.set(5, [1, 'a', 1, 'a'.charCodeAt(0)]);
      chai.expect(line.translateToString(false)).equal('a a aa    ');
      chai.expect(line.translateToString(true)).equal('a a aa');
      chai.expect(line.translateToString(false, 0, 5)).equal('a a a');
      chai.expect(line.translateToString(false, 0, 4)).equal('a a ');
      chai.expect(line.translateToString(false, 0, 3)).equal('a a');
      chai.expect(line.translateToString(true, 0, 5)).equal('a a a');
      chai.expect(line.translateToString(true, 0, 4)).equal('a a ');
      chai.expect(line.translateToString(true, 0, 3)).equal('a a');

    });
    it('surrogate', function(): void {
      const line = new TestBufferLine(10, [DEFAULT_ATTR, NULL_CELL_CHAR, NULL_CELL_WIDTH, NULL_CELL_CODE], false);
      line.set(0, [1, 'a', 1, 'a'.charCodeAt(0)]);
      line.set(2, [1, '𝄞', 1, '𝄞'.charCodeAt(0)]);
      line.set(4, [1, '𝄞', 1, '𝄞'.charCodeAt(0)]);
      line.set(5, [1, '𝄞', 1, '𝄞'.charCodeAt(0)]);
      chai.expect(line.translateToString(false)).equal('a 𝄞 𝄞𝄞    ');
      chai.expect(line.translateToString(true)).equal('a 𝄞 𝄞𝄞');
      chai.expect(line.translateToString(false, 0, 5)).equal('a 𝄞 𝄞');
      chai.expect(line.translateToString(false, 0, 4)).equal('a 𝄞 ');
      chai.expect(line.translateToString(false, 0, 3)).equal('a 𝄞');
      chai.expect(line.translateToString(true, 0, 5)).equal('a 𝄞 𝄞');
      chai.expect(line.translateToString(true, 0, 4)).equal('a 𝄞 ');
      chai.expect(line.translateToString(true, 0, 3)).equal('a 𝄞');
    });
    it('combining', function(): void {
      const line = new TestBufferLine(10, [DEFAULT_ATTR, NULL_CELL_CHAR, NULL_CELL_WIDTH, NULL_CELL_CODE], false);
      line.set(0, [1, 'a', 1, 'a'.charCodeAt(0)]);
      line.set(2, [1, 'e\u0301', 1, '\u0301'.charCodeAt(0)]);
      line.set(4, [1, 'e\u0301', 1, '\u0301'.charCodeAt(0)]);
      line.set(5, [1, 'e\u0301', 1, '\u0301'.charCodeAt(0)]);
      chai.expect(line.translateToString(false)).equal('a e\u0301 e\u0301e\u0301    ');
      chai.expect(line.translateToString(true)).equal('a e\u0301 e\u0301e\u0301');
      chai.expect(line.translateToString(false, 0, 5)).equal('a e\u0301 e\u0301');
      chai.expect(line.translateToString(false, 0, 4)).equal('a e\u0301 ');
      chai.expect(line.translateToString(false, 0, 3)).equal('a e\u0301');
      chai.expect(line.translateToString(true, 0, 5)).equal('a e\u0301 e\u0301');
      chai.expect(line.translateToString(true, 0, 4)).equal('a e\u0301 ');
      chai.expect(line.translateToString(true, 0, 3)).equal('a e\u0301');
    });
    it('fullwidth', function(): void {
      const line = new TestBufferLine(10, [DEFAULT_ATTR, NULL_CELL_CHAR, NULL_CELL_WIDTH, NULL_CELL_CODE], false);
      line.set(0, [1, 'a', 1, 'a'.charCodeAt(0)]);
      line.set(2, [1, '１', 2, '１'.charCodeAt(0)]);
      line.set(3, [0, '', 0, undefined]);
      line.set(5, [1, '１', 2, '１'.charCodeAt(0)]);
      line.set(6, [0, '', 0, undefined]);
      line.set(7, [1, '１', 2, '１'.charCodeAt(0)]);
      line.set(8, [0, '', 0, undefined]);
      chai.expect(line.translateToString(false)).equal('a １ １１ ');
      chai.expect(line.translateToString(true)).equal('a １ １１');
      chai.expect(line.translateToString(false, 0, 7)).equal('a １ １');
      chai.expect(line.translateToString(false, 0, 6)).equal('a １ １');
      chai.expect(line.translateToString(false, 0, 5)).equal('a １ ');
      chai.expect(line.translateToString(false, 0, 4)).equal('a １');
      chai.expect(line.translateToString(false, 0, 3)).equal('a １');
      chai.expect(line.translateToString(false, 0, 2)).equal('a ');
      chai.expect(line.translateToString(true, 0, 7)).equal('a １ １');
      chai.expect(line.translateToString(true, 0, 6)).equal('a １ １');
      chai.expect(line.translateToString(true, 0, 5)).equal('a １ ');
      chai.expect(line.translateToString(true, 0, 4)).equal('a １');
      chai.expect(line.translateToString(true, 0, 3)).equal('a １');
      chai.expect(line.translateToString(true, 0, 2)).equal('a ');
    });
    it('space at end', function(): void {
      const line = new TestBufferLine(10, [DEFAULT_ATTR, NULL_CELL_CHAR, NULL_CELL_WIDTH, NULL_CELL_CODE], false);
      line.set(0, [1, 'a', 1, 'a'.charCodeAt(0)]);
      line.set(2, [1, 'a', 1, 'a'.charCodeAt(0)]);
      line.set(4, [1, 'a', 1, 'a'.charCodeAt(0)]);
      line.set(5, [1, 'a', 1, 'a'.charCodeAt(0)]);
      line.set(6, [1, ' ', 1, ' '.charCodeAt(0)]);
      chai.expect(line.translateToString(false)).equal('a a aa    ');
      chai.expect(line.translateToString(true)).equal('a a aa ');
    });
    it('should always return some sane value', function(): void {
      // sanity check - broken line with invalid out of bound null width cells
      // this can atm happen with deleting/inserting chars in inputhandler by "breaking"
      // fullwidth pairs --> needs to be fixed after settling BufferLine impl
      const line = new TestBufferLine(10, [DEFAULT_ATTR, NULL_CELL_CHAR, 0, NULL_CELL_CODE], false);
      chai.expect(line.translateToString(false)).equal('          ');
      chai.expect(line.translateToString(true)).equal('');
    });
>>>>>>> 4feed2da
  });
});<|MERGE_RESOLUTION|>--- conflicted
+++ resolved
@@ -200,20 +200,6 @@
       chai.expect(line.toArray()).eql(Array(7).fill([1, 'a', 0, 'a'.charCodeAt(0)]));
     });
   });
-<<<<<<< HEAD
-  it('getTrimmedLength', function(): void {
-    // Note: trim is currently hardcoded to SP
-    const line = new TestBufferLine(10, [1, 'a', 0, 'a'.charCodeAt(0)], false);
-    chai.expect(line.getTrimmedLength()).equals(10);
-    line.replaceCells(8, 10, [0, ' ', 1, 32]);
-    chai.expect(line.getTrimmedLength()).equals(8);
-    line.replaceCells(2, 4, [0, ' ', 1, 32]);
-    chai.expect(line.getTrimmedLength()).equals(8);
-    line.replaceCells(4, 8, [0, ' ', 1, 32]);
-    chai.expect(line.getTrimmedLength()).equals(2);
-    line.replaceCells(0, 4, [0, ' ', 1, 32]);
-    chai.expect(line.getTrimmedLength()).equals(0);
-=======
   describe('getTrimLength', function(): void {
     it('empty line', function(): void {
       const line = new TestBufferLine(10, [DEFAULT_ATTR, NULL_CELL_CHAR, NULL_CELL_WIDTH, NULL_CELL_CODE], false);
@@ -339,6 +325,5 @@
       chai.expect(line.translateToString(false)).equal('          ');
       chai.expect(line.translateToString(true)).equal('');
     });
->>>>>>> 4feed2da
   });
 });