--- conflicted
+++ resolved
@@ -184,32 +184,24 @@
 
     // Get middle rows
     for (let i = start[1] + 1; i <= end[1] - 1; i++) {
-<<<<<<< HEAD
-      result.push(translateBufferLineToString(this._buffer.get(i), true));
-=======
       const bufferLine = this._buffer.get(i);
-      const lineText = this._translateBufferLineToString(bufferLine, true);
+      const lineText = translateBufferLineToString(bufferLine, true);
       if (bufferLine.isWrapped) {
         result[result.length - 1] += lineText;
       } else {
         result.push(lineText);
       }
->>>>>>> 9cc878ce
     }
 
     // Get final row
     if (start[1] !== end[1]) {
-<<<<<<< HEAD
-      result.push(translateBufferLineToString(this._buffer.get(end[1]), true, 0, end[0]));
-=======
       const bufferLine = this._buffer.get(end[1]);
-      const lineText = this._translateBufferLineToString(bufferLine, true, 0, end[0]);
+      const lineText = translateBufferLineToString(bufferLine, true, 0, end[0]);
       if (bufferLine.isWrapped) {
         result[result.length - 1] += lineText;
       } else {
         result.push(lineText);
       }
->>>>>>> 9cc878ce
     }
 
     // Format string by replacing non-breaking space chars with regular spaces
